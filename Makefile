--- conflicted
+++ resolved
@@ -35,11 +35,7 @@
 ALL_DEBUG := $(O0) -ggdb -DDEBUG
 NO_DEBUG := $(O2) -ggdb
 DEBUG := $(ALL_DEBUG)
-<<<<<<< HEAD
 CURVER ?= 3.0.0
-=======
-CURVER ?= 2.7.1
->>>>>>> 7357229f
 #export DEBUG
 #export EXTRALINK
 export MAKE
