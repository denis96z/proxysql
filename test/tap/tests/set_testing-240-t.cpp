/**
 * @file set_testing-t.cpp
 * @brief This file tests multiple settings combinations for MySQL variables, and checks that they are
 *  actually being tracked correctly.
 * @details The test input is a 'csv' file with name 'set_testing-t.csv'. The file format consists in
 *  two primary columns which specifies the variables to set (first) and the expected result of setting
 *  those variables (second), and an optional third column which hold variables that shouldn't be checked
 *  anymore after the 'SET STATEMENTS' from the same line are executed.
 */

#include <unistd.h>
#include <stdlib.h>
#include <stdio.h>
#include <mysql.h>
#include <string.h>
#include <string>
#include <time.h>
#include <sys/socket.h>
#include <arpa/inet.h>
#include <pthread.h>
#include <sstream>
#include <iostream>
#include <fstream>
#include <mutex>

#include "json.hpp"
#include "re2/re2.h"
#include "re2/regexp.h"

#include "tap.h"
#include "utils.h"
#include "command_line.h"


CommandLine cl;

int queries_per_connections=10;
//unsigned int num_threads=1;
//unsigned int num_threads=5;
unsigned int num_threads=20;
int count=20;
int total_conn_having_client_deprecate_eof_support = (count * 0.2); // 20% of connections will have CLIENT_DEPRECATE_EOF flag enabled
char *username=NULL;
char *password=NULL;
char *host=(char *)"localhost";
int port=3306;
int multiport=1;
char *schema=(char *)"information_schema";
int silent = 0;
int sysbench = 0;
int local=0;
int queries=3000;
int uniquequeries=0;
int histograms=-1;

bool is_mariadb = false;
unsigned int g_connect_OK=0;
unsigned int g_connect_ERR=0;
unsigned int g_select_OK=0;
unsigned int g_select_ERR=0;

unsigned int g_passed=0;
unsigned int g_failed=0;

unsigned int status_connections = 0;
unsigned int connect_phase_completed = 0;
unsigned int query_phase_completed = 0;

__thread int g_seed;
std::mutex mtx_;

std::vector<std::string> forgotten_vars {};

#include "set_testing-240.h"

class var_counter {
	public:
	int count;
	int unknown;
	var_counter() {
		count=0;
		unknown=0;
	}
};

//std::unordered_map<std::string,int> unknown_var_counters;

std::unordered_map<std::string,var_counter> vars_counters;

/* TODO
	add support for variables with values out of range,
	for example setting auto_increment_increment to 100000
*/

void * my_conn_thread(void *arg) {
	g_seed = time(NULL) ^ getpid() ^ pthread_self();
	unsigned int select_OK=0;
	unsigned int select_ERR=0;
	int i, j;
	MYSQL **mysqlconns=(MYSQL **)malloc(sizeof(MYSQL *)*count);
	bool set_sql_mode[count];
	std::vector<json> varsperconn(count);

	if (mysqlconns==NULL) {
		exit(EXIT_FAILURE);
	}

	std::vector<std::string> cs = {"latin1", "utf8", "utf8mb4", "latin2", "latin7"};

	for (i=0; i<count; i++) {
		MYSQL *mysql=mysql_init(NULL);
		std::string nextcs = cs[i%cs.size()];

		mysql_options(mysql, MYSQL_SET_CHARSET_NAME, nextcs.c_str());
		if (mysql==NULL) {
			exit(EXIT_FAILURE);
		}
<<<<<<< HEAD
		if (i < total_conn_having_client_deprecate_eof_support) {
			// enable 'CLIENT_DEPRECATE_EOF' support
			mysql->options.client_flag |= CLIENT_DEPRECATE_EOF;
		}
		MYSQL *rc=mysql_real_connect(mysql, cl.root_host, cl.root_username, cl.root_password, schema, (local ? 0 : ( port + rand()%multiport ) ), NULL, 0);
//		MYSQL *rc=mysql_real_connect(mysql, cl.mysql_host, cl.mysql_username, cl.mysql_password, schema, (local ? 0 : ( cl.mysql_port + rand()%multiport ) ), NULL, 0);
=======
		int port = local ? 0 : ( cl.port + rand()%multiport );
		MYSQL *rc=mysql_real_connect(mysql, cl.host, cl.username, cl.password, schema, port, NULL, 0);
>>>>>>> c845cde3
		if (rc==NULL) {
			if (silent==0) {
				fprintf(stderr,"Error while connecting on %s:%d : %s\n", cl.host , port , mysql_error(mysql));
			}
			return NULL;
		}
		mysqlconns[i]=mysql;
		set_sql_mode[i]=false;
		__sync_add_and_fetch(&status_connections,1);
	}
	__sync_fetch_and_add(&connect_phase_completed,1);

	while(__sync_fetch_and_add(&connect_phase_completed,0) != num_threads) {
	}
	MYSQL *mysql=NULL;
	int mysql_idx = 0;
	json vars;
	std::string paddress = "";
	for (j=0; j<queries; j++) {
		int fr = rand();
		int r1=fr%count;
		//int r2=fastrand()%testCases.size();
		int r2=rand()%testCases.size();

		if (j%queries_per_connections==0) {
			mysql_idx=r1;
			mysql=mysqlconns[mysql_idx];
			vars = varsperconn[mysql_idx];
		}
		if (strcmp(username,(char *)"root")) {
			if (strstr(testCases[r2].command.c_str(),"database")) {
				std::lock_guard<std::mutex> lock(mtx_);
				skip(1, "connections mysql[%p] proxysql[%s], command [%s]", mysql, paddress.c_str(), testCases[r2].command.c_str());
				continue;
			}
			if (strstr(testCases[r2].command.c_str(),"sql_log_bin")) {
				std::lock_guard<std::mutex> lock(mtx_);
				skip(1, "connections: mysql[%p] proxysql[%s], command [%s]", mysql, paddress.c_str(), testCases[r2].command.c_str());
				continue;
			}
		}
		diag("Thread_id: %lu, random number: %d . Query/ies: %s", mysql->thread_id, r2, testCases[r2].command.c_str());
		std::vector<std::string> commands = split(testCases[r2].command.c_str(), ';');
		for (auto c : commands) {
			if (mysql_query(mysql, c.c_str())) {
				if (silent==0) {
					fprintf(stderr,"ERROR while running -- \"%s\" :  (%d) %s\n", c.c_str(), mysql_errno(mysql), mysql_error(mysql));
				}
			} else {
				MYSQL_RES *result = mysql_store_result(mysql);
				mysql_free_result(result);
				select_OK++;
				__sync_fetch_and_add(&g_select_OK,1);
				if (strcasestr(c.c_str(),"sql_mode") != NULL) {
//					diag("Line %d: Debug NO_BACKSLASH_ESCAPES , set_sql_mode=%s , connections mysql[%p] proxysql[%s], thread_id [%lu], command [%s]", __LINE__, (set_sql_mode[mysql_idx] == true ? "true" : "false") , mysql, paddress.c_str(), mysql->thread_id, testCases[r2].command.c_str());
					if (set_sql_mode[mysql_idx] == false) {
						// first time we set sql_mode
						if (strcasestr(c.c_str(),"NO_BACKSLASH_ESCAPES") != NULL) {
							if (mysql->server_status & SERVER_STATUS_NO_BACKSLASH_ESCAPES) {
							} else {
								diag("Line %d: ERROR with NO_BACKSLASH_ESCAPES . connections mysql[%p] proxysql[%s], thread_id [%lu], command [%s]", __LINE__, mysql, paddress.c_str(), mysql->thread_id, testCases[r2].command.c_str());
								exit(EXIT_FAILURE);
							}
						} else {
							if (mysql->server_status & SERVER_STATUS_NO_BACKSLASH_ESCAPES) {
								diag("Line %d: ERROR with NO_BACKSLASH_ESCAPES . connections mysql[%p] proxysql[%s], thread_id [%lu], command [%s]", __LINE__, mysql, paddress.c_str(), mysql->thread_id, testCases[r2].command.c_str());
								exit(EXIT_FAILURE);
							} else {
							}
						}
						set_sql_mode[mysql_idx] = 1;
//						diag("Setting set_sql_mode=true . New value = %s . For: connections mysql[%p] proxysql[%s], thread_id [%lu], command [%s]" , (set_sql_mode[mysql_idx] == true ? "true" : "false") , mysql, paddress.c_str(), mysql->thread_id, testCases[r2].command.c_str());
					} else {
						if (strcasestr(c.c_str(),"NO_BACKSLASH_ESCAPES") != NULL) {
							if (mysql->server_status & SERVER_STATUS_NO_BACKSLASH_ESCAPES) {
							} else {
								diag("Line %d: ERROR with NO_BACKSLASH_ESCAPES . connections mysql[%p] proxysql[%s], thread_id [%lu], command [%s]", __LINE__, mysql, paddress.c_str(), mysql->thread_id, testCases[r2].command.c_str());
								exit(EXIT_FAILURE);
							}
						}
					}
				}
			}
		}

		for (auto& el : testCases[r2].expected_vars.items()) {
			if (el.key() == "transaction_isolation") {
				if (is_mariadb) {
					vars["tx_isolation"] = el.value();
				}
				else {
					vars[el.key()] = el.value();
				}
			}
			else if (el.key() == "session_track_gtids") {
				if (!is_mariadb) {
					vars[el.key()] = el.value();
				}
			}
			else if (el.key() == "transaction_read_only") {
				if (is_mariadb) {
					vars["tx_read_only"] = el.value();
				} else {
					vars[el.key()] = el.value();
				}
			}
			else {
				vars[el.key()] = el.value();
			}
		}

		int sleepDelay = fastrand()%100;
		usleep(sleepDelay * 1000);

		char query[128];
		sprintf(query, "SELECT /* %p %s */ %d;", mysql, paddress.c_str(), sleepDelay);
		if (mysql_query(mysql,query)) {
			select_ERR++;
			__sync_fetch_and_add(&g_select_ERR,1);
		} else {
			MYSQL_RES *result = mysql_store_result(mysql);
			mysql_free_result(result);
			select_OK++;
			__sync_fetch_and_add(&g_select_OK,1);
		}

		json mysql_vars;
		queryVariables(mysql, mysql_vars, paddress);

		json proxysql_vars;
		queryInternalStatus(mysql, proxysql_vars, paddress);

		//diag("MySQL vars: %lu , ProxySQL vars: %lu" , mysql_vars.size(), proxysql_vars.size());
		//diag("ProxySQL internals: %s" , proxysql_vars.dump(2).c_str());
		{
			int lhg = proxysql_vars["locked_on_hostgroup"];
			if (lhg != -1) {
				diag("ProxySQL locked_on_hostgroup %d", lhg);
				diag("FAILED FOR: connections mysql[%p] proxysql[%s], thread_id [%lu], command [%s]", mysql, paddress.c_str(), mysql->thread_id, testCases[r2].command.c_str());
				exit(EXIT_FAILURE);
			}
		}
		if (!testCases[r2].reset_vars.empty()) {
			for (const auto& var : testCases[r2].reset_vars) {
				if (std::find(forgotten_vars.begin(), forgotten_vars.end(), var) == forgotten_vars.end()) {
					forgotten_vars.push_back(var);
				}
			}
		}

		bool testPassed = true;
		int variables_tested = 0;
		for (auto& el : vars.items()) {
			auto k = mysql_vars.find(el.key());
			auto s = proxysql_vars["conn"].find(el.key());

			if (std::find(forgotten_vars.begin(), forgotten_vars.end(), el.key()) != forgotten_vars.end()) {
				continue;
			}

			if (k == mysql_vars.end())
				diag("Variable %s->%s in mysql resultset was not found.\nmysql data : %s\nproxysql data: %s\ncsv data %s\n",
						el.value().dump().c_str(), el.key().c_str(), mysql_vars.dump().c_str(), proxysql_vars.dump().c_str(), vars.dump().c_str());

			if (s == proxysql_vars["conn"].end())
				diag("Variable %s->%s in proxysql resultset was not found.\nmysql data : %s\nproxysql data: %s\ncsv data %s\n",
						el.value().dump().c_str(), el.key().c_str(), mysql_vars.dump().c_str(), proxysql_vars.dump().c_str(), vars.dump().c_str());

			bool verified_special_sqlmode = false;
			bool special_sqlmode = false;

			bool parsing_optimizer_switch = false;
			bool optimizer_switch_matches = false;

			if (el.key() == "long_query_time") {
				// we remove the decimals
				std::string tsnd = mysql_vars["long_query_time"];
				if (tsnd.find(".") != std::string::npos) {
					tsnd = tsnd.substr(0, tsnd.find("."));
					mysql_vars["long_query_time"]=tsnd;
				}
			}

			if (el.key() == "timestamp") {
				// we remove the decimals
				std::string tsnd = mysql_vars["timestamp"];
				if (tsnd.find(".") != std::string::npos) {
					tsnd = tsnd.substr(0, tsnd.find("."));
					mysql_vars["timestamp"]=tsnd;
				}
			}
			if (el.key() == "max_join_size") {
				if (el.value() == "DEFAULT") {
					if (mysql_vars["max_join_size"] == "18446744073709551615") {
						mysql_vars["max_join_size"] = "DEFAULT";
					}
				}
			}

			if (el.key() == "optimizer_switch") {
				parsing_optimizer_switch = true;
				std::string e_val { el.value() };
				std::string k_val { k.value() };
				std::string s_val { s.value() };
				if (e_val == s_val) { // it matches in proxysql
					if (strstr(k_val.c_str(), e_val.c_str()) != NULL) {
						optimizer_switch_matches = true;
					}
				}
			}

			if (el.key() == "sql_mode") {
				if (!el.value().is_string()) {
					diag("Invalid value for 'sql_mode' found. Provided value should be of 'string' type");
					exit(EXIT_FAILURE);
				}

				if (k.value() != el.value()) { // different in mysql
					std::string e_val { el.value() };
					std::string k_val { k.value() };
					std::string s_val { s.value() };
					if (el.value() == s.value()) { // but same in proxysql
						std::string str_val { el.value() };
						if (strcasecmp(str_val.c_str(), "TRADITIONAL")==0) {
							if (k.value() == "STRICT_TRANS_TABLES,STRICT_ALL_TABLES,NO_ZERO_IN_DATE,NO_ZERO_DATE,ERROR_FOR_DIVISION_BY_ZERO,TRADITIONAL,NO_AUTO_CREATE_USER,NO_ENGINE_SUBSTITUTION") {
								special_sqlmode = true;
								verified_special_sqlmode = true;
							}
						} else {
							if (strcasestr(e_val.c_str(), "sql_mode") != NULL) {
								// simplified
								special_sqlmode = true;
								verified_special_sqlmode = true;
							}
/*
							re2::RE2::Options options(RE2::Quiet);
							options.set_case_sensitive(false);
							options.set_longest_match(false);
							re2::RE2 concat_re("^CONCAT\\((|@@|@@session\\.)SQL_MODE,\"(.*)\"\\)", options);
							re2::StringPiece sp_input(str_val);

							std::string f_match {};
							std::string s_match {};

							re2::RE2::Consume(&sp_input, concat_re, &f_match, &s_match);

							if (!s_match.empty()) {
								special_sqlmode = true;

								// remove the initial 'comma' if exists
								if (s_match[0] == ',') {
									s_match = s_match.substr(1, std::string::npos);
								}

								std::string k_str_val { k.value() };
								verified_special_sqlmode =
									strcasestr(k_str_val.c_str(), s_match.c_str()) != NULL;
							}
*/
						}
					}
				}
			}
			if (std::find(possible_unknown_variables.begin(), possible_unknown_variables.end(), el.key()) != possible_unknown_variables.end()) {
				vars_counters[el.key()].count++;
			}
			if (
				(special_sqlmode == true && verified_special_sqlmode == false) ||
				(k == mysql_vars.end()) ||
				(s == proxysql_vars["conn"].end()) ||
				( (parsing_optimizer_switch == true) && (optimizer_switch_matches == false) ) ||
				(special_sqlmode == false && parsing_optimizer_switch == false &&
					(el.key() != "session_track_gtids" && (k.value() != el.value() || s.value() != el.value())) ||
					(el.key() == "session_track_gtids" && !check_session_track_gtids(el.value(), s.value(), k.value()))
				)
			) {
				if ( k != mysql_vars.end() && s != proxysql_vars["conn"].end()) {
					if (k.value() == UNKNOWNVAR) { // mysql doesn't recognize the variable
						if (s.value() == el.value()) { // but proxysql and CSV are the same
							variables_tested++;
							vars_counters[el.key()].unknown++;
						}
					}
				} else if (el.key() == "wsrep_sync_wait" && k == mysql_vars.end() && (s.value() == el.value())) {
					variables_tested++;
				} else {
					__sync_fetch_and_add(&g_failed, 1);
					testPassed = false;
					diag("Test failed for this case %s->%s.\n\nmysql data [%lu]: %s\n\n proxysql data [%lu]: %s\n\n csv data %s\n\n\n",
							el.value().dump(2).c_str(), el.key().c_str(),
							mysql_vars.size(), mysql_vars.dump(2).c_str(),
							proxysql_vars["conn"].size(), proxysql_vars["conn"].dump(2).c_str(),
							vars.dump(2).c_str());
					diag("FAILED FOR: connections mysql[%p] proxysql[%s], thread_id [%lu], command [%s]", mysql, paddress.c_str(), mysql->thread_id, testCases[r2].command.c_str());
					//ok(testPassed, "connections mysql[%p] proxysql[%s], thread_id [%lu], command [%s]", mysql, paddress.c_str(), mysql->thread_id, testCases[r2].command.c_str());
					// In case of failing test, exit completely.
					//exit(EXIT_FAILURE);
				}
			} else {
				variables_tested++;
			}
		}
		{
			std::lock_guard<std::mutex> lock(mtx_);
			ok(testPassed, "connections mysql[%p] proxysql[%s], thread_id [%lu], variables_tested [%d], command [%s]", mysql, paddress.c_str(), mysql->thread_id, variables_tested, testCases[r2].command.c_str());
		}
	}
	__sync_fetch_and_add(&query_phase_completed,1);

	return NULL;
}


int main(int argc, char *argv[]) {

	if(cl.getEnv()) {
		diag("Failed to get the required environmental variables.");
		return exit_status();
	}

	std::string fileName2(std::string(cl.workdir) + "/set_testing-240.csv");

	if (detect_version(cl, is_mariadb) != 0) {
		diag("Cannot detect MySQL version");
		return exit_status();
	}

/*
	num_threads = 10;
	queries_per_connections = 10;
	count = 10;
*/
	username = cl.username;
	password = cl.password;
	host = cl.host;
//	host = "127.0.0.1";
	port = cl.port;
//	port = 6033;

	diag("Loading test cases from file. This will take some time...");
	if (!readTestCasesJSON(fileName2)) {
		fprintf(stderr, "Cannot read %s\n", fileName2.c_str());
		return exit_status();
	}

	MYSQL* proxysql_admin = mysql_init(NULL);

	if (!mysql_real_connect(proxysql_admin, cl.admin_host, cl.admin_username, cl.admin_password, NULL, cl.admin_port, NULL, 0)) {
		fprintf(stderr, "File %s, line %d, Error: %s\n", __FILE__, __LINE__, mysql_error(proxysql_admin));
		return EXIT_FAILURE;
	}
	diag("Disabling admin-hash_passwords to be able to run test on MySQL 8");
	MYSQL_QUERY(proxysql_admin, "SET admin-hash_passwords='false'");
	MYSQL_QUERY(proxysql_admin, "LOAD ADMIN VARIABLES TO RUNTIME");
	MYSQL_QUERY(proxysql_admin, "LOAD MYSQL USERS TO RUNTIME");

	diag("Creating new hostgroup 101: DELETE FROM mysql_servers WHERE hostgroup_id = 101");
	MYSQL_QUERY(proxysql_admin, "DELETE FROM mysql_servers WHERE hostgroup_id = 101");
	const std::string insert = "INSERT INTO mysql_servers (hostgroup_id, hostname, port, max_connections, max_replication_lag, comment) SELECT DISTINCT 101, hostname, port, 100, 0, comment FROM mysql_servers WHERE hostgroup_id = '1'";
	diag("Creating new hostgroup 101: %s" , insert.c_str());
	MYSQL_QUERY(proxysql_admin, insert.c_str());
	MYSQL_QUERY(proxysql_admin, "LOAD MYSQL SERVERS TO RUNTIME");
	diag("Changing read traffic to hostgroup 101: UPDATE mysql_query_rules SET destination_hostgroup=101 WHERE destination_hostgroup=1");
	MYSQL_QUERY(proxysql_admin, "UPDATE mysql_query_rules SET destination_hostgroup=101 WHERE destination_hostgroup=1");
	MYSQL_QUERY(proxysql_admin, "LOAD MYSQL QUERY RULES TO RUNTIME");

	//queries = 3000;
	//queries = testCases.size();
	unsigned int p = queries * num_threads;
	p *= 2; // number of algorithms
	plan(p);

	if (strcmp(host,"localhost")==0) {
		local = 1;
	}
	if (uniquequeries == 0) {
		if (queries) uniquequeries=queries;
	}
	if (uniquequeries) {
		uniquequeries=(int)sqrt(uniquequeries);
	}

	for (int algo = 1; algo <= 2; algo++ ) {
		connect_phase_completed = 0;
		query_phase_completed = 0;
		std::string qu = "SET mysql-set_parser_algorithm=" + std::to_string(algo);
		diag("Setting: %s", qu.c_str());
		MYSQL_QUERY(proxysql_admin, qu.c_str());
		MYSQL_QUERY(proxysql_admin, "LOAD MYSQL VARIABLES TO RUNTIME");
		pthread_t *thi=(pthread_t *)malloc(sizeof(pthread_t)*num_threads);
		if (thi==NULL)
			return exit_status();

		for (unsigned int i=0; i<num_threads; i++) {
			if ( pthread_create(&thi[i], NULL, my_conn_thread , NULL) != 0 )
				perror("Thread creation");
		}
		for (unsigned int i=0; i<num_threads; i++) {
			pthread_join(thi[i], NULL);
		}
		free(thi);
	}
	for (std::unordered_map<std::string,var_counter>::iterator it = vars_counters.begin(); it!=vars_counters.end(); it++) {
		diag("Unknown variable %s:\t Count: %d , unknown: %d", it->first.c_str(), it->second.count, it->second.unknown);
	}
	return exit_status();
}<|MERGE_RESOLUTION|>--- conflicted
+++ resolved
@@ -115,17 +115,14 @@
 		if (mysql==NULL) {
 			exit(EXIT_FAILURE);
 		}
-<<<<<<< HEAD
+
 		if (i < total_conn_having_client_deprecate_eof_support) {
 			// enable 'CLIENT_DEPRECATE_EOF' support
 			mysql->options.client_flag |= CLIENT_DEPRECATE_EOF;
 		}
-		MYSQL *rc=mysql_real_connect(mysql, cl.root_host, cl.root_username, cl.root_password, schema, (local ? 0 : ( port + rand()%multiport ) ), NULL, 0);
-//		MYSQL *rc=mysql_real_connect(mysql, cl.mysql_host, cl.mysql_username, cl.mysql_password, schema, (local ? 0 : ( cl.mysql_port + rand()%multiport ) ), NULL, 0);
-=======
 		int port = local ? 0 : ( cl.port + rand()%multiport );
 		MYSQL *rc=mysql_real_connect(mysql, cl.host, cl.username, cl.password, schema, port, NULL, 0);
->>>>>>> c845cde3
+
 		if (rc==NULL) {
 			if (silent==0) {
 				fprintf(stderr,"Error while connecting on %s:%d : %s\n", cl.host , port , mysql_error(mysql));
