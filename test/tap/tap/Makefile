DEPS_PATH=../../../deps

JSON_IDIR=$(DEPS_PATH)/json

MARIADB_PATH=$(DEPS_PATH)/mariadb-client-library/mariadb_client
MARIADB_IDIR=$(MARIADB_PATH)/include
MARIADB_LDIR=$(MARIADB_PATH)/libmariadb

CURL_DIR=$(DEPS_PATH)/curl/curl
CURL_IDIR=$(CURL_DIR)/include
CURL_LDIR=$(CURL_DIR)/lib/.libs

SQLITE3_DIR=$(DEPS_PATH)/sqlite3/sqlite3
SQLITE3_IDIR=$(SQLITE3_DIR)
SQLITE3_LDIR=$(SQLITE3_DIR)

DOTENV_DIR=./cpp-dotenv/cpp-dotenv
DOTENV_IDIR=$(DOTENV_DIR)/include
DOTENV_LDIR=$(DOTENV_DIR)

IDIR=../../../include
LDIR=../../../lib

LIBPROXYSQLAR=$(LDIR)/libproxysql.a
INCLUDEDIRS=-I$(IDIR) -I$(JSON_IDIR) -I$(MARIADB_IDIR) -I${CURL_IDIR} -I${SQLITE3_IDIR} -I$(DOTENV_IDIR)

.PHONY: all
all: libtap.a

.PHONY: clean
clean:
	rm -f *.o libtap.a || true
	find cpp-dotenv/cpp-dotenv/ -name '*.o' -or -name '*.a' -delete || true

OPT=-O2

debug: OPT = -O0 -DDEBUG -ggdb
debug: libtap.a

libtap.a: tap.cpp tap.h command_line.cpp command_line.h utils.cpp utils.h cpp-dotenv
	g++ -c tap.cpp command_line.cpp utils.cpp -std=c++11 $(INCLUDEDIRS) $(OPT)
<<<<<<< HEAD
	ar rcs libtap.a tap.o command_line.o utils.o $$(find $(DOTENV_DIR)/ -name '*.o')

cpp-dotenv/cpp-dotenv/libcpp_dotenv.a:
	cd cpp-dotenv && rm -rf cpp-dotenv-*/ || true
	cd cpp-dotenv && tar -zxf cpp-dotenv-*.tar.gz
	cd cpp-dotenv/cpp-dotenv && patch src/dotenv.cpp < ../dotenv.cpp.patch
	cd cpp-dotenv/cpp-dotenv && patch include/dotenv.h < ../dotenv.h.patch
	cd cpp-dotenv/cpp-dotenv && cmake . -DBUILD_TESTING=OFF -DBUILD_SHARED_LIBS=OFF -DCMAKE_BUILD_TYPE=Debug
	cd cpp-dotenv/cpp-dotenv && CC=${CC} CXX=${CXX} ${MAKE}
cpp-dotenv: cpp-dotenv/cpp-dotenv/libcpp_dotenv.a
=======
	ar rcs libtap.a tap.o command_line.o utils.o $(SQLITE3_LDIR)/sqlite3.o
>>>>>>> 96016c3b
<|MERGE_RESOLUTION|>--- conflicted
+++ resolved
@@ -39,8 +39,7 @@
 
 libtap.a: tap.cpp tap.h command_line.cpp command_line.h utils.cpp utils.h cpp-dotenv
 	g++ -c tap.cpp command_line.cpp utils.cpp -std=c++11 $(INCLUDEDIRS) $(OPT)
-<<<<<<< HEAD
-	ar rcs libtap.a tap.o command_line.o utils.o $$(find $(DOTENV_DIR)/ -name '*.o')
+	ar rcs libtap.a tap.o command_line.o utils.o $(SQLITE3_LDIR)/sqlite3.o $$(find $(DOTENV_DIR)/ -name '*.o')
 
 cpp-dotenv/cpp-dotenv/libcpp_dotenv.a:
 	cd cpp-dotenv && rm -rf cpp-dotenv-*/ || true
@@ -49,7 +48,4 @@
 	cd cpp-dotenv/cpp-dotenv && patch include/dotenv.h < ../dotenv.h.patch
 	cd cpp-dotenv/cpp-dotenv && cmake . -DBUILD_TESTING=OFF -DBUILD_SHARED_LIBS=OFF -DCMAKE_BUILD_TYPE=Debug
 	cd cpp-dotenv/cpp-dotenv && CC=${CC} CXX=${CXX} ${MAKE}
-cpp-dotenv: cpp-dotenv/cpp-dotenv/libcpp_dotenv.a
-=======
-	ar rcs libtap.a tap.o command_line.o utils.o $(SQLITE3_LDIR)/sqlite3.o
->>>>>>> 96016c3b
+cpp-dotenv: cpp-dotenv/cpp-dotenv/libcpp_dotenv.a