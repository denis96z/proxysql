#ifndef UTILS_H
#define UTILS_H

#include <algorithm>
#include <string>
#include <vector>
#include <random>
#include <fstream>
#include <sstream>
#include <regex>

#include "curl/curl.h"
#include <mysql.h>
#include "sqlite3db.h"

#include "command_line.h"
#include "json.hpp"

inline std::string get_formatted_time() {
	time_t __timer;
	char __buffer[30];

	struct tm __tm_info {};
	time(&__timer);
	localtime_r(&__timer, &__tm_info);
	strftime(__buffer, 25, "%Y-%m-%d %H:%M:%S", &__tm_info);

	return std::string(__buffer);
}

int mysql_query_t(MYSQL* mysql, const char* query);

#define MYSQL_QUERY(mysql, query) \
	do { \
		if (mysql_query(mysql, query)) { \
			fprintf(stderr, "File %s, line %d, Error: %s\n", \
					__FILE__, __LINE__, mysql_error(mysql)); \
			return EXIT_FAILURE; \
		} \
	} while(0)

#define MYSQL_QUERY_err(mysql, query) \
	do { \
		if (mysql_query(mysql, query)) { \
			fprintf(stderr, "File %s, line %d, Error: %s\n", \
					__FILE__, __LINE__, mysql_error(mysql)); \
		} \
	} while(0)

#define MYSQL_QUERY_T(mysql, query) \
	do { \
		const std::string time { get_formatted_time() }; \
		fprintf(stderr, "# %s: Issuing query '%s' to ('%s':%d)\n", time.c_str(), query, mysql->host, mysql->port); \
		if (mysql_query(mysql, query)) { \
			fprintf(stderr, "File %s, line %d, Error: %s\n", __FILE__, __LINE__, mysql_error(mysql)); \
			return EXIT_FAILURE; \
		} \
	} while(0)

#ifdef __cplusplus
extern "C" {
#endif

int show_variable(MYSQL *mysql, const std::string& var_name, std::string& var_value);
int show_admin_global_variable(MYSQL *mysql, const std::string& var_name, std::string& var_value);
int set_admin_global_variable(MYSQL *mysql, const std::string& var_name, const std::string& var_value);
int get_server_version(MYSQL *mysql, std::string& version);
int select_config_file(MYSQL* mysql, std::string& resultset);

#ifdef __cplusplus
}
#endif

/*
 * @return int Zero in case of success, or the errno returned by `execvp` in case of failure.
 */
int execvp(const std::string& file, const std::vector<const char*>& argv, std::string& result);

/**
 * @brief Executes a command using popen and returns the output in the string supplied as second parameter.
 *
 * @param cmd The command to be executed.
 * @param result String with the output of the executed command.
 * @return int The error code returned by popen.
 */
int exec(const std::string& cmd, std::string& result);



// create table test.sbtest1 with num_rows rows
int create_table_test_sbtest1(int num_rows, MYSQL *mysql);
int create_table_test_sqlite_sbtest1(int num_rows, MYSQL *mysql); // as above, but for SQLite3 server
int add_more_rows_test_sbtest1(int num_rows, MYSQL *mysql, bool sqlite=false);

using mysql_res_row = std::vector<std::string>;

/**
 * @brief Function that extracts the provided 'MYSQL_RES' into a vector of vector of
 *   strings.
 * @param my_res The 'MYSQL_RES' for which to extract the values. In case of
 *   being NULL an empty vector is returned.
 * @return The extracted values of all the rows present in the resultset.
 */
std::vector<mysql_res_row> extract_mysql_rows(MYSQL_RES* my_res);

/**
 * @brief Waits until the provided endpoint is ready to be used or the
 *   timeout period expired. For this checks the return code of
 *   'perform_simple_post' which only fails in case the 'CURL' request couldn't
 *   be performed, which is interpreted as endpoint not being yet ready.
 *
 * @param endpoint The endpoint to be queried.
 * @param post_params The required params to be supplied for the 'POST' endpoint
 *   call.
 * @param timeout The max time to wait before declaring a timeout, and
 *   returning '-1'.
 * @param delay The delay specified in 'ms' to be waited between retries.
 *
 * @return '0' in case the endpoint became available before the timeout, or
 *   '-1' in case the timeout expired.
 */
int wait_post_enpoint_ready(
	std::string endpoint, std::string post_params, uint32_t timeout, uint32_t delay=100
);

int wait_get_enpoint_ready(std::string endpoint, uint32_t timeout, uint32_t delay=100);

/**
 * @brief Perform a simple POST query to the specified endpoint using the supplied
 *  'post_params'.
 *
 * @param endpoint The endpoint to be exercised by the POST.
 * @param post_params The post parameters to be supplied to the script.
 * @param curl_out_err A uint64_t reference returning the result code of the
 *   query in case it has been performed. In case the query couldn't be
 *   performed, this value is never initialized.
 * @param curl_res_err A string reference to collect the error as a string reported
 *   by 'libcurl' in case of failure.
 *
 * @return The response code of the query in case of the query.
 */
CURLcode perform_simple_post(
	const std::string& endpoint, const std::string& params, uint64_t& curl_res_code, std::string& curl_res_data
);

CURLcode perform_simple_get(const std::string& endpoint, uint64_t& curl_res_code, std::string& curl_res_data);

/**
 * @brief Generates a random string of the length of the provider 'strSize'
 *  parameter.
 *
 * @param strSize The size of the string to be generated.
 * @return A random string.
 */
std::string random_string(std::size_t strSize);

/**
 * @brief Helper function to wait for replication to complete,
 *   performs a simple supplied queried until it succeed or the
 *   timeout expires.
 *
 * @param proxy A already opened MYSQL connection to ProxySQL.
 * @param proxy_admin A already opened MYSQL connection to ProxySQL Admin interface.
 * @param check Query to perform until timeout expires. The query is expected to produce
 *   a result with only one ROW and one FIELD containing non-case sensitive strings "TRUE"
 *   or "FALSE". "TRUE" meaning that the replication check succeed.
 * @param timeout The timeout in seconds to retry the query.
 * @param reader_hg The current 'reader hostgroup' for which
 *   servers replication needs to be waited.
 *
 * @return EXIT_SUCCESS in case of success, EXIT_FAILURE
 *   otherwise.
 */
int wait_for_replication(
	MYSQL* proxy, MYSQL* proxy_admin, const std::string& check, uint32_t timeout, uint32_t reader_hg
);

/**
 * NOTE: This is a duplicate of 'proxysql_find_charset_collate' in 'MySQL_Variables.h'. Including
 * 'MySQL_Variables' is not a easy task due to its interdependeces with other ProxySQL modules.
 */
#ifdef LIBMYSQL_HELPER
MY_CHARSET_INFO * proxysqlTap_find_charset_collate(const char *collatename);
#else
MARIADB_CHARSET_INFO * proxysqlTap_find_charset_collate(const char *collatename);
#endif
/**
 * @brief Creates the new supplied user in ProxySQL with the provided
 *   attributes.
 *
 * @param proxysql_admin An already opened connection to ProxySQL Admin.
 * @param user The username of the user to be created.
 * @param pass The password of the user to be created.
 * @param attributes The 'attributes' value for the 'attributes' column
 *   for the user to be created.
 *
 * @return EXIT_SUCCESS in case of success, EXIT_FAILURE otherwise.
 */
int create_proxysql_user(
	MYSQL* proxysql_admin, const std::string& user, const std::string& pass, const std::string& attributes
);

/**
 * @brief Create a MySQL user for testing purposes in the server determined
 *  by supplied *already established* MySQL connection.
 *
 * @param mysql_server An already opened connection to a MySQL server.
 * @param user The name of the user to be created.
 * @param pass The password for the user to be created.
 *
 * @return EXIT_SUCCESS in case of success, EXIT_FAILURE otherwise.
 */
int create_mysql_user(MYSQL* mysql_server, const std::string& user, const std::string& pass);

using user_config = std::tuple<std::string, std::string, std::string>;

/**
 * @brief Create the extra required users for the test in
 *   both MYSQL and ProxySQL.
 *
 * @param proxysql_admin An already opened connection to ProxySQL admin
 *   interface.
 * @param mysql_server An already opened connection to a backend MySQL
 *   server.
 * @param user_attributes The user attributes whose should  be part of user
 *   configuration in ProxySQL side.
 *
 * @return EXIT_SUCCESS in case of success, EXIT_FAILURE otherwise.
 */
int create_extra_users(
	MYSQL* proxysql_admin, MYSQL* mysql_server, const std::vector<user_config>& users_config
);

std::string tap_curtime();
/**
 * @brief Returns ProxySQL cpu usage in ms.
 * @param intv The interval in which the CPU usage of ProxySQL is going
 *  to be measured.
 * @param cpu_usage Output parameter with the cpu usage by ProxySQL in
 *  'ms' in the specified interval.
 * @return 0 if success, -1 in case of error.
 */
int get_proxysql_cpu_usage(const CommandLine& cl, uint32_t intv, uint32_t& cpu_usage);

/**
 * @brief Helper struct holding connection options for helper functions creating MySQL connections.
 */
struct conn_opts_t {
	std::string host;
	std::string user;
	std::string pass;
	int port;
	uint64_t client_flags;
};

/**
 * @brief Helper function for waiting until ProxySQL is replying to client connections.
 *
 * @param opts The options to be used for performing the MySQL connection.
 * @param timeout Timeout for the wait.
 *
 * @return An opened MySQL* connection in case a connection could be created before timeout expired,
 *  'nullptr' otherwise.
 */
MYSQL* wait_for_proxysql(const conn_opts_t& opts, int timeout);

/**
 * @brief Extract the current value for a given 'variable_name' from
 *   ProxySQL current configuration, either MEMORY or RUNTIME.
 * @param proxysql_admin An already opened connection to ProxySQL Admin.
 * @param variable_name The name of the variable to be retrieved from ProxySQL
 *   config.
 * @param variable_value Reference to string acting as output parameter which
 *   will content the value of the specified variable.
 * @return EXIT_SUCCESS, or one of the following error codes:
 *   - EINVAL if supplied 'proxysql_admin' is NULL.
 *   - '-1' in case of ProxySQL returns an 'NULL' row for the query selecting
 *     the variable 'sqliteserver-read_only'.
 *   - EXIT_FAILURE in case other operation failed.
 */
int get_variable_value(
	MYSQL* proxysql_admin, const std::string& variable_name, std::string& variable_value, bool runtime=false
);

/**
 * @brief Returns all the possible permutations of the supplied generic 'std::vector<T>'.
 *   This methods holds as long as the generic <T> holds the type requirements for
 *   'std::next_permutation'.
 * @param elem_set An 'std::vector<T>' from which to generate all the possible permutations.
 * @return All the possible permutations of the supplied vector.
 */
template <typename T>
std::vector<std::vector<T>> get_permutations(const std::vector<T>& elem_set) {
	std::vector<std::vector<T>> result {};

	std::vector<T> c_elem_set(elem_set.begin(), elem_set.end());
	std::sort(c_elem_set.begin(), c_elem_set.end());

	do {
		result.push_back(c_elem_set);
	} while (std::next_permutation(c_elem_set.begin(), c_elem_set.end()));

	return result;
}

/**
 * @brief Struct holding options on how to performs connections for 'EOF' tests.
 */
struct conn_cnf_t {
	bool f_conn_eof;
	bool b_conn_eof;
	bool f_conn_compr;
	bool b_conn_compr;
	bool fast_forward;
	std::string fast_forward_user;
};

/**
 * @brief Helper function to serialize 'conn_cnf_t' structs.
 * @return The string representation of the provided 'conn_cnf_t'.
 */
std::string to_string(const conn_cnf_t& cnf);

/**
 * @brief Execute the test 'deprecate_eof_cache-t' with the 'mysql-variables'
 *  'mysql-enable_client_deprecate_eof' and 'mysql-enable_server_deprecate_eof'
 *  with the values suppplied in the parameters.
 *
 * @param cl CommandLine arguments supplied to the test.
 * @param mysql A MYSQL* initialized againt ProxySQL admin interface.
 * @param test File test name to be executed.
 * @param cl_depr_eof Bool to set to 'mysql-enable_client_deprecate_eof'
 * @param srv_depr_eof Bool to set to 'mysql-enable_server_deprecate_eof'
 *
 * @return The error code from executing 'deprecate_eof_cache-t' via system, or
 *  '0' in case of success.
 */
int execute_eof_test(
	const CommandLine& cl, MYSQL* mysql, const std::string& test, bool cl_depr_eof, bool srv_depr_eof
);
int execute_eof_test(const CommandLine& cl, MYSQL* mysql, const std::string& test, const conn_cnf_t&);

/**
 * @brief Waits until either the number of backend connections of the expected type is reached, or the
 *   timeout expires.
 *
 * @param proxy_admin An already oppened connection to ProxySQL Admin.
 * @param conn_type The type of backend connections to filter from 'stats_mysql_connection' pool. Possible
 *   values are: 'ConnUsed', 'ConnFree', 'ConnOK', 'ConnERR'.
 * @param exp_conn_num The target number of connections to reach to end the wait.
 * @param timeout Maximum waiting time for the connections to reach the expected value.
 *
 * @return EXIT_SUCCESS if the target number of connections was reached before timeout, EXIT_FAILURE otherwise.
 */
int wait_for_backend_conns(
	MYSQL* proxy_admin, const std::string& conn_type, uint32_t exp_conn_num, uint32_t timeout
);

/**
 * @brief Queries 'stats_mysql_connection_pool' and retrieves the number of connections of the specified type.
 *
 * @param proxy_admin An already oppened connection to ProxySQL Admin.
 * @param conn_type The type of backend connections to filter from 'stats_mysql_connection' pool. Possible
 *   values are: 'ConnUsed', 'ConnFree', 'ConnOK', 'ConnERR'.
 * @param found_conn_num The current number of connections of the specified type.
 *
 * @return EXIT_SUCCESS in case the conns number was properly retrieved, EXIT_FAILURE and error logged
 *   otherwise.
 */
int get_cur_backend_conns(MYSQL* proxy_admin, const std::string& conn_type, uint32_t& found_conn_num);

/**
 * @brief Join two string paths. Appends '/' to the first supplied string if doesn't already finish with one.
 * @param p1 First part of the path to be joined.
 * @param p2 Second string to append to the first path.
 * @return A string holding at least one '/' between the two previously supplied strings.
 */
std::string join_path(const std::string& p1, const std::string& p2);

/**
 * @brief Holds the required info for the definition of a RESTAPI endpoint.
 */
struct ept_info_t {
	std::string name;
	std::string file;
	std::string method;
	uint64_t timeout;
};

/**
 * @brief Represents a RESTAPI endpoint request expected to succeed.
 */
struct honest_req_t {
	ept_info_t ept_info;
	std::vector<std::string> params;
};

/**
 * @brief Holds the test payload information for faulty requests.
 */
struct ept_pl_t {
	/* @brief Params to be issued in the request against the endpoint */
	std::string params;
	/* @brief Expected code to be returned by CURL */
	uint64_t curl_rc;
	/* @brief Expected response output returned by CURL */
	uint64_t script_err;
};

/**
 * @brief Represents a RESTAPI endpoint request expected to fail.
 */
struct faulty_req_t {
	ept_info_t ept_info;
	std::vector<ept_pl_t> ept_pls;
};

/**
 * @brief Configure the supplied endpoints using the provided information
 *
 * @param admin Opened connection to ProxySQL admin interface.
 * @param script_base_path Common base path for the scripts location.
 * @param epts_info Information of the endpoints to be configured.
 * @param dummy_ept Dummy endpoint used to check when interface is ready.
 * @param prevent_dups Prevent duplicates when inserting the provided info.
 *
 * @return EXIT_SUCCESS in case of success, EXIT_FAILURE otherwise. Errors are logged.
 */
int configure_endpoints(
	MYSQL* admin,
	const std::string& script_base_path,
	const std::vector<ept_info_t>& epts_info,
	const ept_info_t& dummy_ept,
	bool prevent_dups = true
);

/**
 * @brief Returns the matches found of the 'substr' provided in the provided string.
 *
 * @param str String from which to count the matches.
 * @param substr The substring which matches needs to be counted.
 *
 * @return Number of matches of the 'substr' in the provided string.
 */
std::size_t count_matches(const std::string& str, const std::string& substr);

/**
 * @brief Extracts the current 'sqliteserver-mysql_ifaces' from ProxySQL config.
 * @param proxysql_admin An already opened connection to ProxySQL Admin.
 * @param host_port Output param to hold the host and port of the current 'sqliteserver-mysql_ifaces'.
 * @return EXIT_SUCCESS for success, EXIT_FAILURE otherwise. Error cause is logged.
 */
int extract_sqlite3_host_port(MYSQL* admin, std::pair<std::string, int>& host_port);

/**
 * @brief Split the supplied string with the supplied delimiter.
 * @param s The string to be split.
 * @param delimiter The delimiter to use for splitting the string.
 * @return String splits.
 */
std::vector<std::string> split(const std::string& s, char delim);

/**
 * @brief Joins the supplied list of words using the supplied delim.
 */
std::string join(std::string delim, const std::vector<std::string>& words);

/**
 * @brief Gets the supplied environmental variable as a std::string.
 * @param var The variable to value to extract.
 * @return The variable value if present, an empty string if not found.
 */
std::string get_env(const std::string& var);

/**
 * @brief Opens the file in the supplied path in the provided stream, and seeks the end of it.
 * @param f_path Path to the file to open.
 * @param f_logfile Output parameter with the stream to be updated with the oppened file.
 * @return EXIT_SUCCESS in case of success, EXIT_FAILURE otherwise. Error casuse is logged.
 */
int open_file_and_seek_end(const std::string& f_path, std::fstream& f_stream);

using line_match_t = std::tuple<std::fstream::pos_type, std::string, std::smatch>;
enum LINE_MATCH_T { POS, LINE, MATCHES };

/**
 * @brief Extracts the lines matching the regex from the supplied stream till reaching EOF.
 * @param f_stream The stream to be matched with the regex.
 * @param regex The regex used to match the stream line-by-line.
 * @return All the lines found matching the regex.
 */
std::vector<line_match_t> get_matching_lines(std::fstream& f_stream, const std::string& regex);

/**
 * @brief Opens a sqlite3 db file located in the supplied path with the provided flags.
 * @param f_path Path to the 'db' file.
 * @param db Output parameter to the sqlite3 object to be opened.
 * @param flags The flags used to open the file.
 * @return EXIT_SUCCESS in case of success, EXIT_FAILURE otherwise. Error cause is logged.
 */
int open_sqlite3_db(const std::string& f_path, sqlite3** db, int flags);

using sq3_col_def_t = std::string;
using sq3_row_t = std::vector<std::string>;
using sq3_err_t = std::string;
using sq3_res_t = std::tuple<std::vector<sq3_col_def_t>,std::vector<sq3_row_t>,int64_t,sq3_err_t>;

enum SQ3_RES_T {
	SQ3_COLUMNS_DEF,
	SQ3_ROWS,
	SQ3_AFFECTED_ROWS,
	SQ3_ERR
};

/**
 * @brief Executes the provided query in the supplied sqlite3 db object.
 * @param db Already initialized 'sqlite3' handler.
 * @param query The query to be executed.
 * @return An 'sq3_result_t' object holding the result, depending on the type of query and result, different
 *  fields will be populated, in case of success:
 *   - For DQL stmts COLUMN_DEF and ROWS will hold the columns definitions and the rows from the resultset.
 *   - For DML stmts the AFFECTED_ROWS will show the number of modified rows.
 *  In case of failure, ERR field will be populated and others will remain empty.
 */
sq3_res_t sqlite3_execute_stmt(sqlite3* db, const std::string& query);

/**
<<<<<<< HEAD
 * @brief If found returns the element index, -1 otherwise.
 */
template <typename T>
int64_t get_elem_idx(const T& e, const std::vector<T>& v) {
	const auto& it = std::find(v.begin(), v.end(), e);

	if (it == v.end()) {
		return -1;
	} else {
		return it - v.begin();
	}
}
=======
 * @brief Returns a 'JSON' object holding 'PROXYSQL INTERNAL SESSION' contents.
 * @param proxy And already openned connection to ProxySQL.
 */
nlohmann::json fetch_internal_session(MYSQL* proxy);

/**
 * @brief Returns a string table representation of the supplied resultset.
 */
std::string dump_as_table(MYSQL_RES* result);

using mysql_row_t = std::vector<std::string>;

/**
 * @brief Executes a DQL query and returns the contents of its resultset.
 * @param conn An already opened MYSQL connection.
 * @param query The DQL query to be executed.
 * @param dump_res Wether or not to dump the resultset contents as a table to 'stderr'.
 * @return A pair with the shape {err_code, contents}.
 */
std::pair<int,std::vector<mysql_row_t>> exec_dql_query(MYSQL* conn, const std::string& query, bool dump_res=false);

struct POOL_STATS_IDX {
	enum {
		HOSTGROUP,
		CONN_USED,
		CONN_FREE,
		CONN_OK,
		CONN_ERR,
		MAX_CONN_USED,
		QUERIES,
	};
};

/**
 * @brief Dumps a resultset with fields from the supplied hgs from 'stats_mysql_connection_pool'.
 * @details The fetched fields are 'hostgroup,ConnUsed,ConnFree,ConnOk,ConnERR,MaxConnUsed,Queries'.
 */
int dump_conn_stats(MYSQL* admin, const std::vector<uint32_t> hgs);

using pool_state_t = std::map<uint32_t,mysql_row_t>;

/**
 * @brief Fetches several fields from table 'stats_mysql_connection_pool' for supplied hostgroups.
 * @details The fetched fields are 'hostgroup,ConnUsed,ConnFree,ConnOk,ConnERR,MaxConnUsed,Queries'.
 * @param admin An already opened connection to Admin.
 * @param hgs The hostgroups from which to fetch several fields.
 * @return A pair of the shape {err_code, pool_state_t}.
 */
std::pair<int,pool_state_t> fetch_conn_stats(MYSQL* admin, const std::vector<uint32_t> hgs);
/**
 * @brief Waits until the condition specified by the 'query' holds, or 'timeout' is reached.
 * @details Several details about the function impl:
 *   - Sleeps of 500ms are performed between each check.
 *   - The time and check being performed is always logged ahead.
 *   - If query execution fails, reason is logged, wait aborted and EXIT_FAILURE returned.
 * @param mysql And already opened conn to ProxySQL in which the query is to be executed.
 * @param query Query with the condition check, it's expected to return 'TRUE' when the check succeeds.
 * @param timeout A timeout specified in seconds.
 * @return EXIT_SUCCESS if the checks holds before the timeout, EXIT_FAILURE otherwise.
 */
int wait_for_cond(MYSQL* mysql, const std::string& query, uint32_t timeout);

// Helpers using 'wait_for_cond' on 'stats_mysql_connection'
void check_conn_count(MYSQL* admin, const std::string& conn_type, uint32_t conn_num, int32_t hg=-1);
void check_query_count(MYSQL* admin, uint32_t queries, uint32_t hg);
void check_query_count(MYSQL* admin, std::vector<uint32_t> queries, uint32_t hg);
>>>>>>> a97fd04a

#endif // #define UTILS_H<|MERGE_RESOLUTION|>--- conflicted
+++ resolved
@@ -525,7 +525,6 @@
 sq3_res_t sqlite3_execute_stmt(sqlite3* db, const std::string& query);
 
 /**
-<<<<<<< HEAD
  * @brief If found returns the element index, -1 otherwise.
  */
 template <typename T>
@@ -538,7 +537,8 @@
 		return it - v.begin();
 	}
 }
-=======
+
+/**
  * @brief Returns a 'JSON' object holding 'PROXYSQL INTERNAL SESSION' contents.
  * @param proxy And already openned connection to ProxySQL.
  */
@@ -605,6 +605,5 @@
 void check_conn_count(MYSQL* admin, const std::string& conn_type, uint32_t conn_num, int32_t hg=-1);
 void check_query_count(MYSQL* admin, uint32_t queries, uint32_t hg);
 void check_query_count(MYSQL* admin, std::vector<uint32_t> queries, uint32_t hg);
->>>>>>> a97fd04a
 
 #endif // #define UTILS_H