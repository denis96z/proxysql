--- conflicted
+++ resolved
@@ -333,11 +333,7 @@
 	memcpy(query,(char *)pkt->ptr+sizeof(mysql_hdr)+1,query_length-1);
 	query[query_length-1]=0;
 
-<<<<<<< HEAD
-#if defined(TEST_AURORA) || defined(TEST_GALERA) || defined(TEST_GROUPREP) || defined(TEST_READONLY)
-=======
 #if defined(TEST_AURORA) || defined(TEST_GALERA) || defined(TEST_GROUPREP) || defined(TEST_READONLY) || defined(TEST_REPLICATIONLAG)
->>>>>>> 4bf58c1c
 	if (sess->client_myds->proxy_addr.addr == NULL) {
 		struct sockaddr addr;
 		socklen_t addr_len=sizeof(struct sockaddr);
@@ -367,11 +363,7 @@
 			sess->client_myds->proxy_addr.addr = strdup("unknown");
 		}
 	}
-<<<<<<< HEAD
-#endif // TEST_AURORA || TEST_GALERA || TEST_GROUPREP || TEST_READONLY
-=======
 #endif // TEST_AURORA || TEST_GALERA || TEST_GROUPREP || TEST_READONLY || TEST_REPLICATIONLAG
->>>>>>> 4bf58c1c
 
 	char *query_no_space=(char *)l_alloc(query_length);
 	memcpy(query_no_space,query,query_length);
@@ -542,21 +534,13 @@
 	if (query_no_space_length==SELECT_VERSION_COMMENT_LEN) {
 		if (!strncasecmp(SELECT_VERSION_COMMENT, query_no_space, query_no_space_length)) {
 			l_free(query_length,query);
-<<<<<<< HEAD
-#if defined(TEST_AURORA) || defined(TEST_GALERA) || defined(TEST_GROUPREP) || defined(TEST_READONLY)
-=======
 #if defined(TEST_AURORA) || defined(TEST_GALERA) || defined(TEST_GROUPREP) || defined(TEST_READONLY) || defined(TEST_REPLICATIONLAG)
->>>>>>> 4bf58c1c
 			char *a = (char *)"SELECT '(ProxySQL Automated Test Server) - %s'";
 			query = (char *)malloc(strlen(a)+strlen(sess->client_myds->proxy_addr.addr));
 			sprintf(query,a,sess->client_myds->proxy_addr.addr);
 #else
 			query=l_strdup("SELECT '(ProxySQL SQLite3 Server)'");
-<<<<<<< HEAD
-#endif // TEST_AURORA || TEST_GALERA || TEST_GROUPREP || TEST_READONLY
-=======
 #endif // TEST_AURORA || TEST_GALERA || TEST_GROUPREP || TEST_READONLY || TEST_REPLICATIONLAG
->>>>>>> 4bf58c1c
 			query_length=strlen(query)+1;
 			goto __run_query;
 		}
@@ -746,11 +730,7 @@
 
 __run_query:
 	if (run_query) {
-<<<<<<< HEAD
-#if defined(TEST_AURORA) || defined(TEST_GALERA) || defined(TEST_GROUPREP) || defined(TEST_READONLY)
-=======
 #if defined(TEST_AURORA) || defined(TEST_GALERA) || defined(TEST_GROUPREP) || defined(TEST_READONLY) || defined(TEST_REPLICATIONLAG)
->>>>>>> 4bf58c1c
 		if (strncasecmp("SELECT",query_no_space,6)==0) {
 #ifdef TEST_AURORA
 			if (strstr(query_no_space,(char *)"REPLICA_HOST_STATUS")) {
@@ -822,8 +802,6 @@
 				}
 			}
 #endif // TEST_READONLY
-<<<<<<< HEAD
-=======
 #ifdef TEST_REPLICATIONLAG
 			if (strncasecmp("SELECT SLAVE STATUS ", query_no_space, strlen("SELECT SLAVE STATUS ")) == 0) {
 				if (strlen(query_no_space) > strlen("SELECT SLAVE STATUS ") + 5) {
@@ -842,7 +820,6 @@
 				}
 			}
 #endif // TEST_REPLICATIONLAG
->>>>>>> 4bf58c1c
 			if (strstr(query_no_space,(char *)"Seconds_Behind_Master")) {
 				free(query);
 				char *a = (char *)"SELECT %d as Seconds_Behind_Master";
@@ -850,11 +827,7 @@
 				sprintf(query,a,rand()%30+10);
 			}
 		}
-<<<<<<< HEAD
-#endif // TEST_AURORA || TEST_GALERA || TEST_GROUPREP || TEST_READONLY
-=======
 #endif // TEST_AURORA || TEST_GALERA || TEST_GROUPREP || TEST_READONLY || TEST_REPLICATIONLAG
->>>>>>> 4bf58c1c
 		SQLite3_Session *sqlite_sess = (SQLite3_Session *)sess->thread->gen_args;
 		if (sess->autocommit==false) {
 			sqlite3 *db = sqlite_sess->sessdb->get_db();
@@ -923,8 +896,6 @@
 			}
 		}
 #endif // TEST_READONLY
-<<<<<<< HEAD
-=======
 #ifdef TEST_REPLICATIONLAG
 		if (strncasecmp("SELECT", query_no_space, 6)) {
 			if (strstr(query_no_space, (char*)"REPLICATIONLAG_HOST_STATUS")) {
@@ -935,7 +906,6 @@
 			}
 		}
 #endif // TEST_REPLICATIONLAG
->>>>>>> 4bf58c1c
 	}
 	l_free(pkt->size-sizeof(mysql_hdr),query_no_space); // it is always freed here
 	l_free(query_length,query);
@@ -1305,11 +1275,7 @@
 
 	variables.read_only=false;
 
-<<<<<<< HEAD
-#if defined(TEST_AURORA) || defined(TEST_GALERA) || defined(TEST_GROUPREP) || defined(TEST_READONLY)
-=======
 #if defined(TEST_AURORA) || defined(TEST_GALERA) || defined(TEST_GROUPREP) || defined(TEST_READONLY) || defined(TEST_REPLICATIONLAG) 
->>>>>>> 4bf58c1c
 	string s = "";
 
 #ifdef TEST_AURORA
@@ -1330,8 +1296,6 @@
 	s += "0.0.0.0:3306";
 	pthread_mutex_init(&test_readonly_mutex, NULL);
 #endif //TEST_READONLY
-<<<<<<< HEAD
-=======
 #ifdef TEST_REPLICATIONLAG
 	// for replication test we listen on all IPs
 	if (!s.empty())
@@ -1340,16 +1304,11 @@
 	pthread_mutex_init(&test_replicationlag_mutex, NULL);
 #endif //TEST_REPLICATIONLAG
 
->>>>>>> 4bf58c1c
 	variables.mysql_ifaces=strdup(s.c_str());
 
 #else
 	variables.mysql_ifaces=strdup("127.0.0.1:6030");
-<<<<<<< HEAD
-#endif // TEST_AURORA || TEST_GALERA || TEST_GROUPREP || TEST_READONLY
-=======
 #endif // TEST_AURORA || TEST_GALERA || TEST_GROUPREP || TEST_READONLY || TEST_REPLICATIONLAG
->>>>>>> 4bf58c1c
 };
 
 
@@ -1560,11 +1519,7 @@
 #endif // TEST_GALERA
 
 
-<<<<<<< HEAD
-#if defined(TEST_AURORA) || defined(TEST_GALERA) || defined(TEST_GROUPREP) || defined(TEST_READONLY)
-=======
 #if defined(TEST_AURORA) || defined(TEST_GALERA) || defined(TEST_GROUPREP) || defined(TEST_READONLY) || defined(TEST_REPLICATIONLAG)
->>>>>>> 4bf58c1c
 void SQLite3_Server::insert_into_tables_defs(std::vector<table_def_t *> *tables_defs, const char *table_name, const char *table_def) {
 	table_def_t *td = new table_def_t;
 	td->table_name=strdup(table_name);
@@ -1594,11 +1549,7 @@
 		delete td;
 	}
 };
-<<<<<<< HEAD
-#endif // TEST_AURORA || TEST_GALERA || defined(TEST_GROUPREP) || defined(TEST_READONLY)
-=======
 #endif // TEST_AURORA || TEST_GALERA || TEST_GROUPREP || TEST_READONLY || TEST_REPLICATIONLAG
->>>>>>> 4bf58c1c
 
 void SQLite3_Server::wrlock() {
 	pthread_rwlock_wrlock(&rwlock);
@@ -1652,8 +1603,6 @@
 	check_and_build_standard_tables(sessdb, tables_defs_readonly);
 	GloAdmin->enable_readonly_testing();
 #endif // TEST_READONLY
-<<<<<<< HEAD
-=======
 #ifdef TEST_REPLICATIONLAG
 	tables_defs_replicationlag = new std::vector<table_def_t*>;
 	insert_into_tables_defs(tables_defs_replicationlag,
@@ -1662,7 +1611,6 @@
 		"hostname VARCHAR NOT NULL, port INT NOT NULL, seconds_behind_master INT NOT NULL, PRIMARY KEY (hostname, port)"
 		")"
 	);
->>>>>>> 4bf58c1c
 
 	check_and_build_standard_tables(sessdb, tables_defs_replicationlag);
 	GloAdmin->enable_replicationlag_testing();
@@ -1816,9 +1764,6 @@
 	}
 	return rc;
 }
-<<<<<<< HEAD
-#endif // TEST_READONLY
-=======
 #endif // TEST_READONLY
 
 #ifdef TEST_REPLICATIONLAG
@@ -1858,5 +1803,4 @@
 	}
 	return rc;
 }
-#endif // TEST_REPLICATIONLAG
->>>>>>> 4bf58c1c
+#endif // TEST_REPLICATIONLAG