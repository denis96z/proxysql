--- conflicted
+++ resolved
@@ -72,23 +72,13 @@
     - name: Patch TAP-tests
       run: |
         # apply patches
-<<<<<<< HEAD
-        #for PATCH in $(cd jenkins-build-scripts/test-scripts/patches; find . -type f); do
-        #  if [[ $PATCH =~ \.patch ]]; then
-        #    patch proxysql/${PATCH%.patch} jenkins-build-scripts/test-scripts/patches/${PATCH} || true
-        #  elif [[ ! -f jenkins-build-scripts/test-scripts/patches/${PATCH#./}.patch ]]; then
-        #    cp jenkins-build-scripts/test-scripts/patches/${PATCH#./} proxysql/${PATCH#./} || true
-        #  fi
-        #done
-=======
         for PATCH in $(cd jenkins-build-scripts/test-scripts/patches; find . -type f); do
           if [[ $PATCH =~ \.patch ]]; then
-            patch proxysql/test/tap/${PATCH%.patch} jenkins-build-scripts/test-scripts/patches/${PATCH} || true
+            patch proxysql/${PATCH%.patch} jenkins-build-scripts/test-scripts/patches/${PATCH} || true
           elif [[ ! -f jenkins-build-scripts/test-scripts/patches/${PATCH#./}.patch ]]; then
-            cp jenkins-build-scripts/test-scripts/patches/${PATCH#./} proxysql/test/tap/${PATCH#./} || true
+            cp jenkins-build-scripts/test-scripts/patches/${PATCH#./} proxysql/${PATCH#./} || true
           fi
-        done
->>>>>>> 8e7aaefa
+        #done
         # patch multi port listening
         cd proxysql/
         sed -i '61 s/"0.0.0.0:6032"/ current.c_str()/' test/tap/tests/admin-listen_on_unix-t.cpp
