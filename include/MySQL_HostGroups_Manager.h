#ifndef __CLASS_MYSQL_HOSTGROUPS_MANAGER_H
#define __CLASS_MYSQL_HOSTGROUPS_MANAGER_H
#include "proxysql.h"
#include "cpp.h"
#include "proxysql_gtid.h"

#include <atomic>
#include <thread>
#include <iostream>
#include <mutex>

// Headers for declaring Prometheus counters
#include <prometheus/counter.h>
#include <prometheus/gauge.h>

#include "thread.h"
#include "wqueue.h"

#include "ev.h"

#ifndef SPOOKYV2
#include "SpookyV2.h"
#define SPOOKYV2
#endif

#include "../deps/json/json.hpp"
using json = nlohmann::json;

#ifdef DEBUG
/* */
//	Enabling STRESSTEST_POOL ProxySQL will do a lot of loops in the connection pool
//	This is for internal testing ONLY!!!!
//#define STRESSTEST_POOL
#endif // DEBUG

#define MHM_PTHREAD_MUTEX


// we have 2 versions of the same tables: with (debug) and without (no debug) checks
#ifdef DEBUG
#define MYHGM_MYSQL_SERVERS "CREATE TABLE mysql_servers ( hostgroup_id INT NOT NULL DEFAULT 0 , hostname VARCHAR NOT NULL , port INT NOT NULL DEFAULT 3306 , gtid_port INT NOT NULL DEFAULT 0 , weight INT CHECK (weight >= 0) NOT NULL DEFAULT 1 , status INT CHECK (status IN (0, 1, 2, 3, 4)) NOT NULL DEFAULT 0 , compression INT CHECK (compression >=0 AND compression <= 102400) NOT NULL DEFAULT 0 , max_connections INT CHECK (max_connections >=0) NOT NULL DEFAULT 1000 , max_replication_lag INT CHECK (max_replication_lag >= 0 AND max_replication_lag <= 126144000) NOT NULL DEFAULT 0 , use_ssl INT CHECK (use_ssl IN(0,1)) NOT NULL DEFAULT 0 , max_latency_ms INT UNSIGNED CHECK (max_latency_ms>=0) NOT NULL DEFAULT 0 , comment VARCHAR NOT NULL DEFAULT '' , mem_pointer INT NOT NULL DEFAULT 0 , PRIMARY KEY (hostgroup_id, hostname, port) )"
#define MYHGM_MYSQL_SERVERS_INCOMING "CREATE TABLE mysql_servers_incoming ( hostgroup_id INT NOT NULL DEFAULT 0 , hostname VARCHAR NOT NULL , port INT NOT NULL DEFAULT 3306 , gtid_port INT NOT NULL DEFAULT 0 , weight INT CHECK (weight >= 0) NOT NULL DEFAULT 1 , status INT CHECK (status IN (0, 1, 2, 3, 4)) NOT NULL DEFAULT 0 , compression INT CHECK (compression >=0 AND compression <= 102400) NOT NULL DEFAULT 0 , max_connections INT CHECK (max_connections >=0) NOT NULL DEFAULT 1000 , max_replication_lag INT CHECK (max_replication_lag >= 0 AND max_replication_lag <= 126144000) NOT NULL DEFAULT 0 , use_ssl INT CHECK (use_ssl IN(0,1)) NOT NULL DEFAULT 0 , max_latency_ms INT UNSIGNED CHECK (max_latency_ms>=0) NOT NULL DEFAULT 0 , comment VARCHAR NOT NULL DEFAULT '' , PRIMARY KEY (hostgroup_id, hostname, port))"
#else
#define MYHGM_MYSQL_SERVERS "CREATE TABLE mysql_servers ( hostgroup_id INT NOT NULL DEFAULT 0 , hostname VARCHAR NOT NULL , port INT NOT NULL DEFAULT 3306 , gtid_port INT NOT NULL DEFAULT 0 , weight INT NOT NULL DEFAULT 1 , status INT NOT NULL DEFAULT 0 , compression INT NOT NULL DEFAULT 0 , max_connections INT NOT NULL DEFAULT 1000 , max_replication_lag INT NOT NULL DEFAULT 0 , use_ssl INT NOT NULL DEFAULT 0 , max_latency_ms INT UNSIGNED NOT NULL DEFAULT 0 , comment VARCHAR NOT NULL DEFAULT '' , mem_pointer INT NOT NULL DEFAULT 0 , PRIMARY KEY (hostgroup_id, hostname, port) )"
#define MYHGM_MYSQL_SERVERS_INCOMING "CREATE TABLE mysql_servers_incoming ( hostgroup_id INT NOT NULL DEFAULT 0 , hostname VARCHAR NOT NULL , port INT NOT NULL DEFAULT 3306 , gtid_port INT NOT NULL DEFAULT 0 , weight INT NOT NULL DEFAULT 1 , status INT NOT NULL DEFAULT 0 , compression INT NOT NULL DEFAULT 0 , max_connections INT NOT NULL DEFAULT 1000 , max_replication_lag INT NOT NULL DEFAULT 0 , use_ssl INT NOT NULL DEFAULT 0 , max_latency_ms INT UNSIGNED NOT NULL DEFAULT 0 , comment VARCHAR NOT NULL DEFAULT '' , PRIMARY KEY (hostgroup_id, hostname, port))"
#endif /* DEBUG */
#define MYHGM_MYSQL_REPLICATION_HOSTGROUPS "CREATE TABLE mysql_replication_hostgroups (writer_hostgroup INT CHECK (writer_hostgroup>=0) NOT NULL PRIMARY KEY , reader_hostgroup INT NOT NULL CHECK (reader_hostgroup<>writer_hostgroup AND reader_hostgroup>=0) , check_type VARCHAR CHECK (LOWER(check_type) IN ('read_only','innodb_read_only','super_read_only','read_only|innodb_read_only','read_only&innodb_read_only')) NOT NULL DEFAULT 'read_only' , comment VARCHAR NOT NULL DEFAULT '' , UNIQUE (reader_hostgroup))"

#define MYHGM_MYSQL_GROUP_REPLICATION_HOSTGROUPS "CREATE TABLE mysql_group_replication_hostgroups (writer_hostgroup INT CHECK (writer_hostgroup>=0) NOT NULL PRIMARY KEY , backup_writer_hostgroup INT CHECK (backup_writer_hostgroup>=0 AND backup_writer_hostgroup<>writer_hostgroup) NOT NULL , reader_hostgroup INT NOT NULL CHECK (reader_hostgroup<>writer_hostgroup AND backup_writer_hostgroup<>reader_hostgroup AND reader_hostgroup>0) , offline_hostgroup INT NOT NULL CHECK (offline_hostgroup<>writer_hostgroup AND offline_hostgroup<>reader_hostgroup AND backup_writer_hostgroup<>offline_hostgroup AND offline_hostgroup>=0) , active INT CHECK (active IN (0,1)) NOT NULL DEFAULT 1 , max_writers INT NOT NULL CHECK (max_writers >= 0) DEFAULT 1 , writer_is_also_reader INT CHECK (writer_is_also_reader IN (0,1,2)) NOT NULL DEFAULT 0 , max_transactions_behind INT CHECK (max_transactions_behind>=0) NOT NULL DEFAULT 0 , comment VARCHAR , UNIQUE (reader_hostgroup) , UNIQUE (offline_hostgroup) , UNIQUE (backup_writer_hostgroup))"

#define MYHGM_MYSQL_GALERA_HOSTGROUPS "CREATE TABLE mysql_galera_hostgroups (writer_hostgroup INT CHECK (writer_hostgroup>=0) NOT NULL PRIMARY KEY , backup_writer_hostgroup INT CHECK (backup_writer_hostgroup>=0 AND backup_writer_hostgroup<>writer_hostgroup) NOT NULL , reader_hostgroup INT NOT NULL CHECK (reader_hostgroup<>writer_hostgroup AND backup_writer_hostgroup<>reader_hostgroup AND reader_hostgroup>0) , offline_hostgroup INT NOT NULL CHECK (offline_hostgroup<>writer_hostgroup AND offline_hostgroup<>reader_hostgroup AND backup_writer_hostgroup<>offline_hostgroup AND offline_hostgroup>=0) , active INT CHECK (active IN (0,1)) NOT NULL DEFAULT 1 , max_writers INT NOT NULL CHECK (max_writers >= 0) DEFAULT 1 , writer_is_also_reader INT CHECK (writer_is_also_reader IN (0,1,2)) NOT NULL DEFAULT 0 , max_transactions_behind INT CHECK (max_transactions_behind>=0) NOT NULL DEFAULT 0 , comment VARCHAR , UNIQUE (reader_hostgroup) , UNIQUE (offline_hostgroup) , UNIQUE (backup_writer_hostgroup))"

#define MYHGM_MYSQL_AWS_AURORA_HOSTGROUPS "CREATE TABLE mysql_aws_aurora_hostgroups (writer_hostgroup INT CHECK (writer_hostgroup>=0) NOT NULL PRIMARY KEY , reader_hostgroup INT NOT NULL CHECK (reader_hostgroup<>writer_hostgroup AND reader_hostgroup>0) , " \
										  "active INT CHECK (active IN (0,1)) NOT NULL DEFAULT 1 , aurora_port INT NOT NUlL DEFAULT 3306 , domain_name VARCHAR NOT NULL DEFAULT '' , " \
										  "max_lag_ms INT NOT NULL CHECK (max_lag_ms>= 10 AND max_lag_ms <= 600000) DEFAULT 600000 , " \
										  "check_interval_ms INT NOT NULL CHECK (check_interval_ms >= 100 AND check_interval_ms <= 600000) DEFAULT 1000 , " \
										  "check_timeout_ms INT NOT NULL CHECK (check_timeout_ms >= 80 AND check_timeout_ms <= 3000) DEFAULT 800 , " \
										  "writer_is_also_reader INT CHECK (writer_is_also_reader IN (0,1)) NOT NULL DEFAULT 0 , " \
										  "new_reader_weight INT CHECK (new_reader_weight >= 0 AND new_reader_weight <=10000000) NOT NULL DEFAULT 1 , " \
										  "add_lag_ms INT NOT NULL CHECK (add_lag_ms >= 0 AND add_lag_ms <= 600000) DEFAULT 30 , " \
										  "min_lag_ms INT NOT NULL CHECK (min_lag_ms >= 0 AND min_lag_ms <= 600000) DEFAULT 30 , " \
										  "lag_num_checks INT NOT NULL CHECK (lag_num_checks >= 1 AND lag_num_checks <= 16) DEFAULT 1 , comment VARCHAR ," \
										  "UNIQUE (reader_hostgroup))"

#define MYHGM_GEN_ADMIN_RUNTIME_SERVERS "SELECT hostgroup_id, hostname, port, gtid_port, CASE status WHEN 0 THEN \"ONLINE\" WHEN 1 THEN \"SHUNNED\" WHEN 2 THEN \"OFFLINE_SOFT\" WHEN 3 THEN \"OFFLINE_HARD\" WHEN 4 THEN \"SHUNNED\" END status, weight, compression, max_connections, max_replication_lag, use_ssl, max_latency_ms, comment FROM mysql_servers ORDER BY hostgroup_id, hostname, port"

#define MYHGM_MYSQL_HOSTGROUP_ATTRIBUTES "CREATE TABLE mysql_hostgroup_attributes (hostgroup_id INT NOT NULL PRIMARY KEY , max_num_online_servers INT CHECK (max_num_online_servers>=0 AND max_num_online_servers <= 1000000) NOT NULL DEFAULT 1000000 , autocommit INT CHECK (autocommit IN (-1, 0, 1)) NOT NULL DEFAULT -1 , free_connections_pct INT CHECK (free_connections_pct >= 0 AND free_connections_pct <= 100) NOT NULL DEFAULT 10 , init_connect VARCHAR NOT NULL DEFAULT '' , multiplex INT CHECK (multiplex IN (0, 1)) NOT NULL DEFAULT 1 , connection_warming INT CHECK (connection_warming IN (0, 1)) NOT NULL DEFAULT 0 , throttle_connections_per_sec INT CHECK (throttle_connections_per_sec >= 1 AND throttle_connections_per_sec <= 1000000) NOT NULL DEFAULT 1000000 , ignore_session_variables VARCHAR CHECK (JSON_VALID(ignore_session_variables) OR ignore_session_variables = '') NOT NULL DEFAULT '' , hostgroup_settings VARCHAR CHECK (JSON_VALID(hostgroup_settings) OR hostgroup_settings = '') NOT NULL DEFAULT '' , servers_defaults VARCHAR CHECK (JSON_VALID(servers_defaults) OR servers_defaults = '') NOT NULL DEFAULT '' , comment VARCHAR NOT NULL DEFAULT '')"


#define MYHGM_MYSQL_SERVERS_SSL_PARAMS "CREATE TABLE mysql_servers_ssl_params (hostname VARCHAR NOT NULL , port INT CHECK (port >= 0 AND port <= 65535) NOT NULL DEFAULT 3306 , username VARCHAR NOT NULL DEFAULT '' , ssl_ca VARCHAR NOT NULL DEFAULT '' , ssl_cert VARCHAR NOT NULL DEFAULT '' , ssl_key VARCHAR NOT NULL DEFAULT '' , ssl_capath VARCHAR NOT NULL DEFAULT '' , ssl_crl VARCHAR NOT NULL DEFAULT '' , ssl_crlpath VARCHAR NOT NULL DEFAULT '' , ssl_cipher VARCHAR NOT NULL DEFAULT '' , tls_version VARCHAR NOT NULL DEFAULT '' , comment VARCHAR NOT NULL DEFAULT '' , PRIMARY KEY (hostname, port, username) )"

/*
 * @brief Generates the 'runtime_mysql_servers' resultset exposed to other ProxySQL cluster members.
 * @details Makes 'SHUNNED' and 'SHUNNED_REPLICATION_LAG' statuses equivalent to 'ONLINE'. 'SHUNNED' states
 *  are by definition local transitory states, this is why a 'mysql_servers' table reconfiguration isn't
 *  normally performed when servers are internally imposed with these statuses. This means, that propagating
 *  this state to other cluster members is undesired behavior, and so it's generating a different checksum,
 *  due to a server having this particular state, that will result in extra unnecessary fetching operations.
 *  The query also filters out 'OFFLINE_HARD' servers, 'OFFLINE_HARD' is a local status which is equivalent to
 *  a server no longer being part of the table (DELETED state). And so, they shouldn't be propagated.
 *
 *  For placing the query into a single line for debugging purposes:
 *  ```
 *  sed 's/^\t\+"//g; s/"\s\\$//g; s/\\"/"/g' /tmp/select.sql | paste -sd ''
 *  ```
 */
#define MYHGM_GEN_CLUSTER_ADMIN_RUNTIME_SERVERS \
	"SELECT " \
		"hostgroup_id, hostname, port, gtid_port," \
		"CASE status" \
		" WHEN 0 THEN \"ONLINE\"" \
		" WHEN 1 THEN \"ONLINE\"" \
		" WHEN 2 THEN \"OFFLINE_SOFT\"" \
		" WHEN 3 THEN \"OFFLINE_HARD\"" \
		" WHEN 4 THEN \"ONLINE\" " \
		"END status," \
		"weight, compression, max_connections, max_replication_lag, use_ssl, max_latency_ms, comment " \
	"FROM mysql_servers " \
	"WHERE status != 3 " \
	"ORDER BY hostgroup_id, hostname, port" \

/**
 * @brief Generates the 'mysql_servers_v2' resultset exposed to other ProxySQL cluster members.
 * @details The generated resultset is used for the checksum computation of the runtime ProxySQL config
 *  ('mysql_servers_v2' checksum), and it's also forwarded to other cluster members when querying the Admin
 *  interface with 'CLUSTER_QUERY_MYSQL_SERVERS_V2'. It makes 'SHUNNED' state equivalent to 'ONLINE', and also
 *  filters out any 'OFFLINE_HARD' entries. This is done because none of the statuses are valid configuration
 *  statuses, they are local, transient status that ProxySQL uses during operation.
 */
#define MYHGM_GEN_CLUSTER_ADMIN_MYSQL_SERVERS \
	"SELECT " \
		"hostgroup_id, hostname, port, gtid_port, " \
		"CASE" \
		" WHEN status=\"SHUNNED\" THEN \"ONLINE\"" \
		" ELSE status " \
		"END AS status, " \
		"weight, compression, max_connections, max_replication_lag, use_ssl, max_latency_ms, comment " \
	"FROM main.mysql_servers " \
	"WHERE status != \"OFFLINE_HARD\" " \
	"ORDER BY hostgroup_id, hostname, port" \

typedef std::unordered_map<std::uint64_t, void *> umap_mysql_errors;

class MySrvConnList;
class MySrvC;
class MySrvList;
class MyHGC;

<<<<<<< HEAD
=======

std::string gtid_executed_to_string(gtid_set_t& gtid_executed);
void addGtid(const gtid_t& gtid, gtid_set_t& gtid_executed);

#include "GTID_Server_Data.h"

/*
>>>>>>> 959c629c
class GTID_Server_Data {
	public:
	char *address;
	uint16_t port;
	uint16_t mysql_port;
	char *data;
	size_t len;
	size_t size;
	size_t pos;
	struct ev_io *w;
	char uuid_server[64];
	unsigned long long events_read;
	gtid_set_t gtid_executed;
	bool active;
	GTID_Server_Data(struct ev_io *_w, char *_address, uint16_t _port, uint16_t _mysql_port);
	void resize(size_t _s);
	~GTID_Server_Data();
	bool readall();
	bool writeout();
	bool read_next_gtid();
	bool gtid_exists(char *gtid_uuid, uint64_t gtid_trxid);
	void read_all_gtids();
	void dump();
};
*/


class MySrvConnList {
	private:
	MySrvC *mysrvc;
	int find_idx(MySQL_Connection *c) {
		//for (unsigned int i=0; i<conns_length(); i++) {
		for (unsigned int i=0; i<conns->len; i++) {
			MySQL_Connection *conn = NULL;
			conn = (MySQL_Connection *)conns->index(i);
			if (conn==c) {
				return (unsigned int)i;
			}
		}
		return -1;
	}
	public:
	PtrArray *conns;
	MySrvConnList(MySrvC *);
	~MySrvConnList();
	void add(MySQL_Connection *);
	void remove(MySQL_Connection *c) {
		int i = -1;
		i = find_idx(c);
		assert(i>=0);
		conns->remove_index_fast((unsigned int)i);
	}
	MySQL_Connection *remove(int);
	MySQL_Connection * get_random_MyConn(MySQL_Session *sess, bool ff);
	void get_random_MyConn_inner_search(unsigned int start, unsigned int end, unsigned int& conn_found_idx, unsigned int& connection_quality_level, unsigned int& number_of_matching_session_variables, const MySQL_Connection * client_conn);
	unsigned int conns_length() { return conns->len; }
	void drop_all_connections();
	MySQL_Connection *index(unsigned int);
};

class MySrvC {	// MySQL Server Container
	public:
	MyHGC *myhgc;
	char *address;
	uint16_t port;
	uint16_t gtid_port;
	uint16_t flags;
	int64_t weight;
	enum MySerStatus status;
	unsigned int compression;
	int64_t max_connections;
	unsigned int aws_aurora_current_lag_us;
	unsigned int max_replication_lag;
	unsigned int max_connections_used; // The maximum number of connections that has been opened
	unsigned int connect_OK;
	unsigned int connect_ERR;
	int cur_replication_lag;
	unsigned int cur_replication_lag_count;
	// note that these variables are in microsecond, while user defines max latency in millisecond
	unsigned int current_latency_us;
	unsigned int max_latency_us;
	time_t time_last_detected_error;
	unsigned int connect_ERR_at_time_last_detected_error;
	unsigned long long queries_sent;
	unsigned long long queries_gtid_sync;
	unsigned long long bytes_sent;
	unsigned long long bytes_recv;
	bool shunned_automatic;
	bool shunned_and_kill_all_connections; // if a serious failure is detected, this will cause all connections to die even if the server is just shunned
	int32_t use_ssl;
	char *comment;
	MySrvConnList *ConnectionsUsed;
	MySrvConnList *ConnectionsFree;
	/**
	 * @brief Constructs a new MySQL Server Container.
	 * @details For 'server_defaults' parameters, if '-1' is supplied, they try to be obtained from
	 *  'servers_defaults' entry from 'mysql_hostgroup_attributes' when adding the server to it's target
	 *  hostgroup(via 'MySQL_HostGroups_Manager::add'), if not found, value is set with 'mysql_servers'
	 *  defaults.
	 * @param addr Address of the server, specified either by IP or hostname.
	 * @param port Server port.
	 * @param gitd_port If non-zero, enables GTID tracking for the server.
	 * @param _weight Server weight. 'server_defaults' param, check @details.
	 * @param _status Initial server status.
	 * @param _compression Enables compression for server connections.
	 * @param _max_connections Max server connections. 'server_defaults' param, check @details.
	 * @param _max_replication_lag If non-zero, enables replication lag checks.
	 * @param _use_ssl Enables SSL for server connections. 'servers_defaults' param, check @details.
	 * @param _max_latency_ms Max ping server latency. When exceeded, server gets excluded from conn-pool.
	 * @param _comment User defined comment.
	 */
	MySrvC(
		char* addr, uint16_t port, uint16_t gitd_port, int64_t _weight, enum MySerStatus _status, unsigned int _compression,
		int64_t _max_connections, unsigned int _max_replication_lag, int32_t _use_ssl, unsigned int	_max_latency_ms,
		char* _comment
	);
	~MySrvC();
	void connect_error(int, bool get_mutex=true);
	void shun_and_killall();
	/**
	 * @brief Update the maximum number of used connections
	 * @return The maximum number of used connections
	 */
	unsigned int update_max_connections_used()
	{
		unsigned int connections_used = ConnectionsUsed->conns_length();
		if (max_connections_used < connections_used)
			max_connections_used = connections_used;
		return max_connections_used;
	}
};

class MySrvList {	// MySQL Server List
	private:
	MyHGC *myhgc;
	int find_idx(MySrvC *);
	public:
	PtrArray *servers;
	unsigned int cnt() { return servers->len; }
	MySrvList(MyHGC *);
	~MySrvList();
	void add(MySrvC *);
	void remove(MySrvC *);
	MySrvC * idx(unsigned int i) {return (MySrvC *)servers->index(i); }
};

class MyHGC {	// MySQL Host Group Container
	public:
	unsigned int hid;
	unsigned long long current_time_now;
	uint32_t new_connections_now;
	MySrvList *mysrvs;
	struct { // this is a series of attributes specific for each hostgroup
		char * init_connect;
		char * comment;
		char * ignore_session_variables_text; // this is the original version (text format) of ignore_session_variables
		uint32_t max_num_online_servers;
		uint32_t throttle_connections_per_sec;
		int8_t autocommit;
		int8_t free_connections_pct;
		int8_t handle_warnings;
		bool multiplex;
		bool connection_warming;
		bool configured; // this variable controls if attributes are configured or not. If not configured, they do not apply
		bool initialized; // this variable controls if attributes were ever configured or not. Used by reset_attributes()
		json ignore_session_variables_json; // the JSON format of ignore_session_variables
	} attributes;
	struct {
		int64_t weight;
		int64_t max_connections;
		int32_t use_ssl;
	} servers_defaults;
	void reset_attributes();
	inline
	bool handle_warnings_enabled() const {
		return attributes.configured == true && attributes.handle_warnings != -1 ? attributes.handle_warnings : mysql_thread___handle_warnings;
	}
	MyHGC(int);
	~MyHGC();
	MySrvC *get_random_MySrvC(char * gtid_uuid, uint64_t gtid_trxid, int max_lag_ms, MySQL_Session *sess);
};

class Group_Replication_Info {
	public:
	int writer_hostgroup;
	int backup_writer_hostgroup;
	int reader_hostgroup;
	int offline_hostgroup;
	int max_writers;
	int max_transactions_behind;
	char *comment;
	bool active;
	int writer_is_also_reader;
	bool __active;
	bool need_converge; // this is set to true on LOAD MYSQL SERVERS TO RUNTIME . This ensure that checks wil take an action
	int current_num_writers;
	int current_num_backup_writers;
	int current_num_readers;
	int current_num_offline;
	Group_Replication_Info(int w, int b, int r, int o, int mw, int mtb, bool _a, int _w, char *c);
	bool update(int b, int r, int o, int mw, int mtb, bool _a, int _w, char *c);
	~Group_Replication_Info();
};

class Galera_Info {
	public:
	int writer_hostgroup;
	int backup_writer_hostgroup;
	int reader_hostgroup;
	int offline_hostgroup;
	int max_writers;
	int max_transactions_behind;
	char *comment;
	bool active;
	int writer_is_also_reader;
	bool __active;
	bool need_converge; // this is set to true on LOAD MYSQL SERVERS TO RUNTIME . This ensure that checks wil take an action
	int current_num_writers;
	int current_num_backup_writers;
	int current_num_readers;
	int current_num_offline;
	Galera_Info(int w, int b, int r, int o, int mw, int mtb, bool _a, int _w, char *c);
	bool update(int b, int r, int o, int mw, int mtb, bool _a, int _w, char *c);
	~Galera_Info();
};

class AWS_Aurora_Info {
	public:
	int writer_hostgroup;
	int reader_hostgroup;
	int aurora_port;
	int max_lag_ms;
	int add_lag_ms;
	int min_lag_ms;
	int lag_num_checks;
	int check_interval_ms;
	int check_timeout_ms;
	int writer_is_also_reader;
	int new_reader_weight;
	// TODO
	// add intermediary status value, for example the last check time
	char * domain_name;
	char * comment;
	bool active;
	bool __active;
	AWS_Aurora_Info(int w, int r, int _port, char *_end_addr, int maxl, int al, int minl, int lnc, int ci, int ct, bool _a, int wiar, int nrw, char *c);
	bool update(int r, int _port, char *_end_addr, int maxl, int al, int minl, int lnc, int ci, int ct, bool _a, int wiar, int nrw, char *c);
	~AWS_Aurora_Info();
};

class MySQLServers_SslParams {
	public:
	string hostname;
	int port;
	string username;
	string ssl_ca;
	string ssl_cert;
	string ssl_key;
	string ssl_capath;
	string ssl_crl;
	string ssl_crlpath;
	string ssl_cipher;
	string tls_version;
	string comment;
	string MapKey;
	MySQLServers_SslParams(string _h, int _p, string _u,
		string ca, string cert, string key, string capath,
		string crl, string crlpath, string cipher, string tls,
		string c) {
		hostname = _h;
		port = _p;
		username = _u;
		ssl_ca = ca;
		ssl_cert = cert;
		ssl_key = key;
		ssl_capath = capath;
		ssl_crl = crl;
		ssl_crlpath = crlpath;
		ssl_cipher = cipher;
		tls_version = tls;
		comment = c;
		MapKey = "";
	}
	MySQLServers_SslParams(char * _h, int _p, char * _u,
		char * ca, char * cert, char * key, char * capath,
		char * crl, char * crlpath, char * cipher, char * tls,
		char * c) {
		hostname = string(_h);
		port = _p;
		username = string(_u);
		ssl_ca = string(ca);
		ssl_cert = string(cert);
		ssl_key = string(key);
		ssl_capath = string(capath);
		ssl_crl = string(crl);
		ssl_crlpath = string(crlpath);
		ssl_cipher = string(cipher);
		tls_version = string(tls);
		comment = string(c);
		MapKey = "";
	}
	MySQLServers_SslParams(string _h, int _p, string _u) {
		MySQLServers_SslParams(_h, _p, _u, "", "", "", "", "", "", "", "", "");
	}
	string getMapKey(const char *del) {
		if (MapKey == "") {
			MapKey = hostname + string(del) + to_string(port) + string(del) + username;
		}
		return MapKey;
	}
};

struct p_hg_counter {
	enum metric {
		servers_table_version = 0,
		server_connections_created,
		server_connections_delayed,
		server_connections_aborted,
		client_connections_created,
		client_connections_aborted,
		com_autocommit,
		com_autocommit_filtered,
		com_rollback,
		com_rollback_filtered,
		com_backend_change_user,
		com_backend_init_db,
		// TODO: https://github.com/sysown/proxysql/issues/2690
		com_backend_set_names,
		com_frontend_init_db,
		com_frontend_set_names,
		com_frontend_use_db,
		com_commit_cnt,
		com_commit_cnt_filtered,
		selects_for_update__autocommit0,
		access_denied_wrong_password,
		access_denied_max_connections,
		access_denied_max_user_connections,
		myhgm_myconnpool_get,
		myhgm_myconnpool_get_ok,
		myhgm_myconnpool_get_ping,
		myhgm_myconnpool_push,
		myhgm_myconnpool_reset,
		myhgm_myconnpool_destroy,
		auto_increment_delay_multiplex,
		__size
	};
};

struct p_hg_gauge {
	enum metric {
		server_connections_connected = 0,
		client_connections_connected,
		__size
	};
};

struct p_hg_dyn_counter {
	enum metric {
		conn_pool_bytes_data_recv = 0,
		conn_pool_bytes_data_sent,
		connection_pool_conn_err,
		connection_pool_conn_ok,
		connection_pool_queries,
		gtid_executed,
		proxysql_mysql_error,
		mysql_error,
		__size
	};
};

enum class p_mysql_error_type {
	mysql,
	proxysql
};

struct p_hg_dyn_gauge {
	enum metric {
		connection_pool_conn_free = 0,
		connection_pool_conn_used,
		connection_pool_latency_us,
		connection_pool_status,
		__size
	};
};

struct hg_metrics_map_idx {
	enum index {
		counters = 0,
		gauges,
		dyn_counters,
		dyn_gauges,
	};
};

/**
 * @brief Required server info for the read_only Monitoring actions and replication_lag Monitoring actions.
 */
using hostgroupid_t = int;
using hostname_t = std::string;
using address_t = std::string;
using port_t = unsigned int;
using read_only_t = int;
using current_replication_lag = int;

using read_only_server_t = std::tuple<hostname_t,port_t,read_only_t>;
using replication_lag_server_t = std::tuple<hostgroupid_t,address_t,port_t,current_replication_lag>;

enum READ_ONLY_SERVER_T {
	ROS_HOSTNAME = 0,
	ROS_PORT,
	ROS_READONLY,
	ROS__SIZE
};

enum REPLICATION_LAG_SERVER_T {
	RLS_HOSTGROUP_ID = 0,
	RLS_ADDRESS,
	RLS_PORT,
	RLS_CURRENT_REPLICATION_LAG,
	RLS__SIZE
};

/**
 * @brief Contains the minimal info for server creation.
 */
struct srv_info_t {
	/* @brief Server address */
	string addr;
	/* @brief Server port */
	uint16_t port;
	/* @brief Server type identifier, used for logging, e.g: 'Aurora AWS', 'GR', etc... */
	string kind;
};

/**
 * @brief Contains options to be specified during server creation.
 */
struct srv_opts_t {
	int64_t weigth;
	int64_t max_conns;
	int32_t use_ssl;
};

class MySQL_HostGroups_Manager {
	private:
	SQLite3DB	*admindb;
	SQLite3DB	*mydb;
	pthread_mutex_t readonly_mutex;
	std::set<std::string> read_only_set1;
	std::set<std::string> read_only_set2;
#ifdef MHM_PTHREAD_MUTEX
	pthread_mutex_t lock;
#else
	rwlock_t rwlock;
#endif

	enum HGM_TABLES {
		MYSQL_SERVERS_V2 = 0,
		MYSQL_REPLICATION_HOSTGROUPS,
		MYSQL_GROUP_REPLICATION_HOSTGROUPS,
		MYSQL_GALERA_HOSTGROUPS,
		MYSQL_AWS_AURORA_HOSTGROUPS,
		MYSQL_HOSTGROUP_ATTRIBUTES,
		MYSQL_SERVERS_SSL_PARAMS,
		MYSQL_SERVERS,

		__HGM_TABLES_SIZE
	};

	std::array<uint64_t, __HGM_TABLES_SIZE> table_resultset_checksum { {0} };

	class HostGroup_Server_Mapping {
	public:
		enum Type {
			WRITER = 0,
			READER = 1,

			__TYPE_SIZE
		};

		struct Node {
			MySrvC* srv = NULL;
			unsigned int reader_hostgroup_id = -1;
			unsigned int writer_hostgroup_id = -1;
			//MySerStatus server_status = MYSQL_SERVER_STATUS_OFFLINE_HARD;
		};

		HostGroup_Server_Mapping(MySQL_HostGroups_Manager* hgm) : readonly_flag(1), myHGM(hgm) { }
		~HostGroup_Server_Mapping() = default;

		/**
		  * @brief Copies all unique nodes from source vector to destination vector.
		  * @details Copies all unique nodes from source vector to destination vector. The source and destination 
		  *   vectors are identified by an input enumeration type, which can be either a reader or a writer. 
		  *	  During the copying process, the function also adds servers to the HostGroup connection container.
		  * @param dest_type Input  Can be reader or writer
		  * @param src_type Input  Can be reader or writer
		*/
		void copy_if_not_exists(Type dest_type, Type src_type);

		/**
		  * @brief Removes node located at the specified index.
		  * @details Node is removed from vector located at the specified index identified by an input enumeration type. 
		  *	  Node that was removed is marked as offline in the HostGroup connection container.
		  * @param dest_type Input  Can be reader or writer
		  * @param index Input  Index of node to be removed
		*/
		void remove(Type type, size_t index);

		/**
		  * @brief Removes all nodes.
		  * @details All nodes are removed from vector, identified by an input enumeration type.
		  *	  Nodes that are removed is marked as offline in the HostGroup connection container.
		  * @param type Input  Can be reader or writer
		*/
		void clear(Type type);

		inline
		const std::vector<Node>& get(Type type) const {
			return mapping[type];
		}

		inline
		void add(Type type, Node& node) {
			mapping[type].push_back(node);
		}

		inline
		void set_readonly_flag(int val) {
			readonly_flag = val;
		}

		inline
		int get_readonly_flag() const {
			return readonly_flag;
		}

	private:
		unsigned int get_hostgroup_id(Type type, const Node& node) const;
		MySrvC* insert_HGM(unsigned int hostgroup_id, const MySrvC* srv);
		void remove_HGM(MySrvC* srv);

		std::array<std::vector<Node>, __TYPE_SIZE> mapping; // index 0 contains reader and 1 contains writer hostgroups
		int readonly_flag;
		MySQL_HostGroups_Manager* myHGM;
	};

	/**
	 * @brief Used by 'MySQL_Monitor::read_only' to hold a mapping between servers and hostgroups.
	 * @details The hostgroup mapping holds the MySrvC for each of the hostgroups in which the servers is
	 *  present, distinguishing between 'READER' and 'WRITER' hostgroups.
	 */
	std::unordered_map<std::string, std::unique_ptr<HostGroup_Server_Mapping>> hostgroup_server_mapping;
	/**
	 * @brief Holds the previous computed checksum for 'mysql_servers'.
	 * @details Used to check if the servers checksums has changed during 'commit', if a change is detected,
	 *  the member 'hostgroup_server_mapping' is required to be regenerated.
	 *
	 *  This is only updated during 'read_only_action_v2', since the action itself modifies
	 *  'hostgroup_server_mapping' in case any actions needs to be performed against the servers.
	 */
	uint64_t hgsm_mysql_servers_checksum = 0;
	/**
	 * @brief Holds the previous checksum for the 'MYSQL_REPLICATION_HOSTGROUPS'.
	 * @details Used during 'commit' to determine if config has changed for 'MYSQL_REPLICATION_HOSTGROUPS',
	 *   and 'hostgroup_server_mapping' should be rebuild.
	 */
	uint64_t hgsm_mysql_replication_hostgroups_checksum = 0;


	PtrArray *MyHostGroups;
	std::unordered_map<unsigned int, MyHGC *>MyHostGroups_map;

	std::mutex Servers_SSL_Params_map_mutex;
	std::unordered_map<std::string, MySQLServers_SslParams> Servers_SSL_Params_map;

	MyHGC * MyHGC_find(unsigned int);
	MyHGC * MyHGC_create(unsigned int);

	void add(MySrvC *, unsigned int);
	void purge_mysql_servers_table();
	void generate_mysql_servers_table(int *_onlyhg=NULL);
	void generate_mysql_replication_hostgroups_table();
	Galera_Info *get_galera_node_info(int hostgroup);

	/**
	 * @brief This resultset holds the current values for 'runtime_mysql_servers' computed by either latest
	 *  'commit' or fetched from another Cluster node. It's also used by ProxySQL_Admin to respond to the
	 *  intercepted query 'CLUSTER_QUERY_RUNTIME_MYSQL_SERVERS'.
	 * @details This resultset can't right now just contain the value for 'incoming_mysql_servers' as with the
	 *  rest of the intercepted resultset. This is due to 'runtime_mysql_servers' reconfigurations that can be
	 *  triggered by monitoring actions like 'Galera' currently performs. These actions not only trigger status
	 *  changes in the servers, but also re-generate the servers table via 'commit', thus generating a new
	 *  checksum in the process. Because of this potential mismatch, the fetching server wouldn't be able to
	 *  compute the proper checksum for the fetched 'runtime_mysql_servers' config.
	 *
	 *  As previously stated, these reconfigurations are monitoring actions, they can't be packed or performed
	 *  in a single action, since monitoring data is required, which may not be already present. This makes
	 *  this a convergent, but iterative process, that can't be compressed into a single action. Using other
	 *  nodes 'runtime_mysql_servers' while fetching represents a best effort for avoiding these
	 *  reconfigurations in nodes that already holds the same monitoring conditions. If monitoring
	 *  conditions are not the same, circular fetching is still possible due to the previously described
	 *  scenario.
	 */
	SQLite3_result* runtime_mysql_servers;
	/**
	 * @brief These resultset holds the latest values for 'incoming_*' tables used to promoted servers to runtime.
	 * @details All these resultsets are used by 'Cluster' to fetch and promote the same configuration used in the
	 *  node across the whole cluster. For these, the queries:
	 *   - 'CLUSTER_QUERY_MYSQL_REPLICATION_HOSTGROUPS'
	 *   - 'CLUSTER_QUERY_MYSQL_GROUP_REPLICATION_HOSTGROUPS'
	 *   - 'CLUSTER_QUERY_MYSQL_GALERA'
	 *   - 'CLUSTER_QUERY_MYSQL_AWS_AURORA'
	 *   - 'CLUSTER_QUERY_MYSQL_HOSTGROUP_ATTRIBUTES'
	 *  Issued by 'Cluster' are intercepted by 'ProxySQL_Admin' and return the content of these resultsets.
	 */
	SQLite3_result *incoming_replication_hostgroups;

	void generate_mysql_group_replication_hostgroups_table();
	/**
	 * @brief Regenerates the resultset used by 'MySQL_Monitor' containing the servers to be monitored.
	 * @details This function is required to be called after any action that results in the addition of a new
	 * 	server that 'MySQL_Monitor' should be aware of for 'group_replication', i.e. a server added to the
	 * 	hostgroups present in any entry of 'mysql_group_replication_hostgroups'. E.g:
	 * 	  - Inside 'generate_mysql_group_replication_hostgroups_table'.
	 * 	  - Autodiscovery.
	 *
	 * 	NOTE: This is a common pattern for all the clusters monitoring.
	 */
	void generate_mysql_group_replication_hostgroups_monitor_resultset();
	SQLite3_result *incoming_group_replication_hostgroups;

	pthread_mutex_t Group_Replication_Info_mutex;
	std::map<int , Group_Replication_Info *> Group_Replication_Info_Map;

	void generate_mysql_galera_hostgroups_table();
	SQLite3_result *incoming_galera_hostgroups;

	pthread_mutex_t Galera_Info_mutex;
	std::map<int , Galera_Info *> Galera_Info_Map;

	void generate_mysql_aws_aurora_hostgroups_table();
	SQLite3_result *incoming_aws_aurora_hostgroups;

	pthread_mutex_t AWS_Aurora_Info_mutex;
	std::map<int , AWS_Aurora_Info *> AWS_Aurora_Info_Map;

	void generate_mysql_hostgroup_attributes_table();
	SQLite3_result *incoming_hostgroup_attributes;

	void generate_mysql_servers_ssl_params_table();
	SQLite3_result *incoming_mysql_servers_ssl_params;

	SQLite3_result* incoming_mysql_servers_v2;

	std::thread *HGCU_thread;

	std::thread *GTID_syncer_thread;
	//pthread_t GTID_syncer_thread_id;
	//pthread_t HGCU_thread_id;

	char rand_del[8];
	pthread_mutex_t mysql_errors_mutex;
	umap_mysql_errors mysql_errors_umap;

	/**
	 * @brief Update the prometheus "connection_pool" counters.
	 */
	void p_update_connection_pool();
	/**
	 * @brief Update the "stats_mysql_gtid_executed" counters.
	 */
	void p_update_mysql_gtid_executed();

	void p_update_connection_pool_update_counter(
		const std::string& endpoint_id, const std::map<std::string, std::string>& labels,
		std::map<std::string, prometheus::Counter*>& m_map, unsigned long long value, p_hg_dyn_counter::metric idx
	);
	void p_update_connection_pool_update_gauge(
		const std::string& endpoint_id, const std::map<std::string, std::string>& labels,
		std::map<std::string, prometheus::Gauge*>& m_map, unsigned long long value, p_hg_dyn_gauge::metric idx
	);

	void group_replication_lag_action_set_server_status(MyHGC* myhgc, char* address, int port, int lag_count, bool enable);

	public:
	std::mutex galera_set_writer_mutex;
	/**
	 * @brief Mutex used to guard 'mysql_servers_to_monitor' resulset.
	 */
	std::mutex mysql_servers_to_monitor_mutex;
	/**
	 * @brief Resulset containing the latest 'mysql_servers' present in 'mydb'.
	 * @details This resulset should be updated via 'update_table_mysql_servers_for_monitor' each time actions
	 *   that modify the 'mysql_servers' table are performed.
	 */
	SQLite3_result* mysql_servers_to_monitor;

	pthread_rwlock_t gtid_rwlock;
	std::unordered_map <string, GTID_Server_Data *> gtid_map;
	struct ev_async * gtid_ev_async;
	struct ev_loop * gtid_ev_loop;
	struct ev_timer * gtid_ev_timer;
	bool gtid_missing_nodes;
	struct {
		unsigned int servers_table_version;
		pthread_mutex_t servers_table_version_lock;
		pthread_cond_t servers_table_version_cond;
		unsigned long client_connections_aborted;
		unsigned long client_connections_created;
		int client_connections;
		unsigned long server_connections_aborted;
		unsigned long server_connections_created;
		unsigned long server_connections_delayed;
		unsigned long server_connections_connected;
		unsigned long myconnpoll_get;
		unsigned long myconnpoll_get_ok;
		unsigned long myconnpoll_get_ping;
		unsigned long myconnpoll_push;
		unsigned long myconnpoll_reset;
		unsigned long myconnpoll_destroy;
		unsigned long long autocommit_cnt;
		unsigned long long commit_cnt;
		unsigned long long rollback_cnt;
		unsigned long long autocommit_cnt_filtered;
		unsigned long long commit_cnt_filtered;
		unsigned long long rollback_cnt_filtered;
		unsigned long long backend_change_user;
		unsigned long long backend_init_db;
		unsigned long long backend_set_names;
		unsigned long long frontend_init_db;
		unsigned long long frontend_set_names;
		unsigned long long frontend_use_db;
		unsigned long long access_denied_wrong_password;
		unsigned long long access_denied_max_connections;
		unsigned long long access_denied_max_user_connections;
		unsigned long long select_for_update_or_equivalent;
		unsigned long long auto_increment_delay_multiplex;

		//////////////////////////////////////////////////////
		///              Prometheus Metrics                ///
		//////////////////////////////////////////////////////

		/// Prometheus metrics arrays
		std::array<prometheus::Counter*, p_hg_counter::__size> p_counter_array {};
		std::array<prometheus::Gauge*, p_hg_gauge::__size> p_gauge_array {};

		// Prometheus dyn_metrics families arrays
		std::array<prometheus::Family<prometheus::Counter>*, p_hg_dyn_counter::__size> p_dyn_counter_array {};
		std::array<prometheus::Family<prometheus::Gauge>*, p_hg_dyn_gauge::__size> p_dyn_gauge_array {};

		/// Prometheus connection_pool metrics
		std::map<std::string, prometheus::Counter*> p_conn_pool_bytes_data_recv_map {};
		std::map<std::string, prometheus::Counter*> p_conn_pool_bytes_data_sent_map {};
		std::map<std::string, prometheus::Counter*> p_connection_pool_conn_err_map {};
		std::map<std::string, prometheus::Gauge*> p_connection_pool_conn_free_map {};
		std::map<std::string, prometheus::Counter*> p_connection_pool_conn_ok_map {};
		std::map<std::string, prometheus::Gauge*> p_connection_pool_conn_used_map {};
		std::map<std::string, prometheus::Gauge*> p_connection_pool_latency_us_map {};
		std::map<std::string, prometheus::Counter*> p_connection_pool_queries_map {};
		std::map<std::string, prometheus::Gauge*> p_connection_pool_status_map {};

		/// Prometheus gtid_executed metrics
		std::map<std::string, prometheus::Counter*> p_gtid_executed_map {};

		/// Prometheus mysql_error metrics
		std::map<std::string, prometheus::Counter*> p_mysql_errors_map {};

		//////////////////////////////////////////////////////
	} status;
	/**
	 * @brief Update the module prometheus metrics.
	 */
	void p_update_metrics();
	/**
	 * @brief Updates the 'mysql_error' counter identified by the 'm_id' parameter,
	 * or creates a new one in case of not existing.
	 *
	 * @param hid The hostgroup identifier.
	 * @param address The connection address that triggered the error.
	 * @param port The port of the connection that triggered the error.
	 * @param errno The error code itself.
	 */
	void p_update_mysql_error_counter(p_mysql_error_type err_type, unsigned int hid, char* address, uint16_t port, unsigned int code);

	wqueue<MySQL_Connection *> queue;
	// has_gtid_port is set to true if *any* of the servers in mysql_servers has gtid_port enabled
	// it is configured during commit()
	// NOTE: this variable is currently NOT used, but in future will be able
	// to deprecate mysql-default_session_track_gtids because proxysql will
	// be automatically able to determine when to enable GTID tracking
	std::atomic<bool> has_gtid_port;
	MySQL_HostGroups_Manager();
	~MySQL_HostGroups_Manager();
	void init();
	void wrlock();
	void wrunlock();
	int servers_add(SQLite3_result *resultset);
	/**
	 * @brief Generates a new global checksum for module 'mysql_servers_v2' using the provided hash.
	 * @param servers_v2_hash The 'raw_checksum' from 'MYHGM_GEN_CLUSTER_ADMIN_MYSQL_SERVERS' or peer node.
	 * @return Checksum computed using the provided hash, and 'mysql_servers' config tables hashes.
	 */
	std::string gen_global_mysql_servers_v2_checksum(uint64_t servers_v2_hash);
	bool commit(
		const peer_runtime_mysql_servers_t& peer_runtime_mysql_servers = {},
		const peer_mysql_servers_v2_t& peer_mysql_servers_v2 = {},
		bool only_commit_runtime_mysql_servers = true,
		bool update_version = false
	);
	/**
	 * @brief Extracted from 'commit'. Performs the following actions:
	 *  1. Re-generates the 'myhgm.mysql_servers' table.
	 *  2. If supplied 'runtime_mysql_servers' is 'nullptr':
	 *  	1. Gets the contents of the table via 'MYHGM_GEN_CLUSTER_ADMIN_RUNTIME_SERVERS'.
	 *  	2. Save the resultset into 'this->runtime_mysql_servers'.
	 *  3. If supplied 'runtime_mysql_servers' isn't 'nullptr':
	 *  	1. Updates the 'this->runtime_mysql_servers' with it.
	 *  4. Updates 'HGM_TABLES::MYSQL_SERVERS' with raw checksum from 'this->runtime_mysql_servers'.
	 * @param runtime_mysql_servers If not 'nullptr', used to update 'this->runtime_mysql_servers'.
	 * @return The updated 'MySQL_HostGroups_Manager::runtime_mysql_servers'.
	 */
	uint64_t commit_update_checksum_from_mysql_servers(SQLite3_result* runtime_mysql_servers = nullptr);
	/**
	 * @brief Analogous to 'commit_generate_mysql_servers_table' but for 'incoming_mysql_servers_v2'.
	 */
	uint64_t commit_update_checksum_from_mysql_servers_v2(SQLite3_result* incoming_mysql_servers_v2 = nullptr);
	/**
	 * @brief Update all HGM_TABLES checksums and uses them to update the supplied SpookyHash.
	 * @details Checksums are the checksums for the following tables:
	 *  - mysql_replication_hostgroups
	 *  - mysql_group_replication_hostgroups
	 *  - mysql_galera_hostgroups
	 *  - mysql_aws_aurora_hostgroups
	 *  - mysql_hostgroup_attributes
	 *
	 *  These checksums are used to compute the global checksum for 'mysql_servers_v2'.
	 * @param myhash SpookyHash to be updated with all the computed checksums.
	 * @param init Indicates if the SpookyHash checksum is initialized.
	 */
	void commit_update_checksums_from_tables(SpookyHash& myhash, bool& init);
	/**
	 * @brief Performs the following actions:
	 *  1. Gets the current contents of table 'myhgm.TableName', using 'ColumnName' ordering.
	 *  2. Computes the checksum for that resultset.
	 *  3. Updates the supplied 'raw_checksum' and the supplied 'SpookyHash' with it.
	 * @details Stands for 'commit_update_checksum_from_table_1'.
	 * @param myhash Hash to be updated with the resultset checksum from the selected table.
	 * @param init If the supplied 'SpookyHash' has already being initialized.
	 * @param TableName The tablename from which to obtain the resultset for the 'raw_checksum' computation.
	 * @param ColumnName A column name to use for ordering in the supplied 'TableName'.
	 * @param raw_checksum A 'raw_checksum' to be updated with the obtained resultset.
	 */
	void CUCFT1(
		SpookyHash& myhash, bool& init, const string& TableName, const string& ColumnName, uint64_t& raw_checksum
	);
	/**
	 * @brief Store the resultset for the 'runtime_mysql_servers' table set that have been loaded to runtime.
	 *  The store configuration is later used by Cluster to propagate current config.
	 * @param The resulset to be stored replacing the current one.
	 */
	void save_runtime_mysql_servers(SQLite3_result *);

	/**
	 * @brief Store the resultset for the 'mysql_servers_v2' table.
	 *  The store configuration is later used by Cluster to propagate current config.
	 * @param The resulset to be stored replacing the current one.
	 */
	void save_mysql_servers_v2(SQLite3_result* s);

	/**
	 * @brief These setters/getter functions store and retrieve the currently hold resultset for the
	 *  'incoming_*' table set that have been loaded to runtime. The store configuration is later used by
	 *  Cluster to propagate current config.
	 * @param The resulset to be stored replacing the current one.
	 */

	void save_incoming_mysql_table(SQLite3_result *, const string&);
	SQLite3_result* get_current_mysql_table(const string& name);

	SQLite3_result * execute_query(char *query, char **error);
	/**
	 * @brief Creates a resultset with the current full content of the target table.
	 * @param string The target table. Valid values are:
	 *   - "mysql_aws_aurora_hostgroups"
	 *   - "mysql_galera_hostgroups"
	 *   - "mysql_group_replication_hostgroups"
	 *   - "mysql_replication_hostgroups"
	 *   - "mysql_hostgroup_attributes"
	 *   - "mysql_servers"
	 *   - "cluster_mysql_servers"
	 *   When targeting 'mysql_servers' table is purged and regenerated.
	 * @return The generated resultset.
	 */
	SQLite3_result* dump_table_mysql(const string&);

	/**
	 * @brief Update the public member resulset 'mysql_servers_to_monitor'. This resulset should contain the latest
	 *   'mysql_servers' present in 'MySQL_HostGroups_Manager' db, which are not 'OFFLINE_HARD'. The resulset
	 *   fields match the definition of 'monitor_internal.mysql_servers' table.
	 * @details Several details:
	 *   - Function assumes that 'mysql_servers' table from 'MySQL_HostGroups_Manager' db is ready
	 *     to be consumed, because of this it doesn't perform any of the following operations:
	 *       - Purging 'mysql_servers' table.
	 *       - Regenerating 'mysql_servers' table.
	 *   - Function locks on 'mysql_servers_to_monitor_mutex'.
	 * @param lock When supplied the function calls 'wrlock()' and 'wrunlock()' functions for accessing the db.
	 */
	void update_table_mysql_servers_for_monitor(bool lock=false);
	MyHGC * MyHGC_lookup(unsigned int);
	
	void MyConn_add_to_pool(MySQL_Connection *);
	/**
	 * @brief Creates a new server in the target hostgroup if isn't already present.
	 * @details If the server is found already in the target hostgroup, no action is taken, unless its status
	 *   is 'OFFLINE_HARD'. In case of finding it as 'OFFLINE_HARD':
	 *     1. Server hostgroup attributes are reset to known values, so they can be updated.
	 *     2. Server attributes are updated to either table definition values, or hostgroup 'servers_defaults'.
	 *     3. Server is bring back as 'ONLINE'.
	 * @param hid The hostgroup in which the server is to be created (or to bring it back as 'ONLINE').
	 * @param srv_info Basic server info to be used during creation.
	 * @param srv_opts Server creation options.
	 * @return 0 in case of success, -1 in case of failure.
	 */
	int create_new_server_in_hg(uint32_t hid, const srv_info_t& srv_info, const srv_opts_t& srv_opts);
	/**
	 * @brief Completely removes server from the target hostgroup if found.
	 * @details Several actions are taken if server is found:
	 *   - Set the server as 'OFFLINE_HARD'.
	 *   - Drop all current FREE connections to the server.
	 *   - Delete the server from the 'myhgm.mysql_servers' table.
	 *
	 *   This later step is not required if the caller is already going to perform a full deletion of the
	 *   servers in the target hostgroup. Which is a common operation during table regeneration.
	 * @param hid Target hostgroup id.
	 * @param addr Target server address.
	 * @param port Target server port.
	 * @return 0 in case of success, -1 in case of failure.
	 */
	int remove_server_in_hg(uint32_t hid, const string& addr, uint16_t port);

	MySQL_Connection * get_MyConn_from_pool(unsigned int hid, MySQL_Session *sess, bool ff, char * gtid_uuid, uint64_t gtid_trxid, int max_lag_ms);

	void drop_all_idle_connections();
	int get_multiple_idle_connections(int, unsigned long long, MySQL_Connection **, int);
	SQLite3_result * SQL3_Connection_Pool(bool _reset, int *hid = NULL);
	SQLite3_result * SQL3_Free_Connections();

	void push_MyConn_to_pool(MySQL_Connection *, bool _lock=true);
	void push_MyConn_to_pool_array(MySQL_Connection **, unsigned int);
	void destroy_MyConn_from_pool(MySQL_Connection *, bool _lock=true);	

	void replication_lag_action_inner(MyHGC *, const char*, unsigned int, int);
	void replication_lag_action(const std::list<replication_lag_server_t>& mysql_servers);
	void read_only_action(char *hostname, int port, int read_only);
	void read_only_action_v2(const std::list<read_only_server_t>& mysql_servers);
	unsigned int get_servers_table_version();
	void wait_servers_table_version(unsigned, unsigned);
	bool shun_and_killall(char *hostname, int port);
	void set_server_current_latency_us(char *hostname, int port, unsigned int _current_latency_us);
	unsigned long long Get_Memory_Stats();

	void add_discovered_servers_to_mysql_servers_and_replication_hostgroups(const vector<tuple<string, int, int>>& new_servers);

	void update_group_replication_set_offline(char *_hostname, int _port, int _writer_hostgroup, char *error);
	void update_group_replication_set_read_only(char *_hostname, int _port, int _writer_hostgroup, char *error);
	void update_group_replication_set_writer(char *_hostname, int _port, int _writer_hostgroup);
	/**
	 * @brief Tries to add a new server found during GR autodiscovery to the supplied hostgroup.
	 * @details For adding the new server, several actions are performed:
	 *  1. Lookup the target server in the corresponding MyHGC for the supplied hostgroup.
	 *  2. If server is found, and it's status isn't 'OFFLINE_HARD' do nothing. Otherwise:
	 *      - If server is found as 'OFFLINE_HARD', reset the internal values corresponding to
	 *        'servers_defaults' values to '-1', update the defaulted values to the ones in its 'MyHGC', lastly
	 *        re-enable the server and log the action.
	 *      - If server isn't found, create it in the corresponding reader hostgroup of the supplied writer
	 *        hostgroup, setting all 'servers_defaults' params as '-1', log the action.
	 *      - After any of the two previous actions, always regenerate servers data structures.
	 *
	 *  NOTE: Server data structures regeneration requires:
	 *   1. Purging the 'mysql_servers_table' (Lazy removal of 'OFFLINE_HARD' servers.)
	 *   2. Regenerate the actual 'myhgm::mysql_servers' table from memory structures.
	 *   3. Update the 'mysql_servers' resultset used for monitoring. This resultset is used for general
	 *      monitoring actions like 'ping', 'connect'.
	 *   4. Regenerate the specific resultset for 'Group Replication' monitoring. This resultset is the way to
	 *      communicate back to the main monitoring thread that servers config has changed, and a new thread
	 *      shall be created with the new servers config. This same principle is used for Aurora.
	 *
	 * @param _host Server address.
	 * @param _port Server port.
	 * @param _wr_hg Writer hostgroup of the cluster being monitored. Autodiscovered servers are always added
	 *   to the reader hostgroup by default, later monitoring actions will re-position the server is required.
	 */
	void update_group_replication_add_autodiscovered(const std::string& _host, int _port, int _wr_hg);
	void converge_group_replication_config(int _writer_hostgroup);
	/**
	 * @brief Set the supplied server as SHUNNED, this function shall be called
	 *   to 'SHUNNED' those servers which replication lag is bigger than:
	 *     - `mysql_thread___monitor_groupreplication_max_transactions_behind_count`
	 *
	 * @details The function automatically handles the appropriate operation to
	 *   perform on the supplied server, based on the supplied 'enable' flag and
	 *   in 'monitor_groupreplication_max_transaction_behind_for_read_only'
	 *   variable. In case the value of the variable is:
	 *
	 *     * '0' or '2': It's required to search the writer hostgroup for
	 *       finding the supplied server.
	 *     * '1' or '2': It's required to search the reader hostgroup for
	 *       finding the supplied server.
	 *
	 * @param _hid The writer hostgroup.
	 * @param address The server address.
	 * @param port The server port.
	 * @param lag_counts The computed lag for the sever.
	 * @param read_only Boolean specifying the read_only flag value of the server.
	 * @param enable Boolean specifying if the server needs to be disabled / enabled,
	 *   'true' for enabling the server if it's 'SHUNNED', 'false' for disabling it.
	 */
	void group_replication_lag_action(int _hid, char *address, unsigned int port, int lag_counts, bool read_only, bool enable);
	void update_galera_set_offline(char *_hostname, int _port, int _writer_hostgroup, char *error, bool soft=false);
	void update_galera_set_read_only(char *_hostname, int _port, int _writer_hostgroup, char *error);
	void update_galera_set_writer(char *_hostname, int _port, int _writer_hostgroup);
	void converge_galera_config(int _writer_hostgroup);

	// FIXME : add action functions for AWS Aurora
	//void aws_aurora_replication_lag_action(int _whid, int _rhid, char *address, unsigned int port, float current_replication_lag, bool enable, bool verbose=true);
	//bool aws_aurora_replication_lag_action(int _whid, int _rhid, char *address, unsigned int port, unsigned int current_replication_lag_us, bool enable, bool is_writer, bool verbose=true);
	//void update_aws_aurora_set_writer(int _whid, int _rhid, char *address, unsigned int port, bool verbose=true);
	//void update_aws_aurora_set_reader(int _whid, int _rhid, char *_hostname, int _port);
	bool aws_aurora_replication_lag_action(int _whid, int _rhid, char *server_id, float current_replication_lag_ms, bool enable, bool is_writer, bool verbose=true);
	void update_aws_aurora_set_writer(int _whid, int _rhid, char *server_id, bool verbose=true);
	void update_aws_aurora_set_reader(int _whid, int _rhid, char *server_id);
	/**
	 * @brief Updates the resultset and corresponding checksum used by Monitor for AWS Aurora.
	 * @details This is required to be called when:
	 *   - The 'mysql_aws_aurora_hostgroups' table is regenerated (via 'commit').
	 *   - When new servers are discovered, and created in already monitored Aurora clusters.
	 *
	 *   The resultset holds the servers that are present in 'mysql_servers' table, and share hostgroups with
	 *   the **active** clusters specified in 'mysql_aws_aurora_hostgroups'. See query
	 *   'SELECT_AWS_AURORA_SERVERS_FOR_MONITOR'.
	 * @param lock Wether if both 'AWS_Aurora_Info_mutex' and 'MySQL_Monitor::aws_aurora_mutex' mutexes should
	 *   be taken or not.
	 */
	void update_aws_aurora_hosts_monitor_resultset(bool lock=false);

	SQLite3_result * get_stats_mysql_gtid_executed();
	void generate_mysql_gtid_executed_tables();
	bool gtid_exists(MySrvC *mysrvc, char * gtid_uuid, uint64_t gtid_trxid);

	SQLite3_result *SQL3_Get_ConnPool_Stats();
	void increase_reset_counter();

	void add_mysql_errors(int hostgroup, char *hostname, int port, char *username, char *address, char *schemaname, int err_no, char *last_error);
	SQLite3_result *get_mysql_errors(bool);

	void shutdown();
	void unshun_server_all_hostgroups(const char * address, uint16_t port, time_t t, int max_wait_sec, unsigned int *skip_hid);
	MySrvC* find_server_in_hg(unsigned int _hid, const std::string& addr, int port);

	MySQLServers_SslParams * get_Server_SSL_Params(char *hostname, int port, char *username);

private:
	void update_hostgroup_manager_mappings();
	uint64_t get_mysql_servers_checksum(SQLite3_result* runtime_mysql_servers = nullptr);
	uint64_t get_mysql_servers_v2_checksum(SQLite3_result* incoming_mysql_servers_v2 = nullptr);
};

/**
 * @brief Helper function used to try to extract a value from the JSON field 'servers_defaults'.
 *
 * @param j JSON object constructed from 'servers_defaults' field.
 * @param hid Hostgroup for which the 'servers_defaults' is defined in 'mysql_hostgroup_attributes'. Used for
 *  error logging.
 * @param key The key for the value to be extracted.
 * @param val_check A validation function, checks if the value is within a expected range.
 *
 * @return The value extracted from the supplied JSON. In case of error '-1', and error cause is logged.
 */
template <typename T, typename std::enable_if<std::is_integral<T>::value, bool>::type = true>
T j_get_srv_default_int_val(
	const json& j, uint32_t hid, const string& key, const function<bool(T)>& val_check
) {
	if (j.find(key) != j.end()) {
		const json::value_t val_type = j[key].type();
		const char* type_name = j[key].type_name();

		if (val_type == json::value_t::number_integer || val_type == json::value_t::number_unsigned) {
			T val = j[key].get<T>();

			if (val_check(val)) {
				return val;
			} else {
				proxy_error(
					"Invalid value %ld supplied for 'mysql_hostgroup_attributes.servers_defaults.%s' for hostgroup %d."
						" Value NOT UPDATED.\n",
					static_cast<int64_t>(val), key.c_str(), hid
				);
			}
		} else {
			proxy_error(
				"Invalid type '%s'(%hhu) supplied for 'mysql_hostgroup_attributes.servers_defaults.%s' for hostgroup %d."
					" Value NOT UPDATED.\n",
				type_name, static_cast<std::uint8_t>(val_type), key.c_str(), hid
			);
		}
	}

	return static_cast<T>(-1);
}

#endif /* __CLASS_MYSQL_HOSTGROUPS_MANAGER_H */<|MERGE_RESOLUTION|>--- conflicted
+++ resolved
@@ -126,16 +126,12 @@
 class MySrvList;
 class MyHGC;
 
-<<<<<<< HEAD
-=======
-
 std::string gtid_executed_to_string(gtid_set_t& gtid_executed);
 void addGtid(const gtid_t& gtid, gtid_set_t& gtid_executed);
 
 #include "GTID_Server_Data.h"
 
 /*
->>>>>>> 959c629c
 class GTID_Server_Data {
 	public:
 	char *address;
