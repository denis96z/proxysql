--- conflicted
+++ resolved
@@ -384,11 +384,7 @@
 	return _ac;
 }
 
-<<<<<<< HEAD
-uint8_t MySQL_Connection::set_charset(uint8_t _c, enum charset_action action) {
-=======
-unsigned int MySQL_Connection::set_charset(unsigned int _c) {
->>>>>>> be654506
+unsigned int MySQL_Connection::set_charset(unsigned int _c, enum charset_action action) {
 	proxy_debug(PROXY_DEBUG_MYSQL_CONNPOOL, 4, "Setting charset %d\n", _c);
 	options.charset=_c;
 	options.charset_action = action;
