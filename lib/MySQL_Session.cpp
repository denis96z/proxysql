#include "proxysql.h"
#include "cpp.h"
#include "re2/re2.h"
#include "re2/regexp.h"
#include "SpookyV2.h"
#include "set_parser.h"

#define SELECT_VERSION_COMMENT "select @@version_comment limit 1"
#define SELECT_VERSION_COMMENT_LEN 32
#define PROXYSQL_VERSION_COMMENT "\x01\x00\x00\x01\x01\x27\x00\x00\x02\x03\x64\x65\x66\x00\x00\x00\x11\x40\x40\x76\x65\x72\x73\x69\x6f\x6e\x5f\x63\x6f\x6d\x6d\x65\x6e\x74\x00\x0c\x21\x00\x18\x00\x00\x00\xfd\x00\x00\x1f\x00\x00\x05\x00\x00\x03\xfe\x00\x00\x02\x00\x0b\x00\x00\x04\x0a(ProxySQL)\x05\x00\x00\x05\xfe\x00\x00\x02\x00"
#define PROXYSQL_VERSION_COMMENT_LEN 81
#define SELECT_CONNECTION_ID "SELECT CONNECTION_ID()"
#define SELECT_CONNECTION_ID_LEN 22
#define SELECT_LAST_INSERT_ID "SELECT LAST_INSERT_ID()"
#define SELECT_LAST_INSERT_ID_LEN 23
#define SELECT_LAST_INSERT_ID_LIMIT1 "SELECT LAST_INSERT_ID() LIMIT 1"
#define SELECT_LAST_INSERT_ID_LIMIT1_LEN 31

#define EXPMARIA

extern const MARIADB_CHARSET_INFO * proxysql_find_charset_name(const char * const name);
extern MARIADB_CHARSET_INFO * proxysql_find_charset_collate_names(const char *csname, const char *collatename);

extern MySQL_Authentication *GloMyAuth;
extern MySQL_LDAP_Authentication *GloMyLdapAuth;
extern ProxySQL_Admin *GloAdmin;
extern MySQL_Logger *GloMyLogger;
extern MySQL_STMT_Manager_v14 *GloMyStmt;

extern SQLite3_Server *GloSQLite3Server;

#ifdef PROXYSQLCLICKHOUSE
extern ClickHouse_Authentication *GloClickHouseAuth;
extern ClickHouse_Server *GloClickHouseServer;
#endif /* PROXYSQLCLICKHOUSE */

Session_Regex::Session_Regex(char *p) {
	s=strdup(p);
	re2::RE2::Options *opt2=new re2::RE2::Options(RE2::Quiet);
	opt2->set_case_sensitive(false);
	opt=(void *)opt2;
	re=(RE2 *)new RE2(s, *opt2);
}

Session_Regex::~Session_Regex() {
	free(s);
	delete (RE2 *)re;
	delete (re2::RE2::Options *)opt;
}

bool Session_Regex::match(char *m) {
	bool rc=false;
	rc=RE2::PartialMatch(m,*(RE2 *)re);
	return rc;
}

/*
#define KILL_QUERY       1
#define KILL_CONNECTION  2

class KillArgs {
	public:
	char *username;
	char *password;
	char *hostname;
	unsigned int port;
	unsigned long id;
	int kill_type;
	KillArgs(char *u, char *p, char *h, unsigned int P, unsigned long i, int kt) {
		username=strdup(u);
		password=strdup(p);
		hostname=strdup(h);
		port=P;
		id=i;
		kill_type=kt;
	};
	~KillArgs() {
		free(username);
		free(password);
		free(hostname);
	};
};
*/
void * kill_query_thread(void *arg) {
	KillArgs *ka=(KillArgs *)arg;
	MYSQL *mysql;
	MySQL_Thread * thread = ka->mt;
	mysql=mysql_init(NULL);
	mysql_options4(mysql, MYSQL_OPT_CONNECT_ATTR_ADD, "program_name", "proxysql_killer");
	if (!mysql) {
		goto __exit_kill_query_thread;
	}
	MYSQL *ret;
	if (ka->port) {
		switch (ka->kill_type) {
			case KILL_QUERY:
				proxy_warning("KILL QUERY %lu on %s:%d\n", ka->id, ka->hostname, ka->port);
				if (thread) {
					thread->status_variables.killed_queries++;
				}
				break;
			case KILL_CONNECTION:
				proxy_warning("KILL CONNECTION %lu on %s:%d\n", ka->id, ka->hostname, ka->port);
				if (thread) {
					thread->status_variables.killed_connections++;
				}
				break;
			default:
				break;
		}
		ret=mysql_real_connect(mysql,ka->hostname,ka->username,ka->password,NULL,ka->port,NULL,0);
	} else {
		switch (ka->kill_type) {
			case KILL_QUERY:
				proxy_warning("KILL QUERY %lu on localhost\n", ka->id);
				break;
			case KILL_CONNECTION:
				proxy_warning("KILL CONNECTION %lu on localhost\n", ka->id);
				break;
			default:
				break;
		}
		ret=mysql_real_connect(mysql,"localhost",ka->username,ka->password,NULL,0,ka->hostname,0);
	}
	if (!ret) {
		goto __exit_kill_query_thread;
	}
	char buf[100];
	switch (ka->kill_type) {
		case KILL_QUERY:
			sprintf(buf,"KILL QUERY %lu", ka->id);
			break;
		case KILL_CONNECTION:
			sprintf(buf,"KILL CONNECTION %lu", ka->id);
			break;
		default:
			sprintf(buf,"KILL %lu", ka->id);
			break;
	}
	// FIXME: these 2 calls are blocking, fortunately on their own thread
	mysql_query(mysql,buf);
	mysql_close(mysql);
__exit_kill_query_thread:
	delete ka;
	return NULL;
}

extern Query_Processor *GloQPro;
extern Query_Cache *GloQC;
extern ProxySQL_Admin *GloAdmin;
extern MySQL_Threads_Handler *GloMTH;

Query_Info::Query_Info() {
	MyComQueryCmd=MYSQL_COM_QUERY___NONE;
	QueryPointer=NULL;
	QueryLength=0;
	QueryParserArgs.digest_text=NULL;
	QueryParserArgs.first_comment=NULL;
	stmt_info=NULL;
}

Query_Info::~Query_Info() {
	GloQPro->query_parser_free(&QueryParserArgs);
	if (stmt_info) {
		stmt_info=NULL;
	}
}

void Query_Info::begin(unsigned char *_p, int len, bool mysql_header) {
	MyComQueryCmd=MYSQL_COM_QUERY___NONE;
	QueryPointer=NULL;
	QueryLength=0;
	mysql_stmt=NULL;
	stmt_meta=NULL;
	QueryParserArgs.digest_text=NULL;
	QueryParserArgs.first_comment=NULL;
	start_time=sess->thread->curtime;
	init(_p, len, mysql_header);
	if (mysql_thread___commands_stats || mysql_thread___query_digests) {
		query_parser_init();
		if (mysql_thread___commands_stats)
			query_parser_command_type();
	}
}

void Query_Info::end() {
	query_parser_update_counters();
	query_parser_free();
	if ((end_time-start_time) > (unsigned int)mysql_thread___long_query_time*1000) {
		__sync_add_and_fetch(&sess->thread->status_variables.queries_slow,1);
	}
	if (sess->with_gtid) {
		__sync_add_and_fetch(&sess->thread->status_variables.queries_gtid,1);
	}
	assert(mysql_stmt==NULL);
	if (stmt_info) {
		stmt_info=NULL;
	}
	if (stmt_meta) { // fix bug #796: memory is not freed in case of error during STMT_EXECUTE
		if (stmt_meta->pkt) {
			uint32_t stmt_global_id=0;
			memcpy(&stmt_global_id,(char *)(stmt_meta->pkt)+5,sizeof(uint32_t));
			sess->SLDH->reset(stmt_global_id);
			free(stmt_meta->pkt);
			stmt_meta->pkt=NULL;
		}
	}
}

void Query_Info::init(unsigned char *_p, int len, bool mysql_header) {
	QueryLength=(mysql_header ? len-5 : len);
	QueryPointer=(mysql_header ? _p+5 : _p);
	MyComQueryCmd = MYSQL_COM_QUERY__UNINITIALIZED;
}

void Query_Info::query_parser_init() {
	GloQPro->query_parser_init(&QueryParserArgs,(char *)QueryPointer,QueryLength,0);
}

enum MYSQL_COM_QUERY_command Query_Info::query_parser_command_type() {
	MyComQueryCmd=GloQPro->query_parser_command_type(&QueryParserArgs);
	return MyComQueryCmd;
}

void Query_Info::query_parser_free() {
	GloQPro->query_parser_free(&QueryParserArgs);
}

unsigned long long Query_Info::query_parser_update_counters() {
	if (stmt_info) {
		MyComQueryCmd=stmt_info->MyComQueryCmd;
	}
	if (MyComQueryCmd==MYSQL_COM_QUERY___NONE) return 0; // this means that it was never initialized
	if (MyComQueryCmd == MYSQL_COM_QUERY__UNINITIALIZED) return 0; // this means that it was never initialized
	unsigned long long ret=GloQPro->query_parser_update_counters(sess, MyComQueryCmd, &QueryParserArgs, end_time-start_time);
	MyComQueryCmd=MYSQL_COM_QUERY___NONE;
	QueryPointer=NULL;
	QueryLength=0;
	return ret;
}

char * Query_Info::get_digest_text() {
	return GloQPro->get_digest_text(&QueryParserArgs);
}

bool Query_Info::is_select_NOT_for_update() {
	if (stmt_info) { // we are processing a prepared statement. We already have the information
		return stmt_info->is_select_NOT_for_update;
	}
	// to avoid an expensive strlen() on the digest_text, we consider only the real query
	if (QueryPointer==NULL) {
		return false;
	}
	if (QueryLength<7) {
		return false;
	}
	if (strncasecmp((char *)QueryPointer,(char *)"SELECT ",7)) {
		return false;
	}
	// if we arrive till here, it is a SELECT
	if (QueryLength>=17) {
		char *p=(char *)QueryPointer;
		p+=QueryLength-11;
		if (strncasecmp(p," FOR UPDATE",11)==0) {
			return false;
		}
	}
	return true;
}

void * MySQL_Session::operator new(size_t size) {
	return l_alloc(size);
}

void MySQL_Session::operator delete(void *ptr) {
	l_free(sizeof(MySQL_Session),ptr);
}


MySQL_Session::MySQL_Session() {
	thread_session_id=0;
	handler_ret = 0;
	pause_until=0;
	qpo=new Query_Processor_Output();
	start_time=0;
#ifdef PROXYSQL_STATSCOUNTERS_NOLOCK
	command_counters=new StatCounters(15,10);
#else
	command_counters=new StatCounters(15,10,false);
#endif
	healthy=1;
	autocommit=true;
	autocommit_on_hostgroup=-1;
	killed=false;
	session_type=PROXYSQL_SESSION_MYSQL;
	//admin=false;
	connections_handler=false;
	max_connections_reached=false;
	//stats=false;
	client_authenticated=false;
	default_schema=NULL;
	schema_locked=false;
	session_fast_forward=false;
	started_sending_data_to_client=false;
	handler_function=NULL;
	client_myds=NULL;
	to_process=0;
	mybe=NULL;
	mirror=false;
	mirrorPkt.ptr=NULL;
	mirrorPkt.size=0;
	set_status(NONE);

	CurrentQuery.sess=this;

	current_hostgroup=-1;
	default_hostgroup=-1;
	next_query_flagIN=-1;
	mirror_hostgroup=-1;
	mirror_flagOUT=-1;
	active_transactions=0;

	with_gtid = false;
	use_ssl = false;

	match_regexes=NULL;
/*
	match_regexes=(Session_Regex **)malloc(sizeof(Session_Regex *)*3);
	match_regexes[0]=new Session_Regex((char *)"^SET (|SESSION |@@|@@session.)SQL_LOG_BIN( *)(:|)=( *)");
	match_regexes[1]=new Session_Regex((char *)"^SET (|SESSION |@@|@@session.)SQL_MODE( *)(:|)=( *)");
	match_regexes[2]=new Session_Regex((char *)"^SET (|SESSION |@@|@@session.)TIME_ZONE( *)(:|)=( *)");
*/
	init(); // we moved this out to allow CHANGE_USER

	last_insert_id=0; // #1093

	last_HG_affected_rows = -1; // #1421 : advanced support for LAST_INSERT_ID()
	ldap_ctx = NULL;
}

void MySQL_Session::init() {
	transaction_persistent_hostgroup=-1;
	transaction_persistent=false;
	mybes= new PtrArray(4);
	sess_STMTs_meta=new MySQL_STMTs_meta();
	SLDH=new StmtLongDataHandler();
}

void MySQL_Session::reset() {
	autocommit=true;
	autocommit_on_hostgroup=-1;
	current_hostgroup=-1;
	default_hostgroup=-1;
	if (sess_STMTs_meta) {
		delete sess_STMTs_meta;
		sess_STMTs_meta=NULL;
	}
	if (SLDH) {
		delete SLDH;
		SLDH=NULL;
	}
	if (mybes) {
		reset_all_backends();
		delete mybes;
		mybes=NULL;
	}
	mybe=NULL;
}

MySQL_Session::~MySQL_Session() {

	reset(); // we moved this out to allow CHANGE_USER

	if (client_myds) {
		if (client_authenticated) {
			switch (session_type) {
#ifdef PROXYSQLCLICKHOUSE
				case PROXYSQL_SESSION_CLICKHOUSE:
					GloClickHouseAuth->decrease_frontend_user_connections(client_myds->myconn->userinfo->username);
					break;
#endif /* PROXYSQLCLICKHOUSE */
				default:
					GloMyAuth->decrease_frontend_user_connections(client_myds->myconn->userinfo->username);
					break;
			}
		}
		delete client_myds;
	}
	if (default_schema) {
		free(default_schema);
	}
	proxy_debug(PROXY_DEBUG_NET,1,"Thread=%p, Session=%p -- Shutdown Session %p\n" , this->thread, this, this);
	delete command_counters;
	if (session_type==PROXYSQL_SESSION_MYSQL && connections_handler==false && mirror==false) {
		__sync_fetch_and_sub(&MyHGM->status.client_connections,1);
	}
	assert(qpo);
	delete qpo;
	{
/*
		Session_Regex *sr=NULL;
		sr=match_regexes[0];
		delete sr;
		sr=match_regexes[1];
		delete sr;
		sr=match_regexes[2];
		delete sr;
	free(match_regexes);
*/
	match_regexes=NULL;
	}
	if (mirror) {
		__sync_sub_and_fetch(&GloMTH->status_variables.mirror_sessions_current,1);
	}
	if (ldap_ctx) {
		GloMyLdapAuth->ldap_ctx_free(ldap_ctx);
		ldap_ctx = NULL;
	}
}


// scan the pointer array of mysql backends (mybes) looking for a backend for the specified hostgroup_id
MySQL_Backend * MySQL_Session::find_backend(int hostgroup_id) {
	MySQL_Backend *_mybe;
	unsigned int i;
	for (i=0; i < mybes->len; i++) {
		_mybe=(MySQL_Backend *)mybes->index(i);
		if (_mybe->hostgroup_id==hostgroup_id) {
			return _mybe;
		}
	}
	return NULL; // NULL = backend not found
};


MySQL_Backend * MySQL_Session::create_backend(int hostgroup_id, MySQL_Data_Stream *_myds) {
	MySQL_Backend *_mybe=new MySQL_Backend();
	proxy_debug(PROXY_DEBUG_NET,4,"HID=%d, _myds=%p, _mybe=%p\n" , hostgroup_id, _myds, _mybe);
	_mybe->hostgroup_id=hostgroup_id;
	if (_myds) {
		_mybe->server_myds=_myds;
	} else {
		_mybe->server_myds = new MySQL_Data_Stream();
		_mybe->server_myds->DSS=STATE_NOT_INITIALIZED;
		_mybe->server_myds->init(MYDS_BACKEND_NOT_CONNECTED, this, 0);
	}
	mybes->add(_mybe);
	return _mybe;
};

MySQL_Backend * MySQL_Session::find_or_create_backend(int hostgroup_id, MySQL_Data_Stream *_myds) {
	MySQL_Backend *_mybe=find_backend(hostgroup_id);
	proxy_debug(PROXY_DEBUG_NET,4,"HID=%d, _myds=%p, _mybe=%p\n" , hostgroup_id, _myds, _mybe);
	return ( _mybe ? _mybe : create_backend(hostgroup_id, _myds) );
};

void MySQL_Session::reset_all_backends() {
	MySQL_Backend *mybe;
	while(mybes->len) {
		mybe=(MySQL_Backend *)mybes->remove_index_fast(0);
		mybe->reset();
		delete mybe;
	}
};

void MySQL_Session::writeout() {
	int tps = 10; // throttling per second , by default every 100ms
	int total_written = 0;
	unsigned long long last_sent_=0;
	int mwpl = mysql_thread___throttle_max_bytes_per_second_to_client; // max writes per call
	mwpl = mwpl/tps;
	if (client_myds) client_myds->array2buffer_full();
	if (mybe && mybe->server_myds && mybe->server_myds->myds_type==MYDS_BACKEND) {
		if (session_type==PROXYSQL_SESSION_MYSQL) {
			if (mybe->server_myds->net_failure==false) { 
				if (mybe->server_myds->poll_fds_idx>-1) { // NOTE: attempt to force writes
					mybe->server_myds->array2buffer_full();
				}
			}
		} else {
			mybe->server_myds->array2buffer_full();
		}
	}
	if (client_myds && thread->curtime >= client_myds->pause_until) {
		if (mirror==false) {
			bool runloop=false;
			if (client_myds->mypolls) {
				last_sent_ = client_myds->mypolls->last_sent[client_myds->poll_fds_idx];
			}
			int retbytes=client_myds->write_to_net_poll();
			total_written+=retbytes;
			if (retbytes==QUEUE_T_DEFAULT_SIZE) { // optimization to solve memory bloat
				runloop=true;
			}
			while (runloop && total_written < mwpl) {
				runloop=false; // the default
				client_myds->array2buffer_full();
				struct pollfd fds;
				fds.fd=client_myds->fd;
				fds.events=POLLOUT;
				fds.revents=0;
				int retpoll=poll(&fds, 1, 0);
				if (retpoll>0) {
					if (fds.revents==POLLOUT) {
						retbytes=client_myds->write_to_net_poll();
						total_written+=retbytes;
						if (retbytes==QUEUE_T_DEFAULT_SIZE) { // optimization to solve memory bloat
							runloop=true;
						}
					}
				}
			}
		}
	}

	// flow control
	if (total_written > 0) {
	   if (total_written > mwpl) {
			unsigned long long add_ = 1000000/tps + 1000000/tps*((unsigned long long)total_written - (unsigned long long)mwpl)/mwpl;
			pause_until = thread->curtime + add_;
			client_myds->remove_pollout();
			client_myds->pause_until = thread->curtime + add_;
		} else {
			if (total_written >= QUEUE_T_DEFAULT_SIZE) {
				unsigned long long time_diff = thread->curtime - last_sent_;
				if (time_diff == 0) { // sending data really too fast!
					unsigned long long add_ = 1000000/tps + 1000000/tps*((unsigned long long)total_written - (unsigned long long)mwpl)/mwpl;
					pause_until = thread->curtime + add_;
					client_myds->remove_pollout();
					client_myds->pause_until = thread->curtime + add_;
				} else {
					float current_Bps = (float)total_written*1000*1000/time_diff;
					if (current_Bps > mysql_thread___throttle_max_bytes_per_second_to_client) {
						unsigned long long add_ = 1000000/tps;
						pause_until = thread->curtime + add_;
						assert(pause_until > thread->curtime);
						client_myds->remove_pollout();
						client_myds->pause_until = thread->curtime + add_;
					}
				}
			}
		}
	}

	if (mybe) {
		if (mybe->server_myds) mybe->server_myds->write_to_net_poll();
	}
	proxy_debug(PROXY_DEBUG_NET,1,"Thread=%p, Session=%p -- Writeout Session %p\n" , this->thread, this, this);
}

// FIXME: This function is currently disabled . See #469
bool MySQL_Session::handler_CommitRollback(PtrSize_t *pkt) {
	char c=((char *)pkt->ptr)[5];
	bool ret=false;
	if (c=='c' || c=='C') {
		if (strncasecmp((char *)"commit",(char *)pkt->ptr+5,6)==0) {
				__sync_fetch_and_add(&MyHGM->status.commit_cnt, 1);
				ret=true;
			}
		} else {
			if (c=='r' || c=='R') {
				if ( strncasecmp((char *)"rollback",(char *)pkt->ptr+5,8)==0 ) {
					__sync_fetch_and_add(&MyHGM->status.rollback_cnt, 1);
					ret=true;
				}
			}
		}

	if (ret==false) {
		return false;	// quick exit
	}
	unsigned int nTrx=NumActiveTransactions();
	if (nTrx) {
		// there is an active transaction, we must forward the request
		return false;
	} else {
		// there is no active transaction, we will just reply OK
		client_myds->DSS=STATE_QUERY_SENT_NET;
		uint16_t setStatus = 0;
		if (autocommit) setStatus += SERVER_STATUS_AUTOCOMMIT;
		client_myds->myprot.generate_pkt_OK(true,NULL,NULL,1,0,0,setStatus,0,NULL);
		client_myds->DSS=STATE_SLEEP;
		status=WAITING_CLIENT_DATA;
		l_free(pkt->size,pkt->ptr);
		if (c=='c' || c=='C') {
			__sync_fetch_and_add(&MyHGM->status.commit_cnt_filtered, 1);
		} else {
			__sync_fetch_and_add(&MyHGM->status.rollback_cnt_filtered, 1);
		}
		return true;
	}
	return false;
}


// FIXME: This function is currently disabled . See #469
bool MySQL_Session::handler_SetAutocommit(PtrSize_t *pkt) {
	size_t sal=strlen("set autocommit");
	if ( pkt->size >= 7+sal) {
		if (strncasecmp((char *)"SET @@session.autocommit",(char *)pkt->ptr+5,strlen((char *)"SET @@session.autocommit"))==0) {
			memmove(pkt->ptr+9, pkt->ptr+19, pkt->size - 19);
			memset(pkt->ptr+pkt->size-10,' ',10);
		}
		if (strncasecmp((char *)"set autocommit",(char *)pkt->ptr+5,sal)==0) {
			void *p = NULL;
			for (int i=5+sal; i<pkt->size; i++) {
				*((char *)pkt->ptr+i) = tolower(*((char *)pkt->ptr+i));
			}
			p = memmem(pkt->ptr+5+sal, pkt->size-5-sal, (void *)"false", 5);
			if (p) {
				memcpy(p,(void *)"0    ",5);
			}
			p = memmem(pkt->ptr+5+sal, pkt->size-5-sal, (void *)"true", 4);
			if (p) {
				memcpy(p,(void *)"1   ",4);
			}
			p = memmem(pkt->ptr+5+sal, pkt->size-5-sal, (void *)"off", 3);
			if (p) {
				memcpy(p,(void *)"0  ",3);
			}
			p = memmem(pkt->ptr+5+sal, pkt->size-5-sal, (void *)"on", 2);
			if (p) {
				memcpy(p,(void *)"1 ",2);
			}
			__sync_fetch_and_add(&MyHGM->status.autocommit_cnt, 1);
			unsigned int i;
			bool eq=false;
			int fd=-1; // first digit
			for (i=5+sal;i<pkt->size;i++) {
				char c=((char *)pkt->ptr)[i];
				if (c!='0' && c!='1' && c!=' ' && c!='=' && c!='/') return false; // found a not valid char
				if (eq==false) {
					if (c!=' ' && c!='=') return false; // found a not valid char
					if (c=='=') eq=true;
				} else {
					if (c!='0' && c!='1' && c!=' ' && c!='/') return false; // found a not valid char
					if (fd==-1) {
						if (c=='0' || c=='1') { // found first digit
							if (c=='0')
								fd=0;
							else
								fd=1;
						}
					} else {
						if (c=='0' || c=='1') { // found second digit
							return false;
						} else {
							if (c=='/' || c==' ') {
								break;
							}
						}
					}
				}
			}
			if (fd >= 0) { // we can set autocommit
				// we immeditately process the number of transactions
				unsigned int nTrx=NumActiveTransactions();
				if (fd==1 && autocommit==true) {
					// nothing to do, return OK
					goto __ret_autocommit_OK;
				}
				if (fd==1 && autocommit==false) {
					if (nTrx) {
						// there is an active transaction, we need to forward it
						// because this can potentially close the transaction
						autocommit=true;
						autocommit_on_hostgroup=FindOneActiveTransaction();
						return false;
					} else {
						// as there is no active transaction, we do no need to forward it
						// just change internal state
						autocommit=true;
						goto __ret_autocommit_OK;
					}
				}

				if (fd==0) {
					autocommit=false;	// we set it, no matter if already set or not
					// it turned out I was wrong
					// set autocommit=0 has no effect if there is an acrive transaction
					// therefore, we never forward set autocommit = 0
					goto __ret_autocommit_OK;
				}
__ret_autocommit_OK:
				client_myds->DSS=STATE_QUERY_SENT_NET;
				uint16_t setStatus = (nTrx ? SERVER_STATUS_IN_TRANS : 0 );
				if (autocommit) setStatus += SERVER_STATUS_AUTOCOMMIT;
				client_myds->myprot.generate_pkt_OK(true,NULL,NULL,1,0,0,setStatus,0,NULL);
				client_myds->DSS=STATE_SLEEP;
				status=WAITING_CLIENT_DATA;
				l_free(pkt->size,pkt->ptr);
				__sync_fetch_and_add(&MyHGM->status.autocommit_cnt_filtered, 1);
				return true;
			}
		}
	}
	return false;
}

bool MySQL_Session::handler_special_queries(PtrSize_t *pkt) {

	if (mysql_thread___forward_autocommit == false) {
		if (handler_SetAutocommit(pkt) == true) {
			return true;
		}
		if (handler_CommitRollback(pkt) == true) {
			return true;
		}
	}

	if (session_type != PROXYSQL_SESSION_CLICKHOUSE) {
		if (pkt->size>(5+4) && strncasecmp((char *)"USE ",(char *)pkt->ptr+5,4)==0) {
			handler___status_WAITING_CLIENT_DATA___STATE_SLEEP___MYSQL_COM_QUERY_USE_DB(pkt);
			return true;
		}
	}
/*
	if (
		(pkt->size==SELECT_LAST_INSERT_ID_LEN+5 && strncasecmp((char *)SELECT_LAST_INSERT_ID,(char *)pkt->ptr+5,pkt->size-5)==0)
		||
		(pkt->size==SELECT_LAST_INSERT_ID_LIMIT1_LEN+5 && strncasecmp((char *)SELECT_LAST_INSERT_ID_LIMIT1,(char *)pkt->ptr+5,pkt->size-5)==0)
	) {
		char buf[32];
		sprintf(buf,"%llu",last_insert_id);
		unsigned int nTrx=NumActiveTransactions();
		uint16_t setStatus = (nTrx ? SERVER_STATUS_IN_TRANS : 0 );
		if (autocommit) setStatus += SERVER_STATUS_AUTOCOMMIT;
		MySQL_Data_Stream *myds=client_myds;
		MySQL_Protocol *myprot=&client_myds->myprot;
		myds->DSS=STATE_QUERY_SENT_DS;
		int sid=1;
		myprot->generate_pkt_column_count(true,NULL,NULL,sid,1); sid++;
		myprot->generate_pkt_field(true,NULL,NULL,sid,(char *)"",(char *)"",(char *)"",(char *)"LAST_INSERT_ID()",(char *)"",63,31,MYSQL_TYPE_LONGLONG,161,0,false,0,NULL); sid++;
		myds->DSS=STATE_COLUMN_DEFINITION;
		myprot->generate_pkt_EOF(true,NULL,NULL,sid,0, setStatus); sid++;
		char **p=(char **)malloc(sizeof(char*)*1);
		unsigned long *l=(unsigned long *)malloc(sizeof(unsigned long *)*1);
		l[0]=strlen(buf);;
		p[0]=buf;
		myprot->generate_pkt_row(true,NULL,NULL,sid,1,l,p); sid++;
		myds->DSS=STATE_ROW;
		myprot->generate_pkt_EOF(true,NULL,NULL,sid,0, setStatus); sid++;
		myds->DSS=STATE_SLEEP;
		l_free(pkt->size,pkt->ptr);
		free(p);
		free(l);
		return true;
	}
*/
	if (pkt->size==SELECT_VERSION_COMMENT_LEN+5 && strncmp((char *)SELECT_VERSION_COMMENT,(char *)pkt->ptr+5,pkt->size-5)==0) {
		// FIXME: this doesn't return AUTOCOMMIT or IN_TRANS
		PtrSize_t pkt_2;
		pkt_2.size=PROXYSQL_VERSION_COMMENT_LEN;
		pkt_2.ptr=l_alloc(pkt_2.size);
		memcpy(pkt_2.ptr,PROXYSQL_VERSION_COMMENT,pkt_2.size);
		status=WAITING_CLIENT_DATA;
		client_myds->DSS=STATE_SLEEP;
		client_myds->PSarrayOUT->add(pkt_2.ptr,pkt_2.size);
		l_free(pkt->size,pkt->ptr);
		return true;
	}
	if (pkt->size==strlen((char *)"select USER()")+5 && strncmp((char *)"select USER()",(char *)pkt->ptr+5,pkt->size-5)==0) {
		// FIXME: this doesn't return AUTOCOMMIT or IN_TRANS
		char *query1=(char *)"SELECT \"%s\" AS 'USER()'";
		char *query2=(char *)malloc(strlen(query1)+strlen(client_myds->myconn->userinfo->username)+10);
		sprintf(query2,query1,client_myds->myconn->userinfo->username);
		char *error;
		int cols;
		int affected_rows;
		SQLite3_result *resultset;
		GloAdmin->admindb->execute_statement(query2, &error , &cols , &affected_rows , &resultset);
		SQLite3_to_MySQL(resultset, error, affected_rows, &client_myds->myprot);
		delete resultset;
		free(query2);
		l_free(pkt->size,pkt->ptr);
		return true;
	}
	if ( (pkt->size < 60) && (pkt->size > 38) && (strncasecmp((char *)"SET SESSION character_set_server",(char *)pkt->ptr+5,32)==0) ) { // issue #601
		char *idx=NULL;
		char *p=(char *)pkt->ptr+37;
		idx=(char *)memchr(p,'=',pkt->size-37);
		if (idx) { // we found =
			PtrSize_t pkt_2;
			pkt_2.size=5+strlen((char *)"SET NAMES ")+pkt->size-1-(idx-(char *)pkt->ptr);
			pkt_2.ptr=l_alloc(pkt_2.size);
			mysql_hdr Hdr;
			memcpy(&Hdr,pkt->ptr,sizeof(mysql_hdr));
			Hdr.pkt_length=pkt_2.size-5;
			memcpy((char *)pkt_2.ptr+4,(char *)pkt->ptr+4,1);
			memcpy(pkt_2.ptr,&Hdr,sizeof(mysql_hdr));
			strcpy((char *)pkt_2.ptr+5,(char *)"SET NAMES ");
			memcpy((char *)pkt_2.ptr+15,idx+1,pkt->size-1-(idx-(char *)pkt->ptr));
			l_free(pkt->size,pkt->ptr);
			pkt->size=pkt_2.size;
			pkt->ptr=pkt_2.ptr;
		}
	}
	if (
		(pkt->size < 100) && (pkt->size > 15) && (strncasecmp((char *)"SET NAMES ",(char *)pkt->ptr+5,10)==0)
		&&
		(memchr((const void *)((char *)pkt->ptr+5),',',pkt->size-15)==NULL) // there is no comma
	) {
		char *unstripped=strndup((char *)pkt->ptr+15,pkt->size-15);
		char *csname=trim_spaces_and_quotes_in_place(unstripped);
		bool collation_specified = false;
		//unsigned int charsetnr = 0;
		const MARIADB_CHARSET_INFO * c;
		char * collation_name_unstripped = NULL;
		char * collation_name = NULL;
		if (strcasestr(csname," COLLATE ")) {
			collation_specified = true;
			collation_name_unstripped = strcasestr(csname," COLLATE ") + strlen(" COLLATE ");
			collation_name = trim_spaces_and_quotes_in_place(collation_name_unstripped);
			char *_s1=index(csname,' ');
			char *_s2=index(csname,'\'');
			char *_s3=index(csname,'"');
			char *_s = NULL;
			if (_s1) {
				_s = _s1;
			}
			if (_s2) {
				if (_s) {
					if (_s2 < _s) {
						_s = _s2;
					}
				} else {
					_s = _s2;
				}
			}
			if (_s3) {
				if (_s) {
					if (_s3 < _s) {
						_s = _s3;
					}
				} else {
					_s = _s3;
				}
			}
			if (_s) {
				*_s = '\0';
			}

			_s1 = index(collation_name,' ');
			_s2 = index(collation_name,'\'');
			_s3 = index(collation_name,'"');
			_s = NULL;
			if (_s1) {
				_s = _s1;
			}
			if (_s2) {
				if (_s) {
					if (_s2 < _s) {
						_s = _s2;
					}
				} else {
					_s = _s2;
				}
			}
			if (_s3) {
				if (_s) {
					if (_s3 < _s) {
						_s = _s3;
					}
				} else {
					_s = _s3;
				}
			}
			if (_s) {
				*_s = '\0';
			}

			c = proxysql_find_charset_collate_names(csname,collation_name);
		} else {
			c = proxysql_find_charset_name(csname);
		}
		client_myds->DSS=STATE_QUERY_SENT_NET;
		if (!c) {
			char *m = NULL;
			char *errmsg = NULL;
			if (collation_specified) {
				m=(char *)"Unknown character set '%s' or collation '%s'";
				errmsg=(char *)malloc(strlen(csname)+strlen(collation_name)+strlen(m));
				sprintf(errmsg,m,csname,collation_name);
			} else {
				m=(char *)"Unknown character set: '%s'";
				errmsg=(char *)malloc(strlen(csname)+strlen(m));
				sprintf(errmsg,m,csname);
			}
			client_myds->myprot.generate_pkt_ERR(true,NULL,NULL,1,1115,(char *)"42000",errmsg,true);
			free(errmsg);
		} else {
			client_myds->myconn->set_charset(c->nr);
			unsigned int nTrx=NumActiveTransactions();
			uint16_t setStatus = (nTrx ? SERVER_STATUS_IN_TRANS : 0 );
			if (autocommit) setStatus += SERVER_STATUS_AUTOCOMMIT;
			client_myds->myprot.generate_pkt_OK(true,NULL,NULL,1,0,0,setStatus,0,NULL);
		}
		client_myds->DSS=STATE_SLEEP;
		status=WAITING_CLIENT_DATA;
		l_free(pkt->size,pkt->ptr);
		free(unstripped);
		__sync_fetch_and_add(&MyHGM->status.frontend_set_names, 1);
		return true;
	}
	if ( (pkt->size == 18) && (strncasecmp((char *)"SHOW WARNINGS",(char *)pkt->ptr+5,13)==0) ) {
		SQLite3_result * resultset=new SQLite3_result(3);
		resultset->add_column_definition(SQLITE_TEXT,"Level");
		resultset->add_column_definition(SQLITE_TEXT,"Code");
		resultset->add_column_definition(SQLITE_TEXT,"Message");
		SQLite3_to_MySQL(resultset, NULL, 0, &client_myds->myprot);
		delete resultset;
		client_myds->DSS=STATE_SLEEP;
		status=WAITING_CLIENT_DATA;
		l_free(pkt->size,pkt->ptr);
		return true;
	}
	return false;
}

void MySQL_Session::handler___status_WAITING_CLIENT_DATA___STATE_SLEEP___MYSQL_COM_QUERY___create_mirror_session() {
	if (pktH->size < 15*1024*1024 && (qpo->mirror_hostgroup >= 0 || qpo->mirror_flagOUT >= 0)) {
		// check if there are too many mirror sessions in queue
		if (thread->mirror_queue_mysql_sessions->len >= (unsigned int)mysql_thread___mirror_max_queue_length) {
			return;
		}
		// at this point, we will create the new session
		// we will later decide if queue it or sent it immediately

//		int i=0;
//		for (i=0;i<100;i++) {
		MySQL_Session *newsess=NULL;
		if (thread->mirror_queue_mysql_sessions_cache->len==0) {
			newsess=new MySQL_Session();
			newsess->client_myds = new MySQL_Data_Stream();
			newsess->client_myds->DSS=STATE_SLEEP;
			newsess->client_myds->sess=newsess;
			newsess->client_myds->fd=0;
			newsess->client_myds->myds_type=MYDS_FRONTEND;
			newsess->client_myds->PSarrayOUT= new PtrSizeArray();
			newsess->thread_session_id=__sync_fetch_and_add(&glovars.thread_id,1);
			if (newsess->thread_session_id==0) {
				newsess->thread_session_id=__sync_fetch_and_add(&glovars.thread_id,1);
			}
			newsess->status=WAITING_CLIENT_DATA;
			MySQL_Connection *myconn=new MySQL_Connection;
			newsess->client_myds->attach_connection(myconn);
			newsess->client_myds->myprot.init(&newsess->client_myds, newsess->client_myds->myconn->userinfo, newsess);
			newsess->mirror=true;
			newsess->client_myds->destroy_queues();
		} else {
			newsess=(MySQL_Session *)thread->mirror_queue_mysql_sessions_cache->remove_index_fast(0);
		}
		newsess->client_myds->myconn->userinfo->set(client_myds->myconn->userinfo);
		newsess->to_process=1;
		newsess->default_hostgroup=default_hostgroup;
		if (qpo->mirror_hostgroup>= 0) {
			newsess->mirror_hostgroup=qpo->mirror_hostgroup; // in the new session we copy the mirror hostgroup
		} else {
			newsess->mirror_hostgroup=default_hostgroup; // copy the default
		}
		newsess->mirror_flagOUT=qpo->mirror_flagOUT; // in the new session we copy the mirror flagOUT
		if (newsess->default_schema==NULL) {
			newsess->default_schema=strdup(default_schema);
		} else {
			if (strcmp(newsess->default_schema,default_schema)) {
				free(newsess->default_schema);
				newsess->default_schema=strdup(default_schema);
			}
		}
		newsess->mirrorPkt.size=pktH->size;
		newsess->mirrorPkt.ptr=l_alloc(newsess->mirrorPkt.size);
		memcpy(newsess->mirrorPkt.ptr,pktH->ptr,pktH->size);

		if (thread->mirror_queue_mysql_sessions->len==0) {
			// there are no sessions in the queue, we try to execute immediately
			// Only mysql_thread___mirror_max_concurrency mirror session can run in parallel
			if (__sync_add_and_fetch(&GloMTH->status_variables.mirror_sessions_current,1) > (unsigned int)mysql_thread___mirror_max_concurrency ) {
				// if the limit is reached, we queue it instead
				__sync_sub_and_fetch(&GloMTH->status_variables.mirror_sessions_current,1);
				thread->mirror_queue_mysql_sessions->add(newsess);
			}	else {
				thread->register_session(newsess);
				newsess->handler(); // execute immediately
				//newsess->to_process=0;
				if (newsess->status==WAITING_CLIENT_DATA) { // the mirror session has completed
					thread->unregister_session(thread->mysql_sessions->len-1);
					unsigned int l = (unsigned int)mysql_thread___mirror_max_concurrency;
					if (thread->mirror_queue_mysql_sessions->len*0.3 > l) l=thread->mirror_queue_mysql_sessions->len*0.3;
					if (thread->mirror_queue_mysql_sessions_cache->len <= l) {
						bool to_cache=true;
						if (newsess->mybe) {
							if (newsess->mybe->server_myds) {
								to_cache=false;
							}
						}
						if (to_cache) {
							__sync_sub_and_fetch(&GloMTH->status_variables.mirror_sessions_current,1);
							thread->mirror_queue_mysql_sessions_cache->add(newsess);
						} else {
							delete newsess;
						}
					} else {
						delete newsess;
					}
				}
			}
		} else {
			thread->mirror_queue_mysql_sessions->add(newsess);
		}


//		if (i==0) {
//		} else {
//			delete newsess;
//		}
	}
}

int MySQL_Session::handler_again___status_PINGING_SERVER() {
	assert(mybe->server_myds->myconn);
	MySQL_Data_Stream *myds=mybe->server_myds;
	MySQL_Connection *myconn=myds->myconn;
	int rc=myconn->async_ping(myds->revents);
	if (rc==0) {
		myconn->async_state_machine=ASYNC_IDLE;
		myconn->compute_unknown_transaction_status();
		if (mysql_thread___multiplexing && (myconn->reusable==true) && myds->myconn->IsActiveTransaction()==false && myds->myconn->MultiplexDisabled()==false) {
			myds->return_MySQL_Connection_To_Pool();
		} else {
			myds->destroy_MySQL_Connection_From_Pool(true);
		}
		delete mybe->server_myds;
		mybe->server_myds=NULL;
		set_status(NONE);
			return -1;
	} else {
		if (rc==-1 || rc==-2) {
			if (rc==-2) {
				proxy_error("Ping timeout during ping on %s , %d\n", myconn->parent->address, myconn->parent->port);
			} else { // rc==-1
				int myerr=mysql_errno(myconn->mysql);
				proxy_error("Detected a broken connection during ping on (%d,%s,%d) , FD (Conn:%d , MyDS:%d) : %d, %s\n", myconn->parent->myhgc->hid, myconn->parent->address, myconn->parent->port, myds->fd, myds->myconn->fd, myerr, mysql_error(myconn->mysql));
			}
			myds->destroy_MySQL_Connection_From_Pool(false);
			myds->fd=0;
			delete mybe->server_myds;
			mybe->server_myds=NULL;
			return -1;
		} else {
			// rc==1 , nothing to do for now
// tring to fix bug
			if (myds->mypolls==NULL) {
				thread->mypolls.add(POLLIN|POLLOUT, myds->fd, myds, thread->curtime);
			}
// tring to fix bug
		}
	}
	return 0;
}

int MySQL_Session::handler_again___status_RESETTING_CONNECTION() {
	assert(mybe->server_myds->myconn);
	MySQL_Data_Stream *myds=mybe->server_myds;
	MySQL_Connection *myconn=myds->myconn;
	if (myds->mypolls==NULL) {
		thread->mypolls.add(POLLIN|POLLOUT, myds->fd, myds, thread->curtime);
	}
	myds->DSS=STATE_MARIADB_QUERY;
	// we recreate local_stmts : see issue #752
	delete myconn->local_stmts;
	myconn->local_stmts=new MySQL_STMTs_local_v14(false); // false by default, it is a backend
	int rc=myconn->async_change_user(myds->revents);
	if (rc==0) {
		__sync_fetch_and_add(&MyHGM->status.backend_change_user, 1);
		//myds->myconn->userinfo->set(client_myds->myconn->userinfo);
		myds->myconn->reset();
		myconn->async_state_machine=ASYNC_IDLE;
//		if (mysql_thread___multiplexing && (myconn->reusable==true) && myds->myconn->IsActiveTransaction()==false && myds->myconn->MultiplexDisabled()==false) {
			myds->return_MySQL_Connection_To_Pool();
//		} else {
//			myds->destroy_MySQL_Connection_From_Pool(true);
//		}
		delete mybe->server_myds;
		mybe->server_myds=NULL;
		set_status(NONE);
		return -1;
	} else {
		if (rc==-1 || rc==-2) {
			if (rc==-2) {
				proxy_error("Change user timeout during COM_CHANGE_USER on %s , %d\n", myconn->parent->address, myconn->parent->port);
			} else { // rc==-1
				int myerr=mysql_errno(myconn->mysql);
				proxy_error("Detected an error during COM_CHANGE_USER on (%d,%s,%d) , FD (Conn:%d , MyDS:%d) : %d, %s\n", myconn->parent->myhgc->hid, myconn->parent->address, myconn->parent->port, myds->fd, myds->myconn->fd, myerr, mysql_error(myconn->mysql));
			}
			myds->destroy_MySQL_Connection_From_Pool(false);
			myds->fd=0;
			//delete mybe->server_myds;
			//mybe->server_myds=NULL;
			RequestEnd(myds); //fix bug #682
			return -1;
		} else {
			// rc==1 , nothing to do for now
			if (myds->mypolls==NULL) {
				thread->mypolls.add(POLLIN|POLLOUT, myds->fd, myds, thread->curtime);
			}
		}
	}
	return 0;
}


void MySQL_Session::handler_again___new_thread_to_kill_connection() {
	MySQL_Data_Stream *myds=mybe->server_myds;
	if (myds->myconn && myds->myconn->mysql) {
		if (myds->killed_at==0) {
			myds->wait_until=0;
			myds->killed_at=thread->curtime;
			//fprintf(stderr,"Expired: %llu, %llu\n", mybe->server_myds->wait_until, thread->curtime);
			MySQL_Connection_userinfo *ui=client_myds->myconn->userinfo;
			char *auth_password=NULL;
			if (ui->password) {
				if (ui->password[0]=='*') { // we don't have the real password, let's pass sha1
					auth_password=ui->sha1_pass;
				} else {
					auth_password=ui->password;
				}
			}
			KillArgs *ka = new KillArgs(ui->username, auth_password, myds->myconn->parent->address, myds->myconn->parent->port, myds->myconn->mysql->thread_id, KILL_QUERY, thread);
			pthread_attr_t attr;
			pthread_attr_init(&attr);
			pthread_attr_setdetachstate(&attr, PTHREAD_CREATE_DETACHED);
			pthread_attr_setstacksize (&attr, 256*1024);
			pthread_t pt;
			if (pthread_create(&pt, &attr, &kill_query_thread, ka) != 0) {
				proxy_error("Thread creation\n");
				assert(0);
			}
		}
	}
}

// NEXT_IMMEDIATE is a legacy macro used inside handler() to immediately jump
// to handler_again
#define NEXT_IMMEDIATE(new_st) do { set_status(new_st); goto handler_again; } while (0)
// NEXT_IMMEDIATE_NEW is a new macro to use *outside* handler().
// handler() should check the return code of the function it calls, and if
// true should jump to handler_again
#define NEXT_IMMEDIATE_NEW(new_st) do { set_status(new_st); return true; } while (0)

bool MySQL_Session::handler_again___verify_backend_charset() {
	if (client_myds->myconn->options.charset != mybe->server_myds->myconn->mysql->charset->nr) {
		//previous_status.push(PROCESSING_QUERY);
		switch(status) { // this switch can be replaced with a simple previous_status.push(status), but it is here for readibility
			case PROCESSING_QUERY:
				previous_status.push(PROCESSING_QUERY);
				break;
			case PROCESSING_STMT_PREPARE:
				previous_status.push(PROCESSING_STMT_PREPARE);
				break;
			case PROCESSING_STMT_EXECUTE:
				previous_status.push(PROCESSING_STMT_EXECUTE);
				break;
			default:
				assert(0);
				break;
		}
		NEXT_IMMEDIATE_NEW(CHANGING_CHARSET);
	}
	return false;
}

bool MySQL_Session::handler_again___verify_backend_sql_log_bin() {
	if (client_myds->myconn->options.sql_log_bin != mybe->server_myds->myconn->options.sql_log_bin) {
		mybe->server_myds->myconn->options.sql_log_bin = client_myds->myconn->options.sql_log_bin;
		switch(status) { // this switch can be replaced with a simple previous_status.push(status), but it is here for readibility
			case PROCESSING_QUERY:
				previous_status.push(PROCESSING_QUERY);
				break;
				case PROCESSING_STMT_PREPARE:
			previous_status.push(PROCESSING_STMT_PREPARE);
				break;
				case PROCESSING_STMT_EXECUTE:
				previous_status.push(PROCESSING_STMT_EXECUTE);
				break;
			default:
				assert(0);
				break;
		}
		NEXT_IMMEDIATE_NEW(SETTING_SQL_LOG_BIN);
	}
	return false;
}

bool MySQL_Session::handler_again___verify_backend_sql_mode() {
	if (mybe->server_myds->myconn->options.sql_mode_int==0) {
		// it is the first time we use this backend. Set sql_mode to default
		if (mybe->server_myds->myconn->options.sql_mode) {
			free(mybe->server_myds->myconn->options.sql_mode);
			mybe->server_myds->myconn->options.sql_mode=NULL;
		}
		mybe->server_myds->myconn->options.sql_mode=strdup(mysql_thread___default_sql_mode);
		uint32_t sql_mode_int=SpookyHash::Hash32(mybe->server_myds->myconn->options.sql_mode,strlen(mybe->server_myds->myconn->options.sql_mode),10);
		mybe->server_myds->myconn->options.sql_mode_int=sql_mode_int;
	}
	if (client_myds->myconn->options.sql_mode_int) {
		if (client_myds->myconn->options.sql_mode_int != mybe->server_myds->myconn->options.sql_mode_int) {
			{
				mybe->server_myds->myconn->options.sql_mode_int = client_myds->myconn->options.sql_mode_int;
				if (mybe->server_myds->myconn->options.sql_mode) {
					free(mybe->server_myds->myconn->options.sql_mode);
					mybe->server_myds->myconn->options.sql_mode=NULL;
					if (client_myds->myconn->options.sql_mode) {
						mybe->server_myds->myconn->options.sql_mode=strdup(client_myds->myconn->options.sql_mode);
					}
				}
			}
			switch(status) { // this switch can be replaced with a simple previous_status.push(status), but it is here for readibility
				case PROCESSING_QUERY:
					previous_status.push(PROCESSING_QUERY);
					break;
				case PROCESSING_STMT_PREPARE:
					previous_status.push(PROCESSING_STMT_PREPARE);
					break;
				case PROCESSING_STMT_EXECUTE:
					previous_status.push(PROCESSING_STMT_EXECUTE);
					break;
				default:
					assert(0);
					break;
			}
			NEXT_IMMEDIATE_NEW(SETTING_SQL_MODE);
		}
	}
	return false;
}

bool MySQL_Session::handler_again___verify_backend_time_zone() {
	if (mybe->server_myds->myconn->options.time_zone_int==0) {
		// it is the first time we use this backend. Set time_zone to default
		if (mybe->server_myds->myconn->options.time_zone) {
			free(mybe->server_myds->myconn->options.time_zone);
			mybe->server_myds->myconn->options.time_zone=NULL;
		}
		mybe->server_myds->myconn->options.time_zone=strdup(mysql_thread___default_time_zone);
		uint32_t time_zone_int=SpookyHash::Hash32(mybe->server_myds->myconn->options.time_zone,strlen(mybe->server_myds->myconn->options.time_zone),10);
		mybe->server_myds->myconn->options.time_zone_int=time_zone_int;
	}
	if (client_myds->myconn->options.time_zone_int) {
		if (client_myds->myconn->options.time_zone_int != mybe->server_myds->myconn->options.time_zone_int) {
			{
				mybe->server_myds->myconn->options.time_zone_int = client_myds->myconn->options.time_zone_int;
				if (mybe->server_myds->myconn->options.time_zone) {
					free(mybe->server_myds->myconn->options.time_zone);
					mybe->server_myds->myconn->options.time_zone=NULL;
					if (client_myds->myconn->options.time_zone) {
						mybe->server_myds->myconn->options.time_zone=strdup(client_myds->myconn->options.time_zone);
					}
				}
			}
			switch(status) { // this switch can be replaced with a simple previous_status.push(status), but it is here for readibility
				case PROCESSING_QUERY:
					previous_status.push(PROCESSING_QUERY);
					break;
				case PROCESSING_STMT_PREPARE:
					previous_status.push(PROCESSING_STMT_PREPARE);
					break;
				case PROCESSING_STMT_EXECUTE:
					previous_status.push(PROCESSING_STMT_EXECUTE);
					break;
				default:
					assert(0);
					break;
			}
			NEXT_IMMEDIATE_NEW(SETTING_TIME_ZONE);
		}
	}
	return false;
}


bool MySQL_Session::handler_again___verify_init_connect() {
	if (mybe->server_myds->myconn->options.init_connect_sent==false) {
		// we needs to set it to true
		mybe->server_myds->myconn->options.init_connect_sent=true;
		if (mysql_thread___init_connect) {
			// we send init connect queries only if set
			mybe->server_myds->myconn->options.init_connect=strdup(mysql_thread___init_connect);
			switch(status) { // this switch can be replaced with a simple previous_status.push(status), but it is here for readibility
				case PROCESSING_QUERY:
					previous_status.push(PROCESSING_QUERY);
					break;
				case PROCESSING_STMT_PREPARE:
					previous_status.push(PROCESSING_STMT_PREPARE);
					break;
				case PROCESSING_STMT_EXECUTE:
					previous_status.push(PROCESSING_STMT_EXECUTE);
					break;
				default:
					assert(0);
					break;
			}
			NEXT_IMMEDIATE_NEW(SETTING_INIT_CONNECT);
		}
	}
	return false;
}

bool MySQL_Session::handler_again___verify_backend_autocommit() {
	if (mysql_thread___forward_autocommit == true) {
		return false;
	}
	if (autocommit != mybe->server_myds->myconn->IsAutoCommit()) {
		// see case #485
		if (mysql_thread___enforce_autocommit_on_reads == false && autocommit == false) {
			// enforce_autocommit_on_reads is disabled
			// we need to check if it is a SELECT not FOR UPDATE
			if (CurrentQuery.is_select_NOT_for_update()==false) {
				//previous_status.push(PROCESSING_QUERY);
				switch(status) { // this switch can be replaced with a simple previous_status.push(status), but it is here for readibility
					case PROCESSING_QUERY:
						previous_status.push(PROCESSING_QUERY);
						break;
					case PROCESSING_STMT_PREPARE:
						previous_status.push(PROCESSING_STMT_PREPARE);
						break;
					case PROCESSING_STMT_EXECUTE:
						previous_status.push(PROCESSING_STMT_EXECUTE);
						break;
					default:
						assert(0);
						break;
				}
				NEXT_IMMEDIATE_NEW(CHANGING_AUTOCOMMIT);
			}
		} else {
			// in every other cases, enforce autocommit
			//previous_status.push(PROCESSING_QUERY);
			switch(status) { // this switch can be replaced with a simple previous_status.push(status), but it is here for readibility
				case PROCESSING_QUERY:
					previous_status.push(PROCESSING_QUERY);
					break;
				case PROCESSING_STMT_PREPARE:
					previous_status.push(PROCESSING_STMT_PREPARE);
					break;
				case PROCESSING_STMT_EXECUTE:
					previous_status.push(PROCESSING_STMT_EXECUTE);
					break;
				default:
					assert(0);
					break;
			}
			NEXT_IMMEDIATE_NEW(CHANGING_AUTOCOMMIT);
		}
	} else {
		if (autocommit == false) { // also IsAutoCommit==false
			if (mysql_thread___enforce_autocommit_on_reads == false) {
				if (mybe->server_myds->myconn->IsActiveTransaction() == false) {
					if (CurrentQuery.is_select_NOT_for_update()==true) {
						// client wants autocommit=0
						// enforce_autocommit_on_reads=false
						// there is no transaction
						// this seems to be the first query, and a SELECT not FOR UPDATE
						// we will switch back to autcommit=1
						if (status == PROCESSING_QUERY) {
							previous_status.push(PROCESSING_QUERY);
							NEXT_IMMEDIATE_NEW(CHANGING_AUTOCOMMIT);
						}
					}
				}
			}
		}
	}
	return false;
}

bool MySQL_Session::handler_again___verify_backend_user_schema() {
	MySQL_Data_Stream *myds=mybe->server_myds;
	if (client_myds->myconn->userinfo->hash!=mybe->server_myds->myconn->userinfo->hash) {
		if (strcmp(client_myds->myconn->userinfo->username,myds->myconn->userinfo->username)) {
			//previous_status.push(PROCESSING_QUERY);
			switch(status) { // this switch can be replaced with a simple previous_status.push(status), but it is here for readibility
				case PROCESSING_QUERY:
					previous_status.push(PROCESSING_QUERY);
					break;
				case PROCESSING_STMT_PREPARE:
					previous_status.push(PROCESSING_STMT_PREPARE);
					break;
				case PROCESSING_STMT_EXECUTE:
					previous_status.push(PROCESSING_STMT_EXECUTE);
					break;
				default:
					assert(0);
					break;
			}
			mybe->server_myds->wait_until = thread->curtime + mysql_thread___connect_timeout_server*1000;   // max_timeout
			NEXT_IMMEDIATE_NEW(CHANGING_USER_SERVER);
		}
		if (strcmp(client_myds->myconn->userinfo->schemaname,myds->myconn->userinfo->schemaname)) {
			//previous_status.push(PROCESSING_QUERY);
			switch(status) { // this switch can be replaced with a simple previous_status.push(status), but it is here for readibility
				case PROCESSING_QUERY:
					previous_status.push(PROCESSING_QUERY);
					break;
				case PROCESSING_STMT_PREPARE:
					previous_status.push(PROCESSING_STMT_PREPARE);
					break;
				case PROCESSING_STMT_EXECUTE:
					previous_status.push(PROCESSING_STMT_EXECUTE);
					break;
				default:
					assert(0);
					break;
			}
			NEXT_IMMEDIATE_NEW(CHANGING_SCHEMA);
		}
	}
	return false;
}

bool MySQL_Session::handler_again___status_SETTING_INIT_CONNECT(int *_rc) {
	bool ret=false;
	assert(mybe->server_myds->myconn);
	MySQL_Data_Stream *myds=mybe->server_myds;
	MySQL_Connection *myconn=myds->myconn;
	myds->DSS=STATE_MARIADB_QUERY;
	enum session_status st=status;
	if (myds->mypolls==NULL) {
		thread->mypolls.add(POLLIN|POLLOUT, mybe->server_myds->fd, mybe->server_myds, thread->curtime);
	}
	int rc=myconn->async_send_simple_command(myds->revents,myconn->options.init_connect,strlen(myconn->options.init_connect));
	if (rc==0) {
		myds->revents|=POLLOUT;	// we also set again POLLOUT to send a query immediately!
		myds->free_mysql_real_query();
		st=previous_status.top();
		previous_status.pop();
		NEXT_IMMEDIATE_NEW(st);
	} else {
		if (rc==-1) {
			// the command failed
			int myerr=mysql_errno(myconn->mysql);
			if (myerr >= 2000) {
				bool retry_conn=false;
				// client error, serious
				proxy_error("Detected a broken connection while setting INIT CONNECT on %s , %d : %d, %s\n", myconn->parent->address, myconn->parent->port, myerr, mysql_error(myconn->mysql));
							//if ((myds->myconn->reusable==true) && ((myds->myprot.prot_status & SERVER_STATUS_IN_TRANS)==0)) {
							if ((myds->myconn->reusable==true) && myds->myconn->IsActiveTransaction()==false && myds->myconn->MultiplexDisabled()==false) {
								retry_conn=true;
				}
				myds->destroy_MySQL_Connection_From_Pool(false);
				myds->fd=0;
				if (retry_conn) {
					myds->DSS=STATE_NOT_INITIALIZED;
					//previous_status.push(PROCESSING_QUERY);
					NEXT_IMMEDIATE_NEW(CONNECTING_SERVER);
				}
				*_rc=-1;	// an error happened, we should destroy the Session
				return ret;
			} else {
				proxy_warning("Error while setting INIT CONNECT: %d, %s\n", myerr, mysql_error(myconn->mysql));
					// we won't go back to PROCESSING_QUERY
				st=previous_status.top();
				previous_status.pop();
				char sqlstate[10];
				sprintf(sqlstate,"%s",mysql_sqlstate(myconn->mysql));
				client_myds->myprot.generate_pkt_ERR(true,NULL,NULL,1,mysql_errno(myconn->mysql),sqlstate,mysql_error(myconn->mysql));
					myds->destroy_MySQL_Connection_From_Pool(true);
					myds->fd=0;
				status=WAITING_CLIENT_DATA;
				client_myds->DSS=STATE_SLEEP;
			}
		} else {
			// rc==1 , nothing to do for now
		}
	}
	return ret;
}

bool MySQL_Session::handler_again___status_SETTING_SQL_LOG_BIN(int *_rc) {
	bool ret=false;
	assert(mybe->server_myds->myconn);
	MySQL_Data_Stream *myds=mybe->server_myds;
	MySQL_Connection *myconn=myds->myconn;
	myds->DSS=STATE_MARIADB_QUERY;
	enum session_status st=status;
	if (myds->mypolls==NULL) {
		thread->mypolls.add(POLLIN|POLLOUT, mybe->server_myds->fd, mybe->server_myds, thread->curtime);
	}
	char *query=NULL;
	unsigned long query_length=0;
	if (myconn->async_state_machine==ASYNC_IDLE) {
		char *q=(char *)"SET SQL_LOG_BIN=%d";
		query=(char *)malloc(strlen(q)+8);
		sprintf(query,q,myconn->options.sql_log_bin);
		query_length=strlen(query);
	}
	int rc=myconn->async_send_simple_command(myds->revents,query,query_length);
	if (query) {
		free(query);
		query=NULL;
	}
	if (rc==0) {
		if (myconn->options.sql_log_bin==0) {
			// pay attention here. set_status_sql_log_bin0 sets it sql_log_bin is ZERO
			// sql_log_bin=0 => true
			// sql_log_bin=1 => false
			myconn->set_status_sql_log_bin0(true);
		} else {
			myconn->set_status_sql_log_bin0(false);
		}
		myds->revents|=POLLOUT;	// we also set again POLLOUT to send a query immediately!
		st=previous_status.top();
		previous_status.pop();
		NEXT_IMMEDIATE_NEW(st);
	} else {
		if (rc==-1) {
			// the command failed
			int myerr=mysql_errno(myconn->mysql);
			if (myerr >= 2000) {
				bool retry_conn=false;
				// client error, serious
				proxy_error("Detected a broken connection while setting SQL_LOG_BIN on %s , %d : %d, %s\n", myconn->parent->address, myconn->parent->port, myerr, mysql_error(myconn->mysql));
							//if ((myds->myconn->reusable==true) && ((myds->myprot.prot_status & SERVER_STATUS_IN_TRANS)==0)) {
							if ((myds->myconn->reusable==true) && myds->myconn->IsActiveTransaction()==false && myds->myconn->MultiplexDisabled()==false) {
								retry_conn=true;
				}
				myds->destroy_MySQL_Connection_From_Pool(false);
				myds->fd=0;
				if (retry_conn) {
					myds->DSS=STATE_NOT_INITIALIZED;
					NEXT_IMMEDIATE_NEW(CONNECTING_SERVER);
				}
				*_rc=-1;	// an error happened, we should destroy the Session
				return ret;
			} else {
				proxy_warning("Error while setting SQL_LOG_BIN: %d, %s\n", myerr, mysql_error(myconn->mysql));
					// we won't go back to PROCESSING_QUERY
				st=previous_status.top();
				previous_status.pop();
				char sqlstate[10];
				sprintf(sqlstate,"%s",mysql_sqlstate(myconn->mysql));
				client_myds->myprot.generate_pkt_ERR(true,NULL,NULL,1,mysql_errno(myconn->mysql),sqlstate,mysql_error(myconn->mysql));
				myds->destroy_MySQL_Connection_From_Pool(true);
				myds->fd=0;
				RequestEnd(myds);
			}
		} else {
			// rc==1 , nothing to do for now
		}
	}
	return ret;
}

bool MySQL_Session::handler_again___status_SETTING_SQL_MODE(int *_rc) {
	bool ret=false;
	assert(mybe->server_myds->myconn);
	MySQL_Data_Stream *myds=mybe->server_myds;
	MySQL_Connection *myconn=myds->myconn;
	myds->DSS=STATE_MARIADB_QUERY;
	enum session_status st=status;
	if (myds->mypolls==NULL) {
		thread->mypolls.add(POLLIN|POLLOUT, mybe->server_myds->fd, mybe->server_myds, thread->curtime);
	}
	char *query=NULL;
	unsigned long query_length=0;
	if (myconn->async_state_machine==ASYNC_IDLE) {
		char *q=NULL;
		q=(char *)"SET SQL_MODE='%s'";
		if (strlen(myconn->options.sql_mode) > 6) {
			if (strncasecmp(myconn->options.sql_mode,(char *)"CONCAT",6)==0) {
				q=(char *)"SET SQL_MODE=%s";
			}
		}
		query=(char *)malloc(strlen(q)+strlen(myconn->options.sql_mode));
		sprintf(query,q,myconn->options.sql_mode);
		query_length=strlen(query);
	}
	int rc=myconn->async_send_simple_command(myds->revents,query,query_length);
	if (query) {
		free(query);
		query=NULL;
	}
	if (rc==0) {
		myds->revents|=POLLOUT;	// we also set again POLLOUT to send a query immediately!
		st=previous_status.top();
		previous_status.pop();
		NEXT_IMMEDIATE_NEW(st);
	} else {
		if (rc==-1) {
			// the command failed
			int myerr=mysql_errno(myconn->mysql);
			if (myerr >= 2000) {
				bool retry_conn=false;
				// client error, serious
				proxy_error("Detected a broken connection while setting SQL_MODE on %s , %d : %d, %s\n", myconn->parent->address, myconn->parent->port, myerr, mysql_error(myconn->mysql));
							//if ((myds->myconn->reusable==true) && ((myds->myprot.prot_status & SERVER_STATUS_IN_TRANS)==0)) {
							if ((myds->myconn->reusable==true) && myds->myconn->IsActiveTransaction()==false && myds->myconn->MultiplexDisabled()==false) {
								retry_conn=true;
				}
				myds->destroy_MySQL_Connection_From_Pool(false);
				myds->fd=0;
				if (retry_conn) {
					myds->DSS=STATE_NOT_INITIALIZED;
					//previous_status.push(PROCESSING_QUERY);
					NEXT_IMMEDIATE_NEW(CONNECTING_SERVER);
				}
				*_rc=-1;	// an error happened, we should destroy the Session
				return ret;
			} else {
				proxy_warning("Error while setting SQL_MODE: %d, %s\n", myerr, mysql_error(myconn->mysql));
					// we won't go back to PROCESSING_QUERY
				st=previous_status.top();
				previous_status.pop();
				char sqlstate[10];
				sprintf(sqlstate,"%s",mysql_sqlstate(myconn->mysql));
				client_myds->myprot.generate_pkt_ERR(true,NULL,NULL,1,mysql_errno(myconn->mysql),sqlstate,mysql_error(myconn->mysql));
				myds->destroy_MySQL_Connection_From_Pool(true);
				myds->fd=0;
				RequestEnd(myds);
			}
		} else {
			// rc==1 , nothing to do for now
		}
	}
	return ret;
}

bool MySQL_Session::handler_again___status_SETTING_TIME_ZONE(int *_rc) {
	bool ret=false;
	assert(mybe->server_myds->myconn);
	MySQL_Data_Stream *myds=mybe->server_myds;
	MySQL_Connection *myconn=myds->myconn;
	myds->DSS=STATE_MARIADB_QUERY;
	enum session_status st=status;
	if (myds->mypolls==NULL) {
		thread->mypolls.add(POLLIN|POLLOUT, mybe->server_myds->fd, mybe->server_myds, thread->curtime);
	}
	char *query=NULL;
	unsigned long query_length=0;
	if (myconn->async_state_machine==ASYNC_IDLE) {
		char *q=(char *)"SET TIME_ZONE='%s'";
		query=(char *)malloc(strlen(q)+strlen(myconn->options.time_zone));
		sprintf(query,q,myconn->options.time_zone);
		query_length=strlen(query);
	}
	int rc=myconn->async_send_simple_command(myds->revents,query,query_length);
	if (query) {
		free(query);
		query=NULL;
	}
	if (rc==0) {
		myds->revents|=POLLOUT;	// we also set again POLLOUT to send a query immediately!
		st=previous_status.top();
		previous_status.pop();
		NEXT_IMMEDIATE_NEW(st);
	} else {
		if (rc==-1) {
			// the command failed
			int myerr=mysql_errno(myconn->mysql);
			if (myerr >= 2000) {
				bool retry_conn=false;
				// client error, serious
				proxy_error("Detected a broken connection while setting TIME_ZONE on %s , %d : %d, %s\n", myconn->parent->address, myconn->parent->port, myerr, mysql_error(myconn->mysql));
							//if ((myds->myconn->reusable==true) && ((myds->myprot.prot_status & SERVER_STATUS_IN_TRANS)==0)) {
							if ((myds->myconn->reusable==true) && myds->myconn->IsActiveTransaction()==false && myds->myconn->MultiplexDisabled()==false) {
								retry_conn=true;
				}
				myds->destroy_MySQL_Connection_From_Pool(false);
				myds->fd=0;
				if (retry_conn) {
					myds->DSS=STATE_NOT_INITIALIZED;
					NEXT_IMMEDIATE_NEW(CONNECTING_SERVER);
				}
				*_rc=-1;	// an error happened, we should destroy the Session
				return ret;
			} else {
				proxy_warning("Error while setting TIME_ZONE: %d, %s\n", myerr, mysql_error(myconn->mysql));
					// we won't go back to PROCESSING_QUERY
				st=previous_status.top();
				previous_status.pop();
				char sqlstate[10];
				sprintf(sqlstate,"%s",mysql_sqlstate(myconn->mysql));
				client_myds->myprot.generate_pkt_ERR(true,NULL,NULL,1,mysql_errno(myconn->mysql),sqlstate,mysql_error(myconn->mysql));
				myds->destroy_MySQL_Connection_From_Pool(true);
				myds->fd=0;
				RequestEnd(myds);
			}
		} else {
			// rc==1 , nothing to do for now
		}
	}
	return ret;
}


bool MySQL_Session::handler_again___status_CHANGING_SCHEMA(int *_rc) {
	bool ret=false;
	//fprintf(stderr,"CHANGING_SCHEMA\n");
	assert(mybe->server_myds->myconn);
	MySQL_Data_Stream *myds=mybe->server_myds;
	MySQL_Connection *myconn=myds->myconn;
	myds->DSS=STATE_MARIADB_QUERY;
	enum session_status st=status;
	if (myds->mypolls==NULL) {
		thread->mypolls.add(POLLIN|POLLOUT, mybe->server_myds->fd, mybe->server_myds, thread->curtime);
	}
	int rc=myconn->async_select_db(myds->revents);
	if (rc==0) {
		__sync_fetch_and_add(&MyHGM->status.backend_init_db, 1);
		myds->myconn->userinfo->set(client_myds->myconn->userinfo);
		st=previous_status.top();
		previous_status.pop();
		NEXT_IMMEDIATE_NEW(st);
	} else {
		if (rc==-1) {
			// the command failed
			int myerr=mysql_errno(myconn->mysql);
			if (myerr >= 2000) {
				bool retry_conn=false;
				// client error, serious
				proxy_error("Detected a broken connection during INIT_DB on %s , %d : %d, %s\n", myconn->parent->address, myconn->parent->port, myerr, mysql_error(myconn->mysql));
				//if ((myds->myconn->reusable==true) && ((myds->myprot.prot_status & SERVER_STATUS_IN_TRANS)==0)) {
				if ((myds->myconn->reusable==true) && myds->myconn->IsActiveTransaction()==false && myds->myconn->MultiplexDisabled()==false) {
					retry_conn=true;
				}
				myds->destroy_MySQL_Connection_From_Pool(false);
				myds->fd=0;
				if (retry_conn) {
					myds->DSS=STATE_NOT_INITIALIZED;
					NEXT_IMMEDIATE_NEW(CONNECTING_SERVER);
				}
				*_rc=-1; // an error happened, we should destroy the Session
				return ret;
			} else {
				proxy_warning("Error during INIT_DB: %d, %s\n", myerr, mysql_error(myconn->mysql));
				// we won't go back to PROCESSING_QUERY
				st=previous_status.top();
				previous_status.pop();
				char sqlstate[10];
				sprintf(sqlstate,"%s",mysql_sqlstate(myconn->mysql));
				client_myds->myprot.generate_pkt_ERR(true,NULL,NULL,1,mysql_errno(myconn->mysql),sqlstate,mysql_error(myconn->mysql));
				myds->destroy_MySQL_Connection_From_Pool(true);
				myds->fd=0;
				RequestEnd(myds);
			}
		} else {
			// rc==1 , nothing to do for now
		}
	}
	return false;
}


bool MySQL_Session::handler_again___status_CONNECTING_SERVER(int *_rc) { 
	//fprintf(stderr,"CONNECTING_SERVER\n");
	if (mirror) {
		mybe->server_myds->connect_retries_on_failure=0; // no try for mirror
		mybe->server_myds->wait_until=thread->curtime+mysql_thread___connect_timeout_server*1000;
		pause_until=0;
	}
	if (mybe->server_myds->max_connect_time) {
		if (thread->curtime >= mybe->server_myds->max_connect_time) {
			if (mirror) {
				PROXY_TRACE();
			}
			char buf[256];
			sprintf(buf,"Max connect timeout reached while reaching hostgroup %d after %llums", current_hostgroup, (thread->curtime - CurrentQuery.start_time)/1000 );
			if (thread) {
				thread->status_variables.max_connect_timeout_err++;
			}
			client_myds->myprot.generate_pkt_ERR(true,NULL,NULL,1,9001,(char *)"HY000",buf, true);
			RequestEnd(mybe->server_myds);
			//enum session_status st;
			while (previous_status.size()) {
				previous_status.top();
				previous_status.pop();
			}
			if (mybe->server_myds->myconn) {
				mybe->server_myds->destroy_MySQL_Connection_From_Pool(false);
				if (mirror) {
					PROXY_TRACE();
					NEXT_IMMEDIATE_NEW(WAITING_CLIENT_DATA);
				}
			}
			mybe->server_myds->max_connect_time=0;
			NEXT_IMMEDIATE_NEW(WAITING_CLIENT_DATA);
		}
	}
	if (mybe->server_myds->myconn==NULL) {
		handler___client_DSS_QUERY_SENT___server_DSS_NOT_INITIALIZED__get_connection();
	}
	if (mybe->server_myds->myconn==NULL) {
		if (mirror) {
			PROXY_TRACE();
			NEXT_IMMEDIATE_NEW(WAITING_CLIENT_DATA);
		}		
	}
	if (mybe->server_myds->myconn==NULL) {
		pause_until=thread->curtime+mysql_thread___connect_retries_delay*1000;
		*_rc=1;
		return false;
	} else {
		MySQL_Data_Stream *myds=mybe->server_myds;
		MySQL_Connection *myconn=myds->myconn;
		int rc;
		if (default_hostgroup<0) {
			// we are connected to a Admin module backend
			// we pretend to set a user variable to disable multiplexing
			myconn->set_status_user_variable(true);
		}
		enum session_status st=status;
		if (mybe->server_myds->myconn->async_state_machine==ASYNC_IDLE) {
			st=previous_status.top();
			previous_status.pop();
			NEXT_IMMEDIATE_NEW(st);
			assert(0);
		}
		assert(st==status);
		unsigned long long curtime=monotonic_time();

		assert(myconn->async_state_machine!=ASYNC_IDLE);
		if (mirror) {
			PROXY_TRACE();
		}
		rc=myconn->async_connect(myds->revents);
		if (myds->mypolls==NULL) {
			// connection yet not in mypolls
			myds->assign_fd_from_mysql_conn();
			thread->mypolls.add(POLLIN|POLLOUT, mybe->server_myds->fd, mybe->server_myds, curtime);
			if (mirror) {
				PROXY_TRACE();
			}
		}
		switch (rc) {
			case 0:
				myds->myds_type=MYDS_BACKEND;
				myds->DSS=STATE_MARIADB_GENERIC;
				status=WAITING_CLIENT_DATA;
				st=previous_status.top();
				previous_status.pop();
				myds->wait_until=0;
				if (session_fast_forward==true) {
					// we have a successful connection and session_fast_forward enabled
					// set DSS=STATE_SLEEP or it will believe it have to use MARIADB client library
					myds->DSS=STATE_SLEEP;
				}
				NEXT_IMMEDIATE_NEW(st);
				break;
			case -1:
			case -2:
				if (myds->connect_retries_on_failure >0 ) {
					myds->connect_retries_on_failure--;
					int myerr=mysql_errno(myconn->mysql);
					switch (myerr) {
						case 1226: // ER_USER_LIMIT_REACHED , User '%s' has exceeded the '%s' resource (current value: %ld)
							goto __exit_handler_again___status_CONNECTING_SERVER_with_err;
							break;
						default:
							break;
					}
					if (mirror) {
						PROXY_TRACE();
					}			
					myds->destroy_MySQL_Connection_From_Pool(false);
					NEXT_IMMEDIATE_NEW(CONNECTING_SERVER);
				} else {
__exit_handler_again___status_CONNECTING_SERVER_with_err:
					int myerr=mysql_errno(myconn->mysql);
					if (myerr) {
						char sqlstate[10];
						sprintf(sqlstate,"%s",mysql_sqlstate(myconn->mysql));
						client_myds->myprot.generate_pkt_ERR(true,NULL,NULL,1,mysql_errno(myconn->mysql),sqlstate,mysql_error(myconn->mysql),true);
					} else {
						char buf[256];
						sprintf(buf,"Max connect failure while reaching hostgroup %d", current_hostgroup);
						client_myds->myprot.generate_pkt_ERR(true,NULL,NULL,1,9002,(char *)"HY000",buf,true);
						if (thread) {
							thread->status_variables.max_connect_timeout_err++;
						}
					}
					if (session_fast_forward==false) {
						// see bug #979
						RequestEnd(myds);
					}
					while (previous_status.size()) {
						st=previous_status.top();
						previous_status.pop();
					}
					if (mirror) {
						PROXY_TRACE();
					}
					myds->destroy_MySQL_Connection_From_Pool( myerr ? true : false );
					myds->max_connect_time=0;
					NEXT_IMMEDIATE_NEW(WAITING_CLIENT_DATA);
				}
				break;
			case 1: // continue on next loop
			default:
				break;
		}
	}
	return false;
}
bool MySQL_Session::handler_again___status_CHANGING_USER_SERVER(int *_rc) {
	assert(mybe->server_myds->myconn);
	MySQL_Data_Stream *myds=mybe->server_myds;
	MySQL_Connection *myconn=myds->myconn;
	myds->DSS=STATE_MARIADB_QUERY;
	enum session_status st=status;
	if (myds->mypolls==NULL) {
		thread->mypolls.add(POLLIN|POLLOUT, mybe->server_myds->fd, mybe->server_myds, thread->curtime);
	}
	// we recreate local_stmts : see issue #752
	delete myconn->local_stmts;
	myconn->local_stmts=new MySQL_STMTs_local_v14(false); // false by default, it is a backend
	if (mysql_thread___connect_timeout_server_max) {
		if (mybe->server_myds->max_connect_time==0) {
			mybe->server_myds->max_connect_time=thread->curtime+mysql_thread___connect_timeout_server_max*1000;
		}
	}
	int rc=myconn->async_change_user(myds->revents);
	if (rc==0) {
		__sync_fetch_and_add(&MyHGM->status.backend_change_user, 1);
		myds->myconn->userinfo->set(client_myds->myconn->userinfo);
		myds->myconn->reset();
		st=previous_status.top();
		previous_status.pop();
		NEXT_IMMEDIATE_NEW(st);
	} else {
		if (rc==-1) {
			// the command failed
			int myerr=mysql_errno(myconn->mysql);
			if (myerr >= 2000) {
				bool retry_conn=false;
				// client error, serious
				proxy_error("Detected a broken connection during change user on %s, %d : %d, %s\n", myconn->parent->address, myconn->parent->port, myerr, mysql_error(myconn->mysql));
				if ((myds->myconn->reusable==true) && myds->myconn->IsActiveTransaction()==false && myds->myconn->MultiplexDisabled()==false) {
					retry_conn=true;
				}
				myds->destroy_MySQL_Connection_From_Pool(false);
				myds->fd=0;
				if (retry_conn) {
					myds->DSS=STATE_NOT_INITIALIZED;
					NEXT_IMMEDIATE_NEW(CONNECTING_SERVER);
				}
				*_rc=-1;
				return false;
			} else {
				proxy_warning("Error during change user: %d, %s\n", myerr, mysql_error(myconn->mysql));
					// we won't go back to PROCESSING_QUERY
				st=previous_status.top();
				previous_status.pop();
				char sqlstate[10];
				sprintf(sqlstate,"%s",mysql_sqlstate(myconn->mysql));
				client_myds->myprot.generate_pkt_ERR(true,NULL,NULL,1,mysql_errno(myconn->mysql),sqlstate,mysql_error(myconn->mysql));
				myds->destroy_MySQL_Connection_From_Pool(true);
				myds->fd=0;
				RequestEnd(myds); //fix bug #682
			}
		} else {
			if (rc==-2) {
				bool retry_conn=false;
				proxy_error("Change user timeout during COM_CHANGE_USER on %s , %d\n", myconn->parent->address, myconn->parent->port);
				if ((myds->myconn->reusable==true) && myds->myconn->IsActiveTransaction()==false && myds->myconn->MultiplexDisabled()==false) {
					retry_conn=true;
				}
				myds->destroy_MySQL_Connection_From_Pool(false);
				myds->fd=0;
				if (retry_conn) {
					myds->DSS=STATE_NOT_INITIALIZED;
					NEXT_IMMEDIATE_NEW(CONNECTING_SERVER);
				}
				*_rc=-1;
				return false;
			} else {
				// rc==1 , nothing to do for now
			}
		}
	}
	return false;
}

bool MySQL_Session::handler_again___status_CHANGING_CHARSET(int *_rc) {
	assert(mybe->server_myds->myconn);
	MySQL_Data_Stream *myds=mybe->server_myds;
	MySQL_Connection *myconn=myds->myconn;
	myds->DSS=STATE_MARIADB_QUERY;
	enum session_status st=status;
	if (myds->mypolls==NULL) {
		thread->mypolls.add(POLLIN|POLLOUT, mybe->server_myds->fd, mybe->server_myds, thread->curtime);
	}
	int rc=myconn->async_set_names(myds->revents, client_myds->myconn->options.charset);
	if (rc==0) {
		__sync_fetch_and_add(&MyHGM->status.backend_set_names, 1);
		st=previous_status.top();
		previous_status.pop();
		NEXT_IMMEDIATE_NEW(st);
	} else {
		if (rc==-1) {
			// the command failed
			int myerr=mysql_errno(myconn->mysql);
			if (myerr >= 2000) {
				bool retry_conn=false;
				// client error, serious
				proxy_error("Detected a broken connection during SET NAMES on %s , %d : %d, %s\n", myconn->parent->address, myconn->parent->port, myerr, mysql_error(myconn->mysql));
				if ((myds->myconn->reusable==true) && myds->myconn->IsActiveTransaction()==false && myds->myconn->MultiplexDisabled()==false) {
					retry_conn=true;
				}
				myds->destroy_MySQL_Connection_From_Pool(false);
				myds->fd=0;
				if (retry_conn) {
					myds->DSS=STATE_NOT_INITIALIZED;
					//previous_status.push(PROCESSING_QUERY);
					NEXT_IMMEDIATE_NEW(CONNECTING_SERVER);
				}
				*_rc=-1;
				return false;
			} else {
				proxy_warning("Error during SET NAMES: %d, %s\n", myerr, mysql_error(myconn->mysql));
					// we won't go back to PROCESSING_QUERY
				st=previous_status.top();
				previous_status.pop();
				char sqlstate[10];
				sprintf(sqlstate,"%s",mysql_sqlstate(myconn->mysql));
				client_myds->myprot.generate_pkt_ERR(true,NULL,NULL,1,mysql_errno(myconn->mysql),sqlstate,mysql_error(myconn->mysql));
				myds->destroy_MySQL_Connection_From_Pool(true);
				myds->fd=0;
				status=WAITING_CLIENT_DATA;
				client_myds->DSS=STATE_SLEEP;
				RequestEnd(myds);
			}
		} else {
			// rc==1 , nothing to do for now
		}
	}
	return false;
}


bool MySQL_Session::handler_again___status_CHANGING_AUTOCOMMIT(int *_rc) {
	//fprintf(stderr,"CHANGING_AUTOCOMMIT\n");
	assert(mybe->server_myds->myconn);
	MySQL_Data_Stream *myds=mybe->server_myds;
	MySQL_Connection *myconn=myds->myconn;
	myds->DSS=STATE_MARIADB_QUERY;
	enum session_status st=status;
	if (myds->mypolls==NULL) {
		thread->mypolls.add(POLLIN|POLLOUT, mybe->server_myds->fd, mybe->server_myds, thread->curtime);
	}
	bool ac = autocommit;
	if (autocommit == false) { // also IsAutoCommit==false
		if (mysql_thread___enforce_autocommit_on_reads == false) {
			if (mybe->server_myds->myconn->IsAutoCommit() == false) {
				if (mybe->server_myds->myconn->IsActiveTransaction() == false) {
					if (CurrentQuery.is_select_NOT_for_update()==true) {
						// client wants autocommit=0
						// enforce_autocommit_on_reads=false
						// there is no transaction
						// this seems to be the first query, and a SELECT not FOR UPDATE
						// we will switch back to autcommit=1
						ac = true;
					}
				} else {
					st=previous_status.top();
					previous_status.pop();
					NEXT_IMMEDIATE_NEW(st);
				}
			}
		}
	}
	int rc=myconn->async_set_autocommit(myds->revents, ac);
	if (rc==0) {
		st=previous_status.top();
		previous_status.pop();
		NEXT_IMMEDIATE_NEW(st);
	} else {
		if (rc==-1) {
			// the command failed
			int myerr=mysql_errno(myconn->mysql);
			if (myerr >= 2000) {
				bool retry_conn=false;
				// client error, serious
				proxy_error("Detected a broken connection during SET AUTOCOMMIT on %s , %d : %d, %s\n", myconn->parent->address, myconn->parent->port, myerr, mysql_error(myconn->mysql));
				if ((myds->myconn->reusable==true) && myds->myconn->IsActiveTransaction()==false && myds->myconn->MultiplexDisabled()==false) {
					retry_conn=true;
				}
				myds->destroy_MySQL_Connection_From_Pool(false);
				myds->fd=0;
				if (retry_conn) {
					myds->DSS=STATE_NOT_INITIALIZED;
					NEXT_IMMEDIATE_NEW(CONNECTING_SERVER);
				}
				*_rc=-1;
				return false;
			} else {
				proxy_warning("Error during SET AUTOCOMMIT: %d, %s\n", myerr, mysql_error(myconn->mysql));
					// we won't go back to PROCESSING_QUERY
				st=previous_status.top();
				previous_status.pop();
				char sqlstate[10];
				sprintf(sqlstate,"%s",mysql_sqlstate(myconn->mysql));
				client_myds->myprot.generate_pkt_ERR(true,NULL,NULL,1,mysql_errno(myconn->mysql),sqlstate,mysql_error(myconn->mysql));
					myds->destroy_MySQL_Connection_From_Pool(true);
					myds->fd=0;
				RequestEnd(myds);
				status=WAITING_CLIENT_DATA;
				client_myds->DSS=STATE_SLEEP;
			}
		} else {
			// rc==1 , nothing to do for now
		}
	}
	return false;
}

int MySQL_Session::handler() {
	handler_ret = 0;
	bool prepared_stmt_with_no_params = false;
	bool wrong_pass=false;
	if (to_process==0) return 0; // this should be redundant if the called does the same check
	proxy_debug(PROXY_DEBUG_NET,1,"Thread=%p, Session=%p -- Processing session %p\n" , this->thread, this, this);
	PtrSize_t pkt;
	pktH=&pkt;
	unsigned int j;
	unsigned char c;

	active_transactions=NumActiveTransactions();

//	FIXME: Sessions without frontend are an ugly hack
	if (session_fast_forward==false) {
	if (client_myds==NULL) {
		// if we are here, probably we are trying to ping backends
		proxy_debug(PROXY_DEBUG_MYSQL_CONNECTION, 5, "Processing session %p without client_myds\n", this);
		assert(mybe);
		assert(mybe->server_myds);
		goto handler_again;
	} else {
		if (mirror==true) {
			if (mirrorPkt.ptr) { // this is the first time we call handler()
				pkt.ptr=mirrorPkt.ptr;
				pkt.size=mirrorPkt.size;
				mirrorPkt.ptr=NULL; // this will prevent the copy to happen again
			} else {
				if (status==WAITING_CLIENT_DATA) {
					// we are being called a second time with WAITING_CLIENT_DATA
					handler_ret = 0;
					return handler_ret;
				}
			}
		}
	}
	}

__get_pkts_from_client:

	//for (j=0; j<client_myds->PSarrayIN->len;) {
	// implement a more complex logic to run even in case of mirror
	// if client_myds , this is a regular client
	// if client_myds == NULL , it is a mirror
	//     process mirror only status==WAITING_CLIENT_DATA
	for (j=0; j< ( client_myds->PSarrayIN ? client_myds->PSarrayIN->len : 0)  || (mirror==true && status==WAITING_CLIENT_DATA) ;) {
		if (mirror==false) {
			client_myds->PSarrayIN->remove_index(0,&pkt);
		}
		switch (status) {

			case CONNECTING_CLIENT:
				switch (client_myds->DSS) {
					case STATE_SERVER_HANDSHAKE:
						handler___status_CONNECTING_CLIENT___STATE_SERVER_HANDSHAKE(&pkt, &wrong_pass);
						break;
					case STATE_SSL_INIT:
						handler___status_CONNECTING_CLIENT___STATE_SERVER_HANDSHAKE(&pkt, &wrong_pass);
						//handler___status_CONNECTING_CLIENT___STATE_SSL_INIT(&pkt);
						break;
					default:
						proxy_error("Detected not valid state client state: %d\n", client_myds->DSS);
						handler_ret = -1; //close connection
						return handler_ret;
						break;
				}
				break;

			case WAITING_CLIENT_DATA:
				// this is handled only for real traffic, not mirror
				if (pkt.size==(0xFFFFFF+sizeof(mysql_hdr))) {
					// we are handling a multi-packet
					switch (client_myds->DSS) { // real traffic only
						case STATE_SLEEP:
							client_myds->DSS=STATE_SLEEP_MULTI_PACKET;
							break;
						case STATE_SLEEP_MULTI_PACKET:
							break;
						default:
							assert(0);
							break;
					}
				}
				switch (client_myds->DSS) {
					case STATE_SLEEP_MULTI_PACKET:
						if (client_myds->multi_pkt.ptr==NULL) {
							// not initialized yet
							client_myds->multi_pkt.ptr=pkt.ptr;
							client_myds->multi_pkt.size=pkt.size;
						} else {
							PtrSize_t tmp_pkt;
							tmp_pkt.ptr=client_myds->multi_pkt.ptr;
							tmp_pkt.size=client_myds->multi_pkt.size;
							client_myds->multi_pkt.size = pkt.size + tmp_pkt.size-sizeof(mysql_hdr);
							client_myds->multi_pkt.ptr = l_alloc(client_myds->multi_pkt.size);
							memcpy(client_myds->multi_pkt.ptr, tmp_pkt.ptr, tmp_pkt.size);
							memcpy((char *)client_myds->multi_pkt.ptr + tmp_pkt.size , (char *)pkt.ptr+sizeof(mysql_hdr) , pkt.size-sizeof(mysql_hdr)); // the header is not copied
							l_free(tmp_pkt.size , tmp_pkt.ptr);
							l_free(pkt.size , pkt.ptr);
						}
						if (pkt.size==(0xFFFFFF+sizeof(mysql_hdr))) { // there are more packets
							goto __get_pkts_from_client;
						} else {
							// no more packets, move everything back to pkt and proceed
							pkt.ptr=client_myds->multi_pkt.ptr;
							pkt.size=client_myds->multi_pkt.size;
							client_myds->multi_pkt.size=0;
							client_myds->multi_pkt.ptr=NULL;
							client_myds->DSS=STATE_SLEEP;
						}
						if (client_myds->DSS!=STATE_SLEEP) // if DSS==STATE_SLEEP , we continue
							break;
					case STATE_SLEEP:	// only this section can be executed ALSO by mirror
						command_counters->incr(thread->curtime/1000000);
						if (transaction_persistent_hostgroup==-1) {
							current_hostgroup=default_hostgroup;
						}
						proxy_debug(PROXY_DEBUG_MYSQL_CONNECTION, 5, "Statuses: WAITING_CLIENT_DATA - STATE_SLEEP\n");
						if (session_fast_forward==true) { // if it is fast forward
							mybe=find_or_create_backend(current_hostgroup); // set a backend
							mybe->server_myds->reinit_queues();             // reinitialize the queues in the myds . By default, they are not active
							mybe->server_myds->PSarrayOUT->add(pkt.ptr, pkt.size); // move the first packet
							previous_status.push(FAST_FORWARD); // next status will be FAST_FORWARD . Now we need a connection
							NEXT_IMMEDIATE(CONNECTING_SERVER);  // we create a connection . next status will be FAST_FORWARD
						}
						c=*((unsigned char *)pkt.ptr+sizeof(mysql_hdr));
						if (session_type == PROXYSQL_SESSION_CLICKHOUSE) {
							if ((enum_mysql_command)c == _MYSQL_COM_INIT_DB) {
								PtrSize_t _new_pkt;
								_new_pkt.ptr=malloc(pkt.size+4); // USE + space
								memcpy(_new_pkt.ptr , pkt.ptr, 4);
								unsigned char *_c=(unsigned char *)_new_pkt.ptr;
								_c+=4; *_c=0x03;
								_c+=1; *_c='U';
								_c+=1; *_c='S';
								_c+=1; *_c='E';
								_c+=1; *_c=' ';
//								(unsigned char *)_new_pkt.ptr[4]=0x03;
//								(unsigned char *)_new_pkt.ptr[5]='U';
//								(unsigned char *)_new_pkt.ptr[6]='S';
//								(unsigned char *)_new_pkt.ptr[7]='E';
//								(unsigned char *)_new_pkt.ptr[8]=' ';
								memcpy((char *)_new_pkt.ptr+9 , (char *)pkt.ptr+5, pkt.size-5);
								l_free(pkt.size,pkt.ptr);
								pkt.size+=4;
								pkt.ptr = _new_pkt.ptr;
								c=*((unsigned char *)pkt.ptr+sizeof(mysql_hdr));
							}
						}
						switch ((enum_mysql_command)c) {
							case _MYSQL_COM_QUERY:
								__sync_add_and_fetch(&thread->status_variables.queries,1);
								if (session_type == PROXYSQL_SESSION_MYSQL) {
									bool rc_break=false;
									if (session_fast_forward==false) {
										// Note: CurrentQuery sees the query as sent by the client.
										// shortly after, the packets it used to contain the query will be deallocated
										CurrentQuery.begin((unsigned char *)pkt.ptr,pkt.size,true);
									}
									rc_break=handler_special_queries(&pkt);
									if (rc_break==true) {
										if (mirror==false) {
											// track also special queries
											RequestEnd(NULL);
											break;
										} else {
											handler_ret = -1;
											return handler_ret;
										}
									}
									timespec begint;
									timespec endt;
									if (thread->variables.stats_time_query_processor) {
										clock_gettime(CLOCK_THREAD_CPUTIME_ID,&begint);
									}
									qpo=GloQPro->process_mysql_query(this,pkt.ptr,pkt.size,&CurrentQuery);
									if (thread->variables.stats_time_query_processor) {
										clock_gettime(CLOCK_THREAD_CPUTIME_ID,&endt);
										thread->status_variables.query_processor_time=thread->status_variables.query_processor_time +
											(endt.tv_sec*1000000000+endt.tv_nsec) -
											(begint.tv_sec*1000000000+begint.tv_nsec);
									}
									assert(qpo);	// GloQPro->process_mysql_query() should always return a qpo
									rc_break=handler___status_WAITING_CLIENT_DATA___STATE_SLEEP___MYSQL_COM_QUERY_qpo(&pkt);
									if (rc_break==true) {
										if (mirror==false) {
											break;
										} else {
											handler_ret = -1;
											return handler_ret;
										}
									}
									if (mirror==false) {
										handler___status_WAITING_CLIENT_DATA___STATE_SLEEP___MYSQL_COM_QUERY___create_mirror_session();
									}

									if (autocommit_on_hostgroup>=0) {
									}
									mybe=find_or_create_backend(current_hostgroup);
									status=PROCESSING_QUERY;
									// set query retries
									mybe->server_myds->query_retries_on_failure=mysql_thread___query_retries_on_failure;
									// if a number of retries is set in mysql_query_rules, that takes priority
									if (qpo) {
										if (qpo->retries >= 0) {
											mybe->server_myds->query_retries_on_failure=qpo->retries;
										}
									}
									mybe->server_myds->connect_retries_on_failure=mysql_thread___connect_retries_on_failure;
									mybe->server_myds->wait_until=0;
									pause_until=0;
									if (mysql_thread___default_query_delay) {
										pause_until=thread->curtime+mysql_thread___default_query_delay*1000;
									}
									if (qpo) {
										if (qpo->delay > 0) {
											if (pause_until==0)
												pause_until=thread->curtime;
											pause_until+=qpo->delay*1000;
										}
									}


									proxy_debug(PROXY_DEBUG_MYSQL_COM, 5, "Received query to be processed with MariaDB Client library\n");
									mybe->server_myds->killed_at=0;
<<<<<<< HEAD
									mybe->server_myds->kill_type=0;
=======
									if (GloMyLdapAuth) {
										if (session_type==PROXYSQL_SESSION_MYSQL) {
											add_ldap_comment_to_pkt(&pkt);
										}
									}
>>>>>>> 0a1d5d95
									mybe->server_myds->mysql_real_query.init(&pkt);
									client_myds->setDSS_STATE_QUERY_SENT_NET();
								} else {
									switch (session_type) {
										case PROXYSQL_SESSION_ADMIN:
										case PROXYSQL_SESSION_STATS:
										// this is processed by the admin module
											handler_function(this, (void *)GloAdmin, &pkt);
											l_free(pkt.size,pkt.ptr);
											break;
										case PROXYSQL_SESSION_SQLITE:
											handler_function(this, (void *)GloSQLite3Server, &pkt);
											l_free(pkt.size,pkt.ptr);
											break;
#ifdef PROXYSQLCLICKHOUSE
										case PROXYSQL_SESSION_CLICKHOUSE:
											handler_function(this, (void *)GloClickHouseServer, &pkt);
											l_free(pkt.size,pkt.ptr);
											break;
#endif /* PROXYSQLCLICKHOUSE */
										default:
											assert(0);
									}
								}
								break;
							case _MYSQL_COM_CHANGE_USER:
								handler___status_WAITING_CLIENT_DATA___STATE_SLEEP___MYSQL_COM_CHANGE_USER(&pkt, &wrong_pass);
								break;
							case _MYSQL_COM_STMT_RESET:
								{
									uint32_t stmt_global_id=0;
									memcpy(&stmt_global_id,(char *)pkt.ptr+5,sizeof(uint32_t));
									SLDH->reset(stmt_global_id);
									l_free(pkt.size,pkt.ptr);
									client_myds->setDSS_STATE_QUERY_SENT_NET();
									unsigned int nTrx=NumActiveTransactions();
									uint16_t setStatus = (nTrx ? SERVER_STATUS_IN_TRANS : 0 );
									if (autocommit) setStatus += SERVER_STATUS_AUTOCOMMIT;
									client_myds->myprot.generate_pkt_OK(true,NULL,NULL,1,0,0,setStatus,0,NULL);
									client_myds->DSS=STATE_SLEEP;
									status=WAITING_CLIENT_DATA;
								}
								break;
							case _MYSQL_COM_STMT_CLOSE:
								{
									uint32_t client_global_id=0;
									memcpy(&client_global_id,(char *)pkt.ptr+5,sizeof(uint32_t));
									// FIXME: no input validation
									uint64_t stmt_global_id=0;
									stmt_global_id=client_myds->myconn->local_stmts->find_global_stmt_id_from_client(client_global_id);
									SLDH->reset(client_global_id);
									if (stmt_global_id) {
										sess_STMTs_meta->erase(stmt_global_id);
									}
									client_myds->myconn->local_stmts->client_close(client_global_id);
								}
								l_free(pkt.size,pkt.ptr);
								// FIXME: this is not complete. Counters should be decreased
								thread->status_variables.frontend_stmt_close++;
								thread->status_variables.queries++;
								client_myds->DSS=STATE_SLEEP;
								status=WAITING_CLIENT_DATA;
								break;
							case _MYSQL_COM_STMT_SEND_LONG_DATA:
								{
									// FIXME: no input validation
									uint32_t stmt_global_id=0;
									memcpy(&stmt_global_id,(char *)pkt.ptr+5,sizeof(uint32_t));
									uint32_t stmt_param_id=0;
									memcpy(&stmt_param_id,(char *)pkt.ptr+9,sizeof(uint16_t));
									SLDH->add(stmt_global_id,stmt_param_id,(char *)pkt.ptr+11,pkt.size-11);
								}
								client_myds->DSS=STATE_SLEEP;
								status=WAITING_CLIENT_DATA;
								l_free(pkt.size,pkt.ptr);
								break;
							case _MYSQL_COM_STMT_PREPARE:
								if (session_type != PROXYSQL_SESSION_MYSQL) { // only MySQL module supports prepared statement!!
									l_free(pkt.size,pkt.ptr);
									client_myds->setDSS_STATE_QUERY_SENT_NET();
									client_myds->myprot.generate_pkt_ERR(true,NULL,NULL,1,1045,(char *)"#28000",(char *)"Command not supported");
									client_myds->DSS=STATE_SLEEP;
									status=WAITING_CLIENT_DATA;
									break;
								} else {
									thread->status_variables.frontend_stmt_prepare++;
									thread->status_variables.queries++;
									// if we reach here, we are not on MySQL module
									bool rc_break=false;

									// Note: CurrentQuery sees the query as sent by the client.
									// shortly after, the packets it used to contain the query will be deallocated
									// Note2 : we call the next function as if it was _MYSQL_COM_QUERY
									// because the offset will be identical
									CurrentQuery.begin((unsigned char *)pkt.ptr,pkt.size,true);

									qpo=GloQPro->process_mysql_query(this,pkt.ptr,pkt.size,&CurrentQuery);
									assert(qpo);	// GloQPro->process_mysql_query() should always return a qpo
									rc_break=handler___status_WAITING_CLIENT_DATA___STATE_SLEEP___MYSQL_COM_QUERY_qpo(&pkt);
									if (rc_break==true) {
										break;
									}
									if (client_myds->myconn->local_stmts==NULL) {
										client_myds->myconn->local_stmts=new MySQL_STMTs_local_v14(true);
									}
									uint64_t hash=client_myds->myconn->local_stmts->compute_hash(current_hostgroup,(char *)client_myds->myconn->userinfo->username,(char *)client_myds->myconn->userinfo->schemaname,(char *)CurrentQuery.QueryPointer,CurrentQuery.QueryLength);
									MySQL_STMT_Global_info *stmt_info=NULL;
									// we first lock GloStmt
									GloMyStmt->wrlock();
									stmt_info=GloMyStmt->find_prepared_statement_by_hash(hash,false);
									if (stmt_info) {
										// the prepared statement exists in GloMyStmt
										// for this reason, we do not need to prepare it again, and we can already reply to the client
										// we will now generate a unique stmt and send it to the client
										uint32_t new_stmt_id=client_myds->myconn->local_stmts->generate_new_client_stmt_id(stmt_info->statement_id);
										l_free(pkt.size,pkt.ptr);
										client_myds->setDSS_STATE_QUERY_SENT_NET();
										client_myds->myprot.generate_STMT_PREPARE_RESPONSE(client_myds->pkt_sid+1,stmt_info,new_stmt_id);
										client_myds->DSS=STATE_SLEEP;
										status=WAITING_CLIENT_DATA;
										CurrentQuery.end_time=thread->curtime;
										CurrentQuery.end();
									} else {
										mybe=find_or_create_backend(current_hostgroup);
										status=PROCESSING_STMT_PREPARE;
										mybe->server_myds->connect_retries_on_failure=mysql_thread___connect_retries_on_failure;
										mybe->server_myds->wait_until=0;
										pause_until=0;
										mybe->server_myds->killed_at=0;
										mybe->server_myds->kill_type=0;
										mybe->server_myds->mysql_real_query.init(&pkt); // fix memory leak for PREPARE in prepared statements #796
										client_myds->setDSS_STATE_QUERY_SENT_NET();
									}
									GloMyStmt->unlock();
									break; // make sure to not break before unlocking GloMyStmt
								}
								break;
							case _MYSQL_COM_STMT_EXECUTE:
								if (session_type != PROXYSQL_SESSION_MYSQL) { // only MySQL module supports prepared statement!!
									l_free(pkt.size,pkt.ptr);
									client_myds->setDSS_STATE_QUERY_SENT_NET();
									client_myds->myprot.generate_pkt_ERR(true,NULL,NULL,1,1045,(char *)"#28000",(char *)"Command not supported");
									client_myds->DSS=STATE_SLEEP;
									status=WAITING_CLIENT_DATA;
									break;
								} else {
									// if we reach here, we are on MySQL module
									thread->status_variables.frontend_stmt_execute++;
									thread->status_variables.queries++;
									//bool rc_break=false;

									uint32_t client_stmt_id=0;
									uint64_t stmt_global_id=0;
									memcpy(&client_stmt_id,(char *)pkt.ptr+5,sizeof(uint32_t));
									stmt_global_id=client_myds->myconn->local_stmts->find_global_stmt_id_from_client(client_stmt_id);
									if (stmt_global_id == 0) {
										// FIXME: add error handling
										assert(0);
									}
									CurrentQuery.stmt_global_id=stmt_global_id;
									// now we get the statement information
									MySQL_STMT_Global_info *stmt_info=NULL;
									stmt_info=GloMyStmt->find_prepared_statement_by_stmt_id(stmt_global_id);
									if (stmt_info==NULL) {
										// we couldn't find it
										l_free(pkt.size,pkt.ptr);
										client_myds->setDSS_STATE_QUERY_SENT_NET();
										client_myds->myprot.generate_pkt_ERR(true,NULL,NULL,1,1045,(char *)"#28000",(char *)"Prepared statement doesn't exist", true);
										client_myds->DSS=STATE_SLEEP;
										status=WAITING_CLIENT_DATA;
										break;
									}
									CurrentQuery.stmt_info=stmt_info;
									CurrentQuery.start_time=thread->curtime;

									// we now take the metadata associated with STMT_EXECUTE from MySQL_STMTs_meta
									bool stmt_meta_found=true; // let's be optimistic and we assume we will found it
									stmt_execute_metadata_t *stmt_meta=sess_STMTs_meta->find(stmt_global_id);
									if (stmt_meta==NULL) { // we couldn't find any metadata
										stmt_meta_found=false;
									}
									stmt_meta=client_myds->myprot.get_binds_from_pkt(pkt.ptr,pkt.size,stmt_info, &stmt_meta);
									if (stmt_meta==NULL) {
										l_free(pkt.size,pkt.ptr);
										client_myds->setDSS_STATE_QUERY_SENT_NET();
										client_myds->myprot.generate_pkt_ERR(true,NULL,NULL,1,1045,(char *)"#28000",(char *)"Error in prepared statement execution", true);
										client_myds->DSS=STATE_SLEEP;
										status=WAITING_CLIENT_DATA;
										//__sync_fetch_and_sub(&stmt_info->ref_count,1); // decrease reference count
										stmt_info=NULL;
										break;
									}
									if (stmt_meta_found==false) {
										// previously we didn't find any metadata
										// but as we reached here, stmt_meta is not null and we save the metadata
										sess_STMTs_meta->insert(stmt_global_id,stmt_meta);
									}
									// else

									CurrentQuery.stmt_meta=stmt_meta;
//									assert(qpo);	// GloQPro->process_mysql_query() should always return a qpo
									// NOTE: we do not call YET the follow function for STMT_EXECUTE
									//rc_break=handler___status_WAITING_CLIENT_DATA___STATE_SLEEP___MYSQL_COM_QUERY_qpo(&pkt);
									current_hostgroup=stmt_info->hostgroup_id;
									mybe=find_or_create_backend(current_hostgroup);
									status=PROCESSING_STMT_EXECUTE;
									mybe->server_myds->connect_retries_on_failure=mysql_thread___connect_retries_on_failure;
									mybe->server_myds->wait_until=0;
									mybe->server_myds->killed_at=0;
									mybe->server_myds->kill_type=0;
									client_myds->setDSS_STATE_QUERY_SENT_NET();
								}
								break;
//							case _MYSQL_COM_STMT_PREPARE:
//								handler___status_WAITING_CLIENT_DATA___STATE_SLEEP___MYSQL_COM_STMT_PREPARE(&pkt);
//								break;
//							case _MYSQL_COM_STMT_EXECUTE:
//								handler___status_WAITING_CLIENT_DATA___STATE_SLEEP___MYSQL_COM_STMT_EXECUTE(&pkt);
//								break;
//							case _MYSQL_COM_STMT_CLOSE:
//								mybe->server_myds->PSarrayOUT->add(pkt.ptr, pkt.size);
//								break;
							case _MYSQL_COM_QUIT:
								proxy_debug(PROXY_DEBUG_MYSQL_COM, 5, "Got COM_QUIT packet\n");
								l_free(pkt.size,pkt.ptr);
								handler_ret = -1;
								return handler_ret;
								break;
							case _MYSQL_COM_PING:
								handler___status_WAITING_CLIENT_DATA___STATE_SLEEP___MYSQL_COM_PING(&pkt);
								break;
							case _MYSQL_COM_SET_OPTION:
								handler___status_WAITING_CLIENT_DATA___STATE_SLEEP___MYSQL_COM_SET_OPTION(&pkt);
								break;
							case _MYSQL_COM_STATISTICS:
								handler___status_WAITING_CLIENT_DATA___STATE_SLEEP___MYSQL_COM_STATISTICS(&pkt);
								break;
							case _MYSQL_COM_INIT_DB:
								handler___status_WAITING_CLIENT_DATA___STATE_SLEEP___MYSQL_COM_INIT_DB(&pkt);
								break;
							case _MYSQL_COM_FIELD_LIST:
								handler___status_WAITING_CLIENT_DATA___STATE_SLEEP___MYSQL_COM_FIELD_LIST(&pkt);
								break;
							case _MYSQL_COM_PROCESS_KILL:
								handler___status_WAITING_CLIENT_DATA___STATE_SLEEP___MYSQL_COM_PROCESS_KILL(&pkt);
								break;
							default:
								proxy_error("RECEIVED AN UNKNOWN COMMAND: %d -- PLEASE REPORT A BUG\n", c);
								l_free(pkt.size,pkt.ptr);
								handler_ret = -1; // immediately drop the connection
								return handler_ret;
								// assert(0); // see issue #859
								break;
						}
						break;
					default:
						proxy_debug(PROXY_DEBUG_MYSQL_CONNECTION, 5, "Statuses: WAITING_CLIENT_DATA - STATE_UNKNOWN\n");
						{
							if (mirror==false) {
                                                        char buf[INET6_ADDRSTRLEN];
                                                        switch (client_myds->client_addr->sa_family) {
                                                        case AF_INET: {
                                                                struct sockaddr_in *ipv4 = (struct sockaddr_in *)client_myds->client_addr;
                                                                inet_ntop(client_myds->client_addr->sa_family, &ipv4->sin_addr, buf, INET_ADDRSTRLEN);
                                                                break;
                                                                }
                                                        case AF_INET6: {
                                                                struct sockaddr_in6 *ipv6 = (struct sockaddr_in6 *)client_myds->client_addr;
                                                                inet_ntop(client_myds->client_addr->sa_family, &ipv6->sin6_addr, buf, INET6_ADDRSTRLEN);
                                                                break;
                                                        }
                                                        default:
                                                                sprintf(buf, "localhost");
                                                                break;
                                                        }
								proxy_error("Unexpected packet from client %s . Session_status: %d , client_status: %d Disconnecting it\n", buf, status, client_myds->status);
							}
						}
						handler_ret = -1;
						return handler_ret;
						break;
			}
				
				break;
			case FAST_FORWARD:
				mybe->server_myds->PSarrayOUT->add(pkt.ptr, pkt.size);
				break;
			case NONE:
			default:
				{
					char buf[INET6_ADDRSTRLEN];
					switch (client_myds->client_addr->sa_family) {
						case AF_INET: {
							struct sockaddr_in *ipv4 = (struct sockaddr_in *)client_myds->client_addr;
							inet_ntop(client_myds->client_addr->sa_family, &ipv4->sin_addr, buf, INET_ADDRSTRLEN);
							break;
						}
						case AF_INET6: {
							struct sockaddr_in6 *ipv6 = (struct sockaddr_in6 *)client_myds->client_addr;
							inet_ntop(client_myds->client_addr->sa_family, &ipv6->sin6_addr, buf, INET6_ADDRSTRLEN);
							break;
						}
						default:
							sprintf(buf, "localhost");
							break;
						}
					if (pkt.size == 5) {
						c=*((unsigned char *)pkt.ptr+sizeof(mysql_hdr));
						if (c==_MYSQL_COM_QUIT) {
							proxy_error("Unexpected COM_QUIT from client %s . Session_status: %d , client_status: %d Disconnecting it\n", buf, status, client_myds->status);
							proxy_debug(PROXY_DEBUG_MYSQL_COM, 5, "Got COM_QUIT packet\n");
							l_free(pkt.size,pkt.ptr);
							if (thread) {
								thread->status_variables.unexpected_com_quit++;
							}
							handler_ret = -1;
							return handler_ret;
						}
					}
					proxy_error("Unexpected packet from client %s . Session_status: %d , client_status: %d Disconnecting it\n", buf, status, client_myds->status);
					if (thread) {
						thread->status_variables.unexpected_packet++;
					}
					handler_ret = -1;
					return handler_ret;
				}
				break;
		}
	}



handler_again:

	switch (status) {
		case WAITING_CLIENT_DATA:
			// housekeeping
			if (mybes) {
				MySQL_Backend *_mybe;
				unsigned int i;
				for (i=0; i < mybes->len; i++) {
					_mybe=(MySQL_Backend *)mybes->index(i);
					if (_mybe->server_myds) {
						MySQL_Data_Stream *_myds=_mybe->server_myds;
						if (_myds->myconn) {
							if (_myds->myconn->multiplex_delayed) {
								if (_myds->wait_until <= thread->curtime) {
									_myds->wait_until=0;
									_myds->myconn->multiplex_delayed=false;
									_myds->DSS=STATE_NOT_INITIALIZED;
									_myds->return_MySQL_Connection_To_Pool();
								}
							}
						}
					}
				}
			}
			break;
		case FAST_FORWARD:
			if (mybe->server_myds->mypolls==NULL) {
				// register the mysql_data_stream
				thread->mypolls.add(POLLIN|POLLOUT, mybe->server_myds->fd, mybe->server_myds, thread->curtime);
			}
			client_myds->PSarrayOUT->copy_add(mybe->server_myds->PSarrayIN, 0, mybe->server_myds->PSarrayIN->len);
			while (mybe->server_myds->PSarrayIN->len) mybe->server_myds->PSarrayIN->remove_index(mybe->server_myds->PSarrayIN->len-1,NULL);
			// copy all packets from backend to frontend
			//for (unsigned int k=0; k < mybe->server_myds->PSarrayIN->len; k++) {
			//	PtrSize_t pkt;
			//	mybe->server_myds->PSarrayIN->remove_index(0,&pkt);
			//	client_myds->PSarrayOUT->add(pkt.ptr, pkt.size);
			//}
			break;
		case CONNECTING_CLIENT:
			//fprintf(stderr,"CONNECTING_CLIENT\n");
			// FIXME: to implement
			break;
		case PINGING_SERVER:
			{
				int rc=handler_again___status_PINGING_SERVER();
				if (rc==-1) { // if the ping fails, we destroy the session
					handler_ret = -1;
					return handler_ret;
				}
			}
			break;

		case RESETTING_CONNECTION:
			{
				int rc = handler_again___status_RESETTING_CONNECTION();
				if (rc==-1) { // we always destroy the session
					handler_ret = -1;
					return handler_ret;
				}
			}
			break;

		case PROCESSING_STMT_PREPARE:
		case PROCESSING_STMT_EXECUTE:
		case PROCESSING_QUERY:
			//fprintf(stderr,"PROCESSING_QUERY\n");
			if (pause_until > thread->curtime) {
				handler_ret = 0;
				return handler_ret;
			}
			if (mysql_thread___connect_timeout_server_max) {
				if (mybe->server_myds->max_connect_time==0)
					mybe->server_myds->max_connect_time=thread->curtime+mysql_thread___connect_timeout_server_max*1000;
			} else {
				mybe->server_myds->max_connect_time=0;
			}
			if (
				(mybe->server_myds->myconn && mybe->server_myds->myconn->async_state_machine!=ASYNC_IDLE && mybe->server_myds->wait_until && thread->curtime >= mybe->server_myds->wait_until)
				// query timed out
				||
				(killed==true) // session was killed by admin
			) {
				handler_again___new_thread_to_kill_connection();
			}
			if (mybe->server_myds->DSS==STATE_NOT_INITIALIZED) {
				// we don't have a backend yet
				switch(status) { // this switch can be replaced with a simple previous_status.push(status), but it is here for readibility
					case PROCESSING_QUERY:
						previous_status.push(PROCESSING_QUERY);
						break;
					case PROCESSING_STMT_PREPARE:
						previous_status.push(PROCESSING_STMT_PREPARE);
						break;
					case PROCESSING_STMT_EXECUTE:
						previous_status.push(PROCESSING_STMT_EXECUTE);
						break;
					default:
						assert(0);
						break;
				}
				NEXT_IMMEDIATE(CONNECTING_SERVER);
			} else {
				MySQL_Data_Stream *myds=mybe->server_myds;
				MySQL_Connection *myconn=myds->myconn;
				mybe->server_myds->max_connect_time=0;
				// we insert it in mypolls only if not already there
				if (myds->mypolls==NULL) {
					thread->mypolls.add(POLLIN|POLLOUT, mybe->server_myds->fd, mybe->server_myds, thread->curtime);
				}
				if (default_hostgroup>=0) {
					if (handler_again___verify_backend_user_schema()) {
						goto handler_again;
					}
					if (mirror==false) { // do not care about autocommit and charset if mirror
						if (handler_again___verify_init_connect()) {
							goto handler_again;
						}
						if (handler_again___verify_backend_charset()) {
							goto handler_again;
						}
						if (handler_again___verify_backend_autocommit()) {
							goto handler_again;
						}
						if (handler_again___verify_backend_sql_log_bin()) {
							goto handler_again;
						}
						if (handler_again___verify_backend_sql_mode()) {
							goto handler_again;
						}
						if (handler_again___verify_backend_time_zone()) {
							goto handler_again;
						}
					if (status==PROCESSING_STMT_EXECUTE) {
						CurrentQuery.mysql_stmt=myconn->local_stmts->find_backend_stmt_by_global_id(CurrentQuery.stmt_global_id);
						if (CurrentQuery.mysql_stmt==NULL) {
							MySQL_STMT_Global_info *stmt_info=NULL;
							// the conection we too doesn't have the prepared statements prepared
							// we try to create it now
							stmt_info=GloMyStmt->find_prepared_statement_by_stmt_id(CurrentQuery.stmt_global_id);
							CurrentQuery.QueryLength=stmt_info->query_length;
							CurrentQuery.QueryPointer=(unsigned char *)stmt_info->query;
							previous_status.push(PROCESSING_STMT_EXECUTE);
							NEXT_IMMEDIATE(PROCESSING_STMT_PREPARE);
							if (CurrentQuery.stmt_global_id!=stmt_info->statement_id) {
								PROXY_TRACE();
							}
						}
					}
					}
				}

				if (myconn->async_state_machine==ASYNC_IDLE) {
					mybe->server_myds->wait_until=0;
					if (qpo) {
						if (qpo->timeout > 0) {
							mybe->server_myds->wait_until=thread->curtime+qpo->timeout*1000;
						}
					}
					if (mysql_thread___default_query_timeout) {
						if (mybe->server_myds->wait_until==0) {
							mybe->server_myds->wait_until=thread->curtime;
							unsigned long long def_query_timeout=mysql_thread___default_query_timeout;
							mybe->server_myds->wait_until+=def_query_timeout*1000;
						}
					}
				}
				int rc;
				timespec begint;
				if (thread->variables.stats_time_backend_query) {
					clock_gettime(CLOCK_THREAD_CPUTIME_ID,&begint);
				}
				switch (status) {
					case PROCESSING_QUERY:
						rc=myconn->async_query(myds->revents, myds->mysql_real_query.QueryPtr,myds->mysql_real_query.QuerySize);
						break;
					case PROCESSING_STMT_PREPARE:
						rc=myconn->async_query(myds->revents, (char *)CurrentQuery.QueryPointer,CurrentQuery.QueryLength,&CurrentQuery.mysql_stmt);
						break;
					case PROCESSING_STMT_EXECUTE:
						// PROCESSING_STMT_EXECUTE FIXME
						{
							rc=myconn->async_query(myds->revents, (char *)CurrentQuery.QueryPointer,CurrentQuery.QueryLength,&CurrentQuery.mysql_stmt, CurrentQuery.stmt_meta);
						}
						break;
					default:
						assert(0);
						break;
				}
				timespec endt;
				if (thread->variables.stats_time_backend_query) {
					clock_gettime(CLOCK_THREAD_CPUTIME_ID,&endt);
					thread->status_variables.backend_query_time=thread->status_variables.backend_query_time +
						(endt.tv_sec*1000000000+endt.tv_nsec) -
						(begint.tv_sec*1000000000+begint.tv_nsec);
				}
				if (rc==0) {
					myconn->get_gtid(mybe->gtid_uuid,&mybe->gtid_trxid);
					// check if multiplexing needs to be disabled
					char *qdt=CurrentQuery.get_digest_text();
					if (qdt)
						myconn->ProcessQueryAndSetStatusFlags(qdt);

					if (mirror == false) {
						// Support for LAST_INSERT_ID()
						if (myconn->mysql->insert_id) {
							last_insert_id=myconn->mysql->insert_id;
						}
						if (myconn->mysql->affected_rows) {
							if (myconn->mysql->affected_rows != ULLONG_MAX) {
								last_HG_affected_rows = current_hostgroup;
							}
						}
					}

					switch (status) {
						case PROCESSING_QUERY:
							MySQL_Result_to_MySQL_wire(myconn->mysql, myconn->MyRS);
							break;
						case PROCESSING_STMT_PREPARE:
							{
								thread->status_variables.backend_stmt_prepare++;
								GloMyStmt->wrlock();
								uint32_t client_stmtid;
								uint64_t global_stmtid;
								//bool is_new;
								MySQL_STMT_Global_info *stmt_info=NULL;
									stmt_info=GloMyStmt->add_prepared_statement(current_hostgroup,
										(char *)client_myds->myconn->userinfo->username,
										(char *)client_myds->myconn->userinfo->schemaname,
										(char *)CurrentQuery.QueryPointer,
										CurrentQuery.QueryLength,
										CurrentQuery.mysql_stmt,
										qpo->cache_ttl,
										qpo->timeout,
										qpo->delay,
										false);
									if (CurrentQuery.QueryParserArgs.digest_text) {
										if (stmt_info->digest_text==NULL) {
											stmt_info->digest_text=strdup(CurrentQuery.QueryParserArgs.digest_text);
											stmt_info->digest=CurrentQuery.QueryParserArgs.digest;	// copy digest
											stmt_info->MyComQueryCmd=CurrentQuery.MyComQueryCmd; // copy MyComQueryCmd
										}
									}
								global_stmtid=stmt_info->statement_id;
								myds->myconn->local_stmts->backend_insert(global_stmtid,CurrentQuery.mysql_stmt);
								if (previous_status.size() == 0)
								client_stmtid=client_myds->myconn->local_stmts->generate_new_client_stmt_id(global_stmtid);
								CurrentQuery.mysql_stmt=NULL;
								enum session_status st=status;
								size_t sts=previous_status.size();
								if (sts) {
									myconn->async_state_machine=ASYNC_IDLE;
									myds->DSS=STATE_MARIADB_GENERIC;
									st=previous_status.top();
									previous_status.pop();
									GloMyStmt->unlock();
									NEXT_IMMEDIATE(st);
								} else {
									client_myds->myprot.generate_STMT_PREPARE_RESPONSE(client_myds->pkt_sid+1,stmt_info,client_stmtid);
									if (stmt_info->num_params == 0) {
										prepared_stmt_with_no_params = true;
									}
									GloMyStmt->unlock();
								}
							}
							break;
						case PROCESSING_STMT_EXECUTE:
							{
								thread->status_variables.backend_stmt_execute++;
								MySQL_Stmt_Result_to_MySQL_wire(CurrentQuery.mysql_stmt, myds->myconn);
								if (CurrentQuery.stmt_meta)
									if (CurrentQuery.stmt_meta->pkt) {
										uint32_t stmt_global_id=0;
										memcpy(&stmt_global_id,(char *)(CurrentQuery.stmt_meta->pkt)+5,sizeof(uint32_t));
										SLDH->reset(stmt_global_id);
										free(CurrentQuery.stmt_meta->pkt);
										CurrentQuery.stmt_meta->pkt=NULL;
									}
							}
							CurrentQuery.mysql_stmt=NULL;
							break;
						default:
							assert(0);
							break;
					}

					RequestEnd(myds);
					if (mysql_thread___multiplexing && (myds->myconn->reusable==true) && myds->myconn->IsActiveTransaction()==false && myds->myconn->MultiplexDisabled()==false) {
						if (mysql_thread___connection_delay_multiplex_ms && mirror==false) {
							myds->wait_until=thread->curtime+mysql_thread___connection_delay_multiplex_ms*1000;
							myconn->async_state_machine=ASYNC_IDLE;
							myconn->multiplex_delayed=true;
							myds->DSS=STATE_MARIADB_GENERIC;
						} else if (prepared_stmt_with_no_params==true) { // see issue #1432
							myconn->async_state_machine=ASYNC_IDLE;
							myds->DSS=STATE_MARIADB_GENERIC;
							myds->wait_until=0;
							myconn->multiplex_delayed=false;
						} else {
							myconn->multiplex_delayed=false;
							myds->wait_until=0;
							myds->DSS=STATE_NOT_INITIALIZED;
							if (mysql_thread___autocommit_false_not_reusable && myds->myconn->IsAutoCommit()==false) {
								if (mysql_thread___reset_connection_algorithm == 2) {
									create_new_session_and_reset_connection(myds);
								} else {
									myds->destroy_MySQL_Connection_From_Pool(true);
								}
							} else {
								myds->return_MySQL_Connection_To_Pool();
							}
						}
						if (transaction_persistent==true) {
							transaction_persistent_hostgroup=-1;
						}
					} else {
						myconn->multiplex_delayed=false;
						myconn->compute_unknown_transaction_status();
						myconn->async_state_machine=ASYNC_IDLE;
						myds->DSS=STATE_MARIADB_GENERIC;
						if (transaction_persistent==true) {
							if (transaction_persistent_hostgroup==-1) { // change only if not set already, do not allow to change it again
								if (myds->myconn->IsActiveTransaction()==true) { // only active transaction is important here. Ignore other criterias
									transaction_persistent_hostgroup=current_hostgroup;
								}
							} else {
								if (myds->myconn->IsActiveTransaction()==false) { // a transaction just completed
									transaction_persistent_hostgroup=-1;
								}
							}
						}
					}
				} else {
					if (rc==-1) {
						int myerr=mysql_errno(myconn->mysql);
						char *errmsg = NULL;
						if (myerr == 0) {
							if (CurrentQuery.mysql_stmt) {
								myerr = mysql_stmt_errno(CurrentQuery.mysql_stmt);
								errmsg = strdup(mysql_stmt_error(CurrentQuery.mysql_stmt));
							}
						}
						CurrentQuery.mysql_stmt=NULL; // immediately reset mysql_stmt
						// the query failed
						if (
							// due to #774 , we now read myconn->server_status instead of myconn->parent->status
							(myconn->server_status==MYSQL_SERVER_STATUS_OFFLINE_HARD) // the query failed because the server is offline hard
							||
							(myconn->server_status==MYSQL_SERVER_STATUS_SHUNNED && myconn->parent->shunned_automatic==true && myconn->parent->shunned_and_kill_all_connections==true) // the query failed because the server is shunned due to a serious failure
							||
							(myconn->server_status==MYSQL_SERVER_STATUS_SHUNNED_REPLICATION_LAG) // slave is lagging! see #774
						) {
							if (mysql_thread___connect_timeout_server_max) {
								myds->max_connect_time=thread->curtime+mysql_thread___connect_timeout_server_max*1000;
							}
							bool retry_conn=false;
							proxy_error("Detected an offline server during query: %s, %d\n", myconn->parent->address, myconn->parent->port);
							if (myds->query_retries_on_failure > 0) {
								myds->query_retries_on_failure--;
								if ((myds->myconn->reusable==true) && myds->myconn->IsActiveTransaction()==false && myds->myconn->MultiplexDisabled()==false) {
									if (myds->myconn->MyRS && myds->myconn->MyRS->transfer_started) {
									// transfer to frontend has started, we cannot retry
									} else {
										retry_conn=true;
										proxy_warning("Retrying query.\n");
									}
								}
							}
							myds->destroy_MySQL_Connection_From_Pool(false);
							myds->fd=0;
							if (retry_conn) {
								myds->DSS=STATE_NOT_INITIALIZED;
								//previous_status.push(PROCESSING_QUERY);
								switch(status) { // this switch can be replaced with a simple previous_status.push(status), but it is here for readibility
									case PROCESSING_QUERY:
										previous_status.push(PROCESSING_QUERY);
										break;
									case PROCESSING_STMT_PREPARE:
										previous_status.push(PROCESSING_STMT_PREPARE);
										break;
									case PROCESSING_STMT_EXECUTE:
										previous_status.push(PROCESSING_STMT_EXECUTE);
										break;
									default:
										assert(0);
										break;
								}
								NEXT_IMMEDIATE(CONNECTING_SERVER);
							}
							handler_ret = -1;
							return handler_ret;
						}
						if (myerr >= 2000 && myerr < 3000) {
							bool retry_conn=false;
							// client error, serious
							proxy_error("Detected a broken connection during query on (%d,%s,%d) , FD (Conn:%d , MyDS:%d) : %d, %s\n", myconn->parent->myhgc->hid, myconn->parent->address, myconn->parent->port, myds->fd, myds->myconn->fd, myerr, ( errmsg ? errmsg : mysql_error(myconn->mysql)));
							if (myds->query_retries_on_failure > 0) {
								myds->query_retries_on_failure--;
								if ((myds->myconn->reusable==true) && myds->myconn->IsActiveTransaction()==false && myds->myconn->MultiplexDisabled()==false) {
									if (myds->myconn->MyRS && myds->myconn->MyRS->transfer_started) {
									// transfer to frontend has started, we cannot retry
									} else {
										retry_conn=true;
										proxy_warning("Retrying query.\n");
									}
								}
							}
							myds->destroy_MySQL_Connection_From_Pool(false);
							myds->fd=0;
							if (retry_conn) {
								myds->DSS=STATE_NOT_INITIALIZED;
								//previous_status.push(PROCESSING_QUERY);
								switch(status) { // this switch can be replaced with a simple previous_status.push(status), but it is here for readibility
									case PROCESSING_QUERY:
										previous_status.push(PROCESSING_QUERY);
										break;
									case PROCESSING_STMT_PREPARE:
										previous_status.push(PROCESSING_STMT_PREPARE);
										break;
									case PROCESSING_STMT_EXECUTE:
										previous_status.push(PROCESSING_STMT_EXECUTE);
										break;
									default:
										assert(0);
										break;
								}
								if (errmsg) {
									free(errmsg);
									errmsg = NULL;
								}
								NEXT_IMMEDIATE(CONNECTING_SERVER);
							}
							if (errmsg) {
								free(errmsg);
								errmsg = NULL;
							}
							handler_ret = -1;
							return handler_ret;
						} else {
							if (mysql_thread___verbose_query_error) {
								proxy_warning("Error during query on (%d,%s,%d) , user \"%s@%s\" , schema \"%s\" , %d, %s . digest_text = \"%s\"\n", myconn->parent->myhgc->hid, myconn->parent->address, myconn->parent->port, client_myds->myconn->userinfo->username, (client_myds->addr.addr ? client_myds->addr.addr : (char *)"unknown" ), client_myds->myconn->userinfo->schemaname, myerr, ( errmsg ? errmsg : mysql_error(myconn->mysql)), CurrentQuery.QueryParserArgs.digest_text );
							} else {
								proxy_warning("Error during query on (%d,%s,%d): %d, %s\n", myconn->parent->myhgc->hid, myconn->parent->address, myconn->parent->port, myerr, ( errmsg ? errmsg : mysql_error(myconn->mysql)));
							}
							bool retry_conn=false;
							switch (myerr) {
								case 1317:  // Query execution was interrupted
									if (killed==true) { // this session is being kiled
										handler_ret = -1;
										return handler_ret;
									}
									if (myds->killed_at) {
										// we intentionally killed the query
										break;
									}
								case 1290: // read-only
								case 1047: // WSREP has not yet prepared node for application use
								case 1053: // Server shutdown in progress
									myconn->parent->connect_error(myerr);
									if (myds->query_retries_on_failure > 0) {
										myds->query_retries_on_failure--;
										if ((myds->myconn->reusable==true) && myds->myconn->IsActiveTransaction()==false && myds->myconn->MultiplexDisabled()==false) {
											retry_conn=true;
											proxy_warning("Retrying query.\n");
										}
									}
									switch (myerr) {
										case 1047: // WSREP has not yet prepared node for application use
										case 1053: // Server shutdown in progress
											myds->destroy_MySQL_Connection_From_Pool(false);
											break;
										default:
											if (mysql_thread___reset_connection_algorithm == 2) {
												create_new_session_and_reset_connection(myds);
											} else {
												myds->destroy_MySQL_Connection_From_Pool(true);
											}
											break;
									}
									myconn = myds->myconn; // re-initialize
									myds->fd=0;
									if (retry_conn) {
										myds->DSS=STATE_NOT_INITIALIZED;
										//previous_status.push(PROCESSING_QUERY);
									switch(status) { // this switch can be replaced with a simple previous_status.push(status), but it is here for readibility
										case PROCESSING_QUERY:
											previous_status.push(PROCESSING_QUERY);
											break;
										case PROCESSING_STMT_PREPARE:
											previous_status.push(PROCESSING_STMT_PREPARE);
											break;
										default:
											assert(0);
											break;
										}
										if (errmsg) {
											free(errmsg);
											errmsg = NULL;
										}
										NEXT_IMMEDIATE(CONNECTING_SERVER);
									}
									//handler_ret = -1;
									//return handler_ret;
									break;
								case 1153: // ER_NET_PACKET_TOO_LARGE
									proxy_warning("Error ER_NET_PACKET_TOO_LARGE during query on (%d,%s,%d): %d, %s\n", myconn->parent->myhgc->hid, myconn->parent->address, myconn->parent->port, myerr, mysql_error(myconn->mysql));
									break;
								default:
									break; // continue normally
							}

							switch (status) {
								case PROCESSING_QUERY:
									if (myconn) {
										MySQL_Result_to_MySQL_wire(myconn->mysql, myconn->MyRS, myds);
									} else {
										MySQL_Result_to_MySQL_wire(NULL, NULL, myds);
									}
									break;
								case PROCESSING_STMT_PREPARE:
									{
										char sqlstate[10];
										if (myconn && myconn->mysql) {
											sprintf(sqlstate,"%s",mysql_sqlstate(myconn->mysql));
											client_myds->myprot.generate_pkt_ERR(true,NULL,NULL,client_myds->pkt_sid+1,mysql_errno(myconn->mysql),sqlstate,(char *)mysql_stmt_error(myconn->query.stmt));
										} else {
											client_myds->myprot.generate_pkt_ERR(true,NULL,NULL,client_myds->pkt_sid+1, 2013, (char *)"HY000" ,(char *)"Lost connection to MySQL server during query");
										}
										client_myds->pkt_sid++;
										if (previous_status.size()) {
											// an STMT_PREPARE failed
											// we have a previous status, probably STMT_EXECUTE,
											//    but returning to that status is not safe after STMT_PREPARE failed
											// for this reason we exit immediately
											wrong_pass=true;
										}
									}
									break;
								case PROCESSING_STMT_EXECUTE:
									{
										char sqlstate[10];
										if (myconn->mysql) {
											sprintf(sqlstate,"%s",mysql_sqlstate(myconn->mysql));
											client_myds->myprot.generate_pkt_ERR(true,NULL,NULL,client_myds->pkt_sid+1,mysql_errno(myconn->mysql),sqlstate,(char *)mysql_stmt_error(myconn->query.stmt));
										} else {
											client_myds->myprot.generate_pkt_ERR(true,NULL,NULL,client_myds->pkt_sid+1, 2013, (char *)"HY000" ,(char *)"Lost connection to MySQL server during query");
										}
										client_myds->pkt_sid++;
									}
									break;
								default:
									assert(0);
									break;
							}
							RequestEnd(myds);
							if (myds->myconn) {
								if (mysql_thread___multiplexing && (myds->myconn->reusable==true) && myds->myconn->IsActiveTransaction()==false && myds->myconn->MultiplexDisabled()==false) {
									myds->DSS=STATE_NOT_INITIALIZED;
									if (mysql_thread___autocommit_false_not_reusable && myds->myconn->IsAutoCommit()==false) {
										if (mysql_thread___reset_connection_algorithm == 2) {
											create_new_session_and_reset_connection(myds);
										} else {
											myds->destroy_MySQL_Connection_From_Pool(true);
										}
									} else {
										myds->return_MySQL_Connection_To_Pool();
									}
								} else {
									myconn->async_state_machine=ASYNC_IDLE;
									myds->DSS=STATE_MARIADB_GENERIC;
								}
							}
						}
					} else {
						switch (rc) {
							// rc==1 , query is still running
							// start sending to frontend if mysql_thread___threshold_resultset_size is reached
							case 1:
								if (myconn->MyRS && myconn->MyRS->result && myconn->MyRS->resultset_size > (unsigned int) mysql_thread___threshold_resultset_size) {
									myconn->MyRS->get_resultset(client_myds->PSarrayOUT);
								}
								break;
							// rc==2 : a multi-resultset (or multi statement) was detected, and the current statement is completed
							case 2:
								MySQL_Result_to_MySQL_wire(myconn->mysql, myconn->MyRS);
								  if (myconn->MyRS) { // we also need to clear MyRS, so that the next staement will recreate it if needed
										if (myconn->MyRS_reuse) {
											delete myconn->MyRS_reuse;
										}
										myconn->MyRS_reuse = myconn->MyRS;
										myconn->MyRS=NULL;
									}
									NEXT_IMMEDIATE(PROCESSING_QUERY);
								break;
							// rc==3 , a multi statement query is still running
							// start sending to frontend if mysql_thread___threshold_resultset_size is reached
							case 3:
								if (myconn->MyRS && myconn->MyRS->result && myconn->MyRS->resultset_size > (unsigned int) mysql_thread___threshold_resultset_size) {
									myconn->MyRS->get_resultset(client_myds->PSarrayOUT);
								}
								break;
							default:
								break;
						}
					}
				}

				goto __exit_DSS__STATE_NOT_INITIALIZED;


			}
			break;

		case CHANGING_USER_SERVER:
			{
				int rc=0;
				if (handler_again___status_CHANGING_USER_SERVER(&rc))
					goto handler_again;	// we changed status
				if (rc==-1) { // we have an error we can't handle
					handler_ret = -1;
					return handler_ret;
				}
			}
			break;

		case CHANGING_AUTOCOMMIT:
			{
				int rc=0;
				if (handler_again___status_CHANGING_AUTOCOMMIT(&rc))
					goto handler_again;	// we changed status
				if (rc==-1) { // we have an error we can't handle
					handler_ret = -1;
					return handler_ret;
				}
			}
			break;

		case CHANGING_CHARSET:
			{
				int rc=0;
				if (handler_again___status_CHANGING_CHARSET(&rc))
					goto handler_again;	// we changed status
				if (rc==-1) { // we have an error we can't handle
					handler_ret = -1;
					return handler_ret;
				}
			}
			break;

		case SETTING_SQL_LOG_BIN:
			{
				int rc=0;
				if (handler_again___status_SETTING_SQL_LOG_BIN(&rc))
					goto handler_again;	// we changed status
				if (rc==-1) { // we have an error we can't handle
					handler_ret = -1;
					return handler_ret;
				}
			}
			break;

		case SETTING_SQL_MODE:
			{
				int rc=0;
				if (handler_again___status_SETTING_SQL_MODE(&rc))
					goto handler_again;	// we changed status
				if (rc==-1) { // we have an error we can't handle
					handler_ret = -1;
					return handler_ret;
				}
			}
			break;

		case SETTING_TIME_ZONE:
			{
				int rc=0;
				if (handler_again___status_SETTING_TIME_ZONE(&rc))
					goto handler_again;	// we changed status
				if (rc==-1) { // we have an error we can't handle
					handler_ret = -1;
					return handler_ret;
				}
			}
			break;

		case SETTING_INIT_CONNECT:
			{
				int rc=0;
				if (handler_again___status_SETTING_INIT_CONNECT(&rc))
					goto handler_again;	// we changed status
				if (rc==-1) { // we have an error we can't handle
					handler_ret = -1;
					return handler_ret;
				}
			}
			break;

		case CHANGING_SCHEMA:
			{
				int rc=0;
				if (handler_again___status_CHANGING_SCHEMA(&rc))
					goto handler_again;	// we changed status
				if (rc==-1) { // we have an error we can't handle
					handler_ret = -1;
					return handler_ret;
				}
			}
			break;

		case CONNECTING_SERVER:
			{
				int rc=0;
				if (handler_again___status_CONNECTING_SERVER(&rc))
					goto handler_again;	// we changed status
				if (rc==1) //handler_again___status_CONNECTING_SERVER returns 1
					goto __exit_DSS__STATE_NOT_INITIALIZED;
			}
			break;
		case NONE:
			fprintf(stderr,"NONE\n");
		default:
			break;
	}


__exit_DSS__STATE_NOT_INITIALIZED:
		

	if (mybe && mybe->server_myds) {
	if (mybe->server_myds->DSS > STATE_MARIADB_BEGIN && mybe->server_myds->DSS < STATE_MARIADB_END) {
#ifdef DEBUG
		MySQL_Data_Stream *myds=mybe->server_myds;
		MySQL_Connection *myconn=mybe->server_myds->myconn;
#endif /* DEBUG */
		proxy_debug(PROXY_DEBUG_MYSQL_CONNECTION, 5, "Sess=%p, status=%d, server_myds->DSS==%d , revents==%d , async_state_machine=%d\n", this, status, mybe->server_myds->DSS, myds->revents, myconn->async_state_machine);
	}
	}

	writeout();

	if (wrong_pass==true) {
		client_myds->array2buffer_full();
		client_myds->write_to_net();
		handler_ret = -1;
		return handler_ret;
	}
	handler_ret = 0;
	return handler_ret;
}


void MySQL_Session::handler___status_WAITING_SERVER_DATA___STATE_READING_COM_STMT_PREPARE_RESPONSE(PtrSize_t *pkt) {
	unsigned char c;
	c=*((unsigned char *)pkt->ptr+sizeof(mysql_hdr));

	//fprintf(stderr,"%d %d\n", mybe->server_myds->myprot.current_PreStmt->pending_num_params, mybe->server_myds->myprot.current_PreStmt->pending_num_columns);
	if (c==0xfe && pkt->size < 13) {
		if (mybe->server_myds->myprot.current_PreStmt->pending_num_params+mybe->server_myds->myprot.current_PreStmt->pending_num_columns) {
			mybe->server_myds->DSS=STATE_EOF1;
		} else {
			mybe->server_myds->myconn->processing_prepared_statement_prepare=false;
			client_myds->myconn->processing_prepared_statement_prepare=false;
			mybe->server_myds->DSS=STATE_READY;
			status=WAITING_CLIENT_DATA;
			client_myds->DSS=STATE_SLEEP;
		}
	} else {
		if (mybe->server_myds->myprot.current_PreStmt->pending_num_params) {
			--mybe->server_myds->myprot.current_PreStmt->pending_num_params;
		} else {
			if (mybe->server_myds->myprot.current_PreStmt->pending_num_columns) {
				--mybe->server_myds->myprot.current_PreStmt->pending_num_columns;
			}
		}
	}
	client_myds->PSarrayOUT->add(pkt->ptr, pkt->size);
}


void MySQL_Session::handler___status_CHANGING_USER_CLIENT___STATE_CLIENT_HANDSHAKE(PtrSize_t *pkt, bool *wrong_pass) {
	// FIXME: no support for SSL yet
	if (
		client_myds->myprot.process_pkt_auth_swich_response((unsigned char *)pkt->ptr,pkt->size)==true
	) {
		l_free(pkt->size,pkt->ptr);
		client_myds->myprot.generate_pkt_OK(true,NULL,NULL,2,0,0,0,0,NULL);	
		status=WAITING_CLIENT_DATA;
		client_myds->DSS=STATE_SLEEP;
	} else {
		l_free(pkt->size,pkt->ptr);
		proxy_debug(PROXY_DEBUG_MYSQL_CONNECTION, 5, "Wrong credentials for frontend: disconnecting\n");
		*wrong_pass=true;
		// FIXME: this should become close connection
		client_myds->setDSS_STATE_QUERY_SENT_NET();
		char *client_addr=NULL;
		if (client_myds->client_addr) {
			char buf[512];
			switch (client_myds->client_addr->sa_family) {
				case AF_INET: {
					struct sockaddr_in *ipv4 = (struct sockaddr_in *)client_myds->client_addr;
					if (ipv4->sin_port) {
						inet_ntop(client_myds->client_addr->sa_family, &ipv4->sin_addr, buf, INET_ADDRSTRLEN);
						client_addr = strdup(buf);
					} else {
						client_addr = strdup((char *)"localhost");
					}
					break;
				}
				case AF_INET6: {
					struct sockaddr_in6 *ipv6 = (struct sockaddr_in6 *)client_myds->client_addr;
					inet_ntop(client_myds->client_addr->sa_family, &ipv6->sin6_addr, buf, INET6_ADDRSTRLEN);
					client_addr = strdup(buf);
					break;
				}
				default:
					client_addr = strdup((char *)"localhost");
					break;
			}
		} else {
			client_addr = strdup((char *)"");
		}
		char *_s=(char *)malloc(strlen(client_myds->myconn->userinfo->username)+100+strlen(client_addr));
		sprintf(_s,"ProxySQL Error: Access denied for user '%s'@'%s' (using password: %s)", client_myds->myconn->userinfo->username, client_addr, (client_myds->myconn->userinfo->password ? "YES" : "NO"));
		client_myds->myprot.generate_pkt_ERR(true,NULL,NULL,2,1045,(char *)"28000", _s, true);
		free(_s);
	}
}

void MySQL_Session::handler___status_CONNECTING_CLIENT___STATE_SERVER_HANDSHAKE(PtrSize_t *pkt, bool *wrong_pass) {
	bool is_encrypted = client_myds->encrypted;
	bool handshake_response_return = client_myds->myprot.process_pkt_handshake_response((unsigned char *)pkt->ptr,pkt->size);
	
	if (
		(is_encrypted == false) && // the connection was encrypted
		(handshake_response_return == false) && // the authentication didn't complete
		(client_myds->encrypted == true) // client is asking for encryption
	) {
		// use SSL
		client_myds->DSS=STATE_SSL_INIT;
		client_myds->rbio_ssl = BIO_new(BIO_s_mem());
		client_myds->wbio_ssl = BIO_new(BIO_s_mem());
		client_myds->ssl=SSL_new(GloVars.global.ssl_ctx);
		SSL_set_fd(client_myds->ssl, client_myds->fd);
		SSL_set_accept_state(client_myds->ssl); 
		SSL_set_bio(client_myds->ssl, client_myds->rbio_ssl, client_myds->wbio_ssl);
/*
		while (!SSL_is_init_finished(client_myds->ssl)) {
            int ret = SSL_do_handshake(client_myds->ssl);
            int ret2;
            if (ret != 1) {
                //ERR_print_errors_fp(stderr);
                ret2 = SSL_get_error(client_myds->ssl, ret);
                fprintf(stderr,"%d\n",ret2);
            }

		}			
*/
//		if (!SSL_is_init_finished(client_myds->ssl)) {
//			int n = SSL_do_handshake(client_myds->ssl);
//			
//		}
		//ioctl_FIONBIO(client_myds->fd,0);

//		bool connected = false;
//		while (connected) {	
//		if (!SSL_accept(client_myds->ssl)==-1) {
//		if (SSL_do_handshake(client_myds->ssl)==-1) {
//			ERR_print_errors_fp(stderr);
//		} else {
//			connected = true;
//		}
//		}
		//ioctl_FIONBIO(client_myds->fd,1);
		//int my_ssl_error;
		//int n = SSL_accept(client_myds->ssl);
		//my_ssl_error = SSL_get_error(client_mmyds->ssl);
		return;
	}

	if ( 
		//(client_myds->myprot.process_pkt_handshake_response((unsigned char *)pkt->ptr,pkt->size)==true) 
		(handshake_response_return == true) 
		&&
		(
			//(default_hostgroup<0 && ( session_type == PROXYSQL_SESSION_ADMIN || session_type == PROXYSQL_SESSION_STATS || session_type == PROXYSQL_SESSION_SQLITE) )
			(default_hostgroup<0 && ( session_type == PROXYSQL_SESSION_ADMIN || session_type == PROXYSQL_SESSION_STATS) )
			||
			(default_hostgroup == 0 && session_type == PROXYSQL_SESSION_CLICKHOUSE)
			||
			//(default_hostgroup>=0 && session_type == PROXYSQL_SESSION_MYSQL)
			(default_hostgroup>=0 && ( session_type == PROXYSQL_SESSION_MYSQL || session_type == PROXYSQL_SESSION_SQLITE ) )
			||
			(
				client_myds->encrypted==false
				&&
				strncmp(client_myds->myconn->userinfo->username,mysql_thread___monitor_username,strlen(mysql_thread___monitor_username))==0
			)
		) // Do not delete this line. See bug #492
	)	{
		if (session_type == PROXYSQL_SESSION_ADMIN) {
			if ( (default_hostgroup<0) || (strncmp(client_myds->myconn->userinfo->username,mysql_thread___monitor_username,strlen(mysql_thread___monitor_username))==0) ) {
				if (default_hostgroup==STATS_HOSTGROUP) {
					session_type = PROXYSQL_SESSION_STATS;
				}
			}
		}
		l_free(pkt->size,pkt->ptr);
		//if (client_myds->encrypted==false) {
			if (client_myds->myconn->userinfo->schemaname==NULL) {
#ifdef PROXYSQLCLICKHOUSE
				if (session_type == PROXYSQL_SESSION_CLICKHOUSE) {
					if (strlen(default_schema) == 0) {
						free(default_schema);
						default_schema = strdup((char *)"default");
					}
				}
#endif /* PROXYSQLCLICKHOUSE */
				client_myds->myconn->userinfo->set_schemaname(default_schema,strlen(default_schema));
			}
			int free_users=0;
			int used_users=0;
			if (session_type == PROXYSQL_SESSION_MYSQL || session_type == PROXYSQL_SESSION_CLICKHOUSE || session_type == PROXYSQL_SESSION_SQLITE) {
			//if (session_type == PROXYSQL_SESSION_MYSQL || session_type == PROXYSQL_SESSION_CLICKHOUSE) {
				client_authenticated=true;
				switch (session_type) {
					case PROXYSQL_SESSION_MYSQL:
					case PROXYSQL_SESSION_SQLITE:
						if (ldap_ctx==NULL) {
							free_users=GloMyAuth->increase_frontend_user_connections(client_myds->myconn->userinfo->username, &used_users);
						} else {
							free_users=GloMyLdapAuth->increase_frontend_user_connections(client_myds->myconn->userinfo->username, &used_users);
						}
						break;
#ifdef PROXYSQLCLICKHOUSE
					case PROXYSQL_SESSION_CLICKHOUSE:
						free_users=GloClickHouseAuth->increase_frontend_user_connections(client_myds->myconn->userinfo->username, &used_users);
						break;
#endif /* PROXYSQLCLICKHOUSE */
					default:
						assert(0);
						break;
				}
			} else {
				free_users=1;
			}
			if (max_connections_reached==true || free_users<=0) {
				client_authenticated=false;
				*wrong_pass=true;
				client_myds->setDSS_STATE_QUERY_SENT_NET();
				if (max_connections_reached==true) {
					proxy_debug(PROXY_DEBUG_MYSQL_CONNECTION, 5, "Too many connections\n");
					client_myds->myprot.generate_pkt_ERR(true,NULL,NULL,2,1040,(char *)"08004", (char *)"Too many connections", true);
				} else { // see issue #794
					proxy_debug(PROXY_DEBUG_MYSQL_CONNECTION, 5, "User '%s' has exceeded the 'max_user_connections' resource (current value: %d)\n", client_myds->myconn->userinfo->username, used_users);
					char *a=(char *)"User '%s' has exceeded the 'max_user_connections' resource (current value: %d)";
					char *b=(char *)malloc(strlen(a)+strlen(client_myds->myconn->userinfo->username)+16);
					sprintf(b,a,client_myds->myconn->userinfo->username,used_users);
					client_myds->myprot.generate_pkt_ERR(true,NULL,NULL,2,1226,(char *)"42000", b, true);
					free(b);
				}
				__sync_add_and_fetch(&MyHGM->status.client_connections_aborted,1);
				client_myds->DSS=STATE_SLEEP;
			} else {
				if (
					( default_hostgroup==ADMIN_HOSTGROUP && strcmp(client_myds->myconn->userinfo->username,(char *)"admin")==0 )
					||
					( default_hostgroup==STATS_HOSTGROUP && strcmp(client_myds->myconn->userinfo->username,(char *)"stats")==0 )
					||
					( default_hostgroup < 0 && strcmp(client_myds->myconn->userinfo->username,(char *)"monitor")==0 )
				) {
					char *client_addr = NULL;
					union {
						struct sockaddr_in in;
						struct sockaddr_in6 in6;
					} custom_sockaddr;
					struct sockaddr *addr=(struct sockaddr *)malloc(sizeof(custom_sockaddr));
					socklen_t addrlen=sizeof(custom_sockaddr);
					memset(addr, 0, sizeof(custom_sockaddr));
					int rc = 0;
					rc = getpeername(client_myds->fd, addr, &addrlen);
					if (rc == 0) {
						char buf[512];
						switch (addr->sa_family) {
							case AF_INET: {
								struct sockaddr_in *ipv4 = (struct sockaddr_in *)addr;
								inet_ntop(addr->sa_family, &ipv4->sin_addr, buf, INET_ADDRSTRLEN);
								client_addr = strdup(buf);
								break;
							}
							case AF_INET6: {
								struct sockaddr_in6 *ipv6 = (struct sockaddr_in6 *)addr;
								inet_ntop(addr->sa_family, &ipv6->sin6_addr, buf, INET6_ADDRSTRLEN);
								client_addr = strdup(buf);
								break;
							}
							default:
								client_addr = strdup((char *)"localhost");
								break;
						}
					} else {
						client_addr = strdup((char *)"");
					}
					if (
						(strcmp(client_addr,(char *)"127.0.0.1")==0)
						||
						(strcmp(client_addr,(char *)"localhost")==0)
						||
						(strcmp(client_addr,(char *)"::1")==0)
					) {
						// we are good!
						client_myds->myprot.generate_pkt_OK(true,NULL,NULL, (is_encrypted ? 3 : 2), 0,0,0,0,NULL);
						status=WAITING_CLIENT_DATA;
						client_myds->DSS=STATE_CLIENT_AUTH_OK;
					} else {
						char *a=(char *)"User '%s' can only connect locally";
						char *b=(char *)malloc(strlen(a)+strlen(client_myds->myconn->userinfo->username));
						sprintf(b,a,client_myds->myconn->userinfo->username);
						client_myds->myprot.generate_pkt_ERR(true,NULL,NULL, (is_encrypted ? 3 : 2), 1040,(char *)"42000", b, true);
						free(b);
					}
					free(addr);
					free(client_addr);
				} else {
					if (use_ssl == true && is_encrypted == false) {
						*wrong_pass=true;
						char *_a=(char *)"ProxySQL Error: Access denied for user '%s' (using password: %s). SSL is required";
						char *_s=(char *)malloc(strlen(_a)+strlen(client_myds->myconn->userinfo->username)+32);
						sprintf(_s, _a, client_myds->myconn->userinfo->username, (client_myds->myconn->userinfo->password ? "YES" : "NO"));
						client_myds->myprot.generate_pkt_ERR(true,NULL,NULL, (is_encrypted ? 3 : 2), 1045,(char *)"28000", _s, true);
						__sync_add_and_fetch(&MyHGM->status.client_connections_aborted,1);
						free(_s);
					} else {
						// we are good!
						client_myds->myprot.generate_pkt_OK(true,NULL,NULL, (is_encrypted ? 3 : 2), 0,0,0,0,NULL);
						status=WAITING_CLIENT_DATA;
						client_myds->DSS=STATE_CLIENT_AUTH_OK;
					}
				}
			}
//		} else {
/*
			// use SSL
			client_myds->DSS=STATE_SSL_INIT;
			client_myds->ssl=SSL_new(GloVars.global.ssl_ctx);
			SSL_set_fd(client_myds->ssl, client_myds->fd);
			ioctl_FIONBIO(client_myds->fd,0);
			if (SSL_accept(client_myds->ssl)==-1) {
				ERR_print_errors_fp(stderr);
			}
			ioctl_FIONBIO(client_myds->fd,1);
*/
//		}
	} else {
		l_free(pkt->size,pkt->ptr);
		proxy_debug(PROXY_DEBUG_MYSQL_CONNECTION, 5, "Wrong credentials for frontend: disconnecting\n");
		*wrong_pass=true;
		// FIXME: this should become close connection
		client_myds->setDSS_STATE_QUERY_SENT_NET();
		char *client_addr=NULL;
		if (client_myds->client_addr && client_myds->myconn->userinfo->username) {
			char buf[512];
			switch (client_myds->client_addr->sa_family) {
				case AF_INET: {
					struct sockaddr_in *ipv4 = (struct sockaddr_in *)client_myds->client_addr;
					if (ipv4->sin_port) {
						inet_ntop(client_myds->client_addr->sa_family, &ipv4->sin_addr, buf, INET_ADDRSTRLEN);
						client_addr = strdup(buf);
					} else {
						client_addr = strdup((char *)"localhost");
					}
					break;
				}
				case AF_INET6: {
					struct sockaddr_in6 *ipv6 = (struct sockaddr_in6 *)client_myds->client_addr;
					inet_ntop(client_myds->client_addr->sa_family, &ipv6->sin6_addr, buf, INET6_ADDRSTRLEN);
					client_addr = strdup(buf);
					break;
				}
				default:
					client_addr = strdup((char *)"localhost");
					break;
			}
		} else {
			client_addr = strdup((char *)"");
		}
		if (client_myds->myconn->userinfo->username) {
			char *_s=(char *)malloc(strlen(client_myds->myconn->userinfo->username)+100+strlen(client_addr));
			sprintf(_s,"ProxySQL Error: Access denied for user '%s'@'%s' (using password: %s)", client_myds->myconn->userinfo->username, client_addr, (client_myds->myconn->userinfo->password ? "YES" : "NO"));
			client_myds->myprot.generate_pkt_ERR(true,NULL,NULL, (is_encrypted ? 3 : 2), 1045,(char *)"28000", _s, true);
			free(_s);
		}
		__sync_add_and_fetch(&MyHGM->status.client_connections_aborted,1);
		client_myds->DSS=STATE_SLEEP;
	}
}

void MySQL_Session::handler___status_CONNECTING_CLIENT___STATE_SSL_INIT(PtrSize_t *pkt) {
/*
	if (client_myds->myprot.process_pkt_handshake_response((unsigned char *)pkt->ptr,pkt->size)==true) {
		l_free(pkt->size,pkt->ptr);
		client_myds->myprot.generate_pkt_OK(true,NULL,NULL,3,0,0,0,0,NULL);
		mybe->server_myds->myconn->userinfo->set(client_myds->myconn->userinfo);
		status=WAITING_CLIENT_DATA;
		client_myds->DSS=STATE_SLEEP;
	} else {
		l_free(pkt->size,pkt->ptr);
		// FIXME: this should become close connection
		perror("Hitting a not implemented feature: https://github.com/sysown/proxysql-0.2/issues/124");
		assert(0);
	}	
*/
}


// Note: as commented in issue #546 and #547 , some clients ignore the status of CLIENT_MULTI_STATEMENTS
// therefore tracking it is not needed, unless in future this should become a security enhancement,
// returning errors to all clients trying to send multi-statements .
// see also #1140
void MySQL_Session::handler___status_WAITING_CLIENT_DATA___STATE_SLEEP___MYSQL_COM_SET_OPTION(PtrSize_t *pkt) {
	char v;
	v=*((char *)pkt->ptr+3);
	proxy_debug(PROXY_DEBUG_MYSQL_COM, 5, "Got COM_SET_OPTION packet , value %d\n", v);
	client_myds->setDSS_STATE_QUERY_SENT_NET();
	unsigned int nTrx=NumActiveTransactions();
	uint16_t setStatus = (nTrx ? SERVER_STATUS_IN_TRANS : 0 );
	if (autocommit) setStatus += SERVER_STATUS_AUTOCOMMIT;
	if (v==1) { // disabled. MYSQL_OPTION_MULTI_STATEMENTS_OFF == 1
		client_myds->myprot.generate_pkt_EOF(true,NULL,NULL,1,0, setStatus );
	} else { // enabled, MYSQL_OPTION_MULTI_STATEMENTS_ON == 0
		client_myds->myprot.generate_pkt_EOF(true,NULL,NULL,1,0, setStatus );
	}
	client_myds->DSS=STATE_SLEEP;
	l_free(pkt->size,pkt->ptr);
}

void MySQL_Session::handler___status_WAITING_CLIENT_DATA___STATE_SLEEP___MYSQL_COM_PING(PtrSize_t *pkt) {
	proxy_debug(PROXY_DEBUG_MYSQL_COM, 5, "Got COM_PING packet\n");
	l_free(pkt->size,pkt->ptr);
	client_myds->setDSS_STATE_QUERY_SENT_NET();
	unsigned int nTrx=NumActiveTransactions();
	uint16_t setStatus = (nTrx ? SERVER_STATUS_IN_TRANS : 0 );
	if (autocommit) setStatus += SERVER_STATUS_AUTOCOMMIT;
	client_myds->myprot.generate_pkt_OK(true,NULL,NULL,1,0,0,setStatus,0,NULL);
	client_myds->DSS=STATE_SLEEP;
}

void MySQL_Session::handler___status_WAITING_CLIENT_DATA___STATE_SLEEP___MYSQL_COM_FIELD_LIST(PtrSize_t *pkt) {
	if (session_type == PROXYSQL_SESSION_MYSQL) {
		/* FIXME: temporary */
		l_free(pkt->size,pkt->ptr);
		client_myds->setDSS_STATE_QUERY_SENT_NET();
		client_myds->myprot.generate_pkt_ERR(true,NULL,NULL,1,1045,(char *)"#28000",(char *)"Command not supported", true);
		client_myds->DSS=STATE_SLEEP;
	} else {
		l_free(pkt->size,pkt->ptr);
		client_myds->setDSS_STATE_QUERY_SENT_NET();
		client_myds->myprot.generate_pkt_ERR(true,NULL,NULL,1,1045,(char *)"#28000",(char *)"Command not supported", true);
		client_myds->DSS=STATE_SLEEP;
	}
}

void MySQL_Session::handler___status_WAITING_CLIENT_DATA___STATE_SLEEP___MYSQL_COM_STMT_PREPARE(PtrSize_t *pkt) {
	if (session_type == PROXYSQL_SESSION_MYSQL) {
		client_myds->myconn->has_prepared_statement=true;
		client_myds->myconn->processing_prepared_statement_prepare=true;
		mybe=find_or_create_backend(default_hostgroup);
		mybe->server_myds->PSarrayOUT->add(pkt->ptr, pkt->size);
		client_myds->setDSS_STATE_QUERY_SENT_NET();
	} else {
		l_free(pkt->size,pkt->ptr);
		client_myds->setDSS_STATE_QUERY_SENT_NET();
		client_myds->myprot.generate_pkt_ERR(true,NULL,NULL,1,1045,(char *)"#28000",(char *)"Command not supported");
		client_myds->DSS=STATE_SLEEP;
	}
}

void MySQL_Session::handler___status_WAITING_CLIENT_DATA___STATE_SLEEP___MYSQL_COM_STMT_EXECUTE(PtrSize_t *pkt) {
	if (session_type == PROXYSQL_SESSION_MYSQL) {
		client_myds->myconn->processing_prepared_statement_execute=true;
		mybe=find_or_create_backend(default_hostgroup);
		mybe->server_myds->PSarrayOUT->add(pkt->ptr, pkt->size);
		client_myds->setDSS_STATE_QUERY_SENT_NET();
	} else {
		l_free(pkt->size,pkt->ptr);
		client_myds->setDSS_STATE_QUERY_SENT_NET();
		client_myds->myprot.generate_pkt_ERR(true,NULL,NULL,1,1045,(char *)"#28000",(char *)"Command not supported");
		client_myds->DSS=STATE_SLEEP;
	}
}

void MySQL_Session::handler___status_WAITING_CLIENT_DATA___STATE_SLEEP___MYSQL_COM_PROCESS_KILL(PtrSize_t *pkt) {
	l_free(pkt->size,pkt->ptr);
	client_myds->setDSS_STATE_QUERY_SENT_NET();
	client_myds->myprot.generate_pkt_ERR(true,NULL,NULL,1,9003,(char *)"#28000",(char *)"Command not supported");
	client_myds->DSS=STATE_SLEEP;
}

void MySQL_Session::handler___status_WAITING_CLIENT_DATA___STATE_SLEEP___MYSQL_COM_INIT_DB(PtrSize_t *pkt) {
	proxy_debug(PROXY_DEBUG_MYSQL_COM, 5, "Got COM_INIT_DB packet\n");
	if (session_type == PROXYSQL_SESSION_MYSQL) {
		__sync_fetch_and_add(&MyHGM->status.frontend_init_db, 1);
		client_myds->myconn->userinfo->set_schemaname((char *)pkt->ptr+sizeof(mysql_hdr)+1,pkt->size-sizeof(mysql_hdr)-1);
		l_free(pkt->size,pkt->ptr);
		client_myds->setDSS_STATE_QUERY_SENT_NET();
		unsigned int nTrx=NumActiveTransactions();
		uint16_t setStatus = (nTrx ? SERVER_STATUS_IN_TRANS : 0 );
		if (autocommit) setStatus += SERVER_STATUS_AUTOCOMMIT;
		client_myds->myprot.generate_pkt_OK(true,NULL,NULL,1,0,0,setStatus,0,NULL);
		client_myds->DSS=STATE_SLEEP;
	} else {
		l_free(pkt->size,pkt->ptr);
		client_myds->setDSS_STATE_QUERY_SENT_NET();
		unsigned int nTrx=NumActiveTransactions();
		uint16_t setStatus = (nTrx ? SERVER_STATUS_IN_TRANS : 0 );
		if (autocommit) setStatus += SERVER_STATUS_AUTOCOMMIT;
		client_myds->myprot.generate_pkt_OK(true,NULL,NULL,1,0,0,setStatus,0,NULL);
		client_myds->DSS=STATE_SLEEP;
	}
}

// this function was introduced due to isseu #718
// some application (like the one written in Perl) do not use COM_INIT_DB , but COM_QUERY with USE dbname
void MySQL_Session::handler___status_WAITING_CLIENT_DATA___STATE_SLEEP___MYSQL_COM_QUERY_USE_DB(PtrSize_t *pkt) {
	proxy_debug(PROXY_DEBUG_MYSQL_COM, 5, "Got COM_QUERY with USE dbname\n");
	if (session_type == PROXYSQL_SESSION_MYSQL) {
		__sync_fetch_and_add(&MyHGM->status.frontend_use_db, 1);
		char *schemaname=strndup((char *)pkt->ptr+sizeof(mysql_hdr)+5,pkt->size-sizeof(mysql_hdr)-5);
		char *schemanameptr=schemaname;
		//remove leading spaces
		while(isspace((unsigned char)*schemanameptr)) schemanameptr++;
		// remove trailing semicolon , issue #915
		if (schemanameptr[strlen(schemanameptr)-1]==';') {
			schemanameptr[strlen(schemanameptr)-1]='\0';
		}
		// handle cases like "USE `schemaname`
		if(schemanameptr[0]=='`' && schemanameptr[strlen(schemanameptr)-1]=='`') {
			schemanameptr[strlen(schemanameptr)-1]='\0';
			schemanameptr++;
		}
		client_myds->myconn->userinfo->set_schemaname(schemanameptr,strlen(schemanameptr));
		free(schemaname);
		l_free(pkt->size,pkt->ptr);
		client_myds->setDSS_STATE_QUERY_SENT_NET();
		unsigned int nTrx=NumActiveTransactions();
		uint16_t setStatus = (nTrx ? SERVER_STATUS_IN_TRANS : 0 );
		if (autocommit) setStatus += SERVER_STATUS_AUTOCOMMIT;
		client_myds->myprot.generate_pkt_OK(true,NULL,NULL,1,0,0,setStatus,0,NULL);
		client_myds->DSS=STATE_SLEEP;
	} else {
		l_free(pkt->size,pkt->ptr);
		client_myds->setDSS_STATE_QUERY_SENT_NET();
		unsigned int nTrx=NumActiveTransactions();
		uint16_t setStatus = (nTrx ? SERVER_STATUS_IN_TRANS : 0 );
		if (autocommit) setStatus += SERVER_STATUS_AUTOCOMMIT;
		client_myds->myprot.generate_pkt_OK(true,NULL,NULL,1,0,0,setStatus,0,NULL);
		client_myds->DSS=STATE_SLEEP;
	}
}

bool MySQL_Session::handler___status_WAITING_CLIENT_DATA___STATE_SLEEP___MYSQL_COM_QUERY_qpo(PtrSize_t *pkt, bool prepared) {
	unsigned char command_type=*((unsigned char *)pkt->ptr+sizeof(mysql_hdr));
	if (qpo->new_query) {
		// the query was rewritten
		l_free(pkt->size,pkt->ptr);	// free old pkt
		// allocate new pkt
		timespec begint;
		if (thread->variables.stats_time_query_processor) {
			clock_gettime(CLOCK_THREAD_CPUTIME_ID,&begint);
		}
		pkt->size=sizeof(mysql_hdr)+1+qpo->new_query->length();
		pkt->ptr=l_alloc(pkt->size);
		mysql_hdr hdr;
		hdr.pkt_id=0;
		hdr.pkt_length=pkt->size-sizeof(mysql_hdr);
		memcpy((unsigned char *)pkt->ptr, &hdr, sizeof(mysql_hdr)); // copy header
		unsigned char *c=(unsigned char *)pkt->ptr+sizeof(mysql_hdr);
		*c=(unsigned char)_MYSQL_COM_QUERY; // set command type
		memcpy((unsigned char *)pkt->ptr+sizeof(mysql_hdr)+1,qpo->new_query->data(),qpo->new_query->length()); // copy query
		CurrentQuery.query_parser_free();
		CurrentQuery.begin((unsigned char *)pkt->ptr,pkt->size,true);
		delete qpo->new_query;
		timespec endt;
		if (thread->variables.stats_time_query_processor) {
			clock_gettime(CLOCK_THREAD_CPUTIME_ID,&endt);
			thread->status_variables.query_processor_time=thread->status_variables.query_processor_time +
				(endt.tv_sec*1000000000+endt.tv_nsec) -
				(begint.tv_sec*1000000000+begint.tv_nsec);
		}
	}

	if (pkt->size > (unsigned int) mysql_thread___max_allowed_packet) {
		// ER_NET_PACKET_TOO_LARGE
		client_myds->DSS=STATE_QUERY_SENT_NET;
		client_myds->myprot.generate_pkt_ERR(true,NULL,NULL,client_myds->pkt_sid+1,1153,(char *)"08S01",(char *)"Got a packet bigger than 'max_allowed_packet' bytes", true);
		l_free(pkt->size,pkt->ptr);
		RequestEnd(NULL);
		return true;
	}

	if (qpo->OK_msg) {
		client_myds->DSS=STATE_QUERY_SENT_NET;
		unsigned int nTrx=NumActiveTransactions();
		uint16_t setStatus = (nTrx ? SERVER_STATUS_IN_TRANS : 0 );
		if (autocommit) setStatus += SERVER_STATUS_AUTOCOMMIT;
		client_myds->myprot.generate_pkt_OK(true,NULL,NULL,client_myds->pkt_sid+1,0,0,setStatus,0,qpo->OK_msg);
		l_free(pkt->size,pkt->ptr);
		RequestEnd(NULL);
		return true;
	}

	if (qpo->error_msg) {
		client_myds->DSS=STATE_QUERY_SENT_NET;
		client_myds->myprot.generate_pkt_ERR(true,NULL,NULL,client_myds->pkt_sid+1,1148,(char *)"42000",qpo->error_msg);
		l_free(pkt->size,pkt->ptr);
		RequestEnd(NULL);
		return true;
	}

	if (prepared) {	// for prepared statement we exit here
		goto __exit_set_destination_hostgroup;
	}

	// handle here #509, #815 and #816
	if (CurrentQuery.QueryParserArgs.digest_text) {
		char *dig=CurrentQuery.QueryParserArgs.digest_text;
		unsigned int nTrx=NumActiveTransactions();
		if (strncasecmp(dig,(char *)"SET ",4)==0) {
			int rc;
			string nq=string((char *)CurrentQuery.QueryPointer,CurrentQuery.QueryLength);
			RE2::GlobalReplace(&nq,(char *)"^/\\*!\\d\\d\\d\\d\\d SET(.*)\\*/",(char *)"SET\\1");
			RE2::GlobalReplace(&nq,(char *)"(?U)/\\*.*\\*/",(char *)"");
			if (match_regexes && match_regexes[0]->match(dig)) {
				re2::RE2::Options *opt2=new re2::RE2::Options(RE2::Quiet);
				opt2->set_case_sensitive(false);
				char *pattern=(char *)"(?: *)SET *(?:|SESSION +|@@|@@session.)SQL_LOG_BIN *(?:|:)= *(\\d+) *(?:(|;|-- .*|#.*))$";
				re2::RE2 *re=new RE2(pattern, *opt2);
				int i;
				rc=RE2::PartialMatch(nq, *re, &i);
				delete re;
				delete opt2;
				if (rc && ( i==0 || i==1) ) {
					//fprintf(stderr,"sql_log_bin=%d\n", i);
					client_myds->myconn->options.sql_log_bin=i;
#ifdef DEBUG
					proxy_info("Setting SQL_LOG_BIN to %d\n", i);
#endif
					if (command_type == _MYSQL_COM_QUERY) {
						client_myds->DSS=STATE_QUERY_SENT_NET;
						uint16_t setStatus = (nTrx ? SERVER_STATUS_IN_TRANS : 0 );
						if (autocommit) setStatus= SERVER_STATUS_AUTOCOMMIT;
						client_myds->myprot.generate_pkt_OK(true,NULL,NULL,1,0,0,setStatus,0,NULL);
						client_myds->DSS=STATE_SLEEP;
						status=WAITING_CLIENT_DATA;
						l_free(pkt->size,pkt->ptr);
						RequestEnd(NULL);
						return true;
					}
				} else {
					int kq = 0;
					kq = strncmp((const char *)CurrentQuery.QueryPointer, (const char *)"SET @@SESSION.SQL_LOG_BIN = @MYSQLDUMP_TEMP_LOG_BIN;" , CurrentQuery.QueryLength);
					if (kq == 0) {
						client_myds->DSS=STATE_QUERY_SENT_NET;
						uint16_t setStatus = (nTrx ? SERVER_STATUS_IN_TRANS : 0 );
						if (autocommit) setStatus= SERVER_STATUS_AUTOCOMMIT;
						client_myds->myprot.generate_pkt_OK(true,NULL,NULL,1,0,0,setStatus,0,NULL);
						client_myds->DSS=STATE_SLEEP;
						status=WAITING_CLIENT_DATA;
						l_free(pkt->size,pkt->ptr);
						RequestEnd(NULL);
						return true;
					} else {
						string nqn = string((char *)CurrentQuery.QueryPointer,CurrentQuery.QueryLength);
						proxy_error("Unable to parse query. If correct, report it as a bug: %s\n", nqn.c_str());
						return false;
					}
				}
			}
			if (
				(
					match_regexes && (match_regexes[1]->match(dig) || match_regexes[2]->match(dig))
				) ||
				( strncasecmp(dig,(char *)"SET NAMES", strlen((char *)"SET NAMES")) == 0)
			) {
				proxy_debug(PROXY_DEBUG_MYSQL_COM, 5, "Parsing SET command %s\n", nq.c_str());
				SetParser parser(nq);
				std::map<std::string, std::vector<std::string>> set = parser.parse();
				for(auto it = std::begin(set); it != std::end(set); ++it) {
					std::string var = it->first;
					proxy_debug(PROXY_DEBUG_MYSQL_COM, 5, "Processing SET variable %s\n", var.c_str());
					if (it->second.size() < 1 || it->second.size() > 2) {
						// error not enough arguments
						string nqn = string((char *)CurrentQuery.QueryPointer,CurrentQuery.QueryLength);
						proxy_error("Unable to parse query. If correct, report it as a bug: %s\n", nqn.c_str());
						return false;
					}
					auto values = std::begin(it->second);
					if (var == "sql_mode") {
						std::string value1 = *values;
						proxy_debug(PROXY_DEBUG_MYSQL_COM, 5, "Processing SET SQL Mode value %s\n", value1.c_str());
						uint32_t sql_mode_int=SpookyHash::Hash32(value1.c_str(),value1.length(),10);
						if (client_myds->myconn->options.sql_mode_int != sql_mode_int) {
							//fprintf(stderr,"sql_mode_int='%u'\n", sql_mode_int);
							client_myds->myconn->options.sql_mode_int = sql_mode_int;
							if (client_myds->myconn->options.sql_mode) {
								free(client_myds->myconn->options.sql_mode);
							}
							proxy_debug(PROXY_DEBUG_MYSQL_COM, 8, "Changing connection SQL Mode to %s\n", value1.c_str());
							client_myds->myconn->options.sql_mode=strdup(value1.c_str());
						}
					} else if (var == "time_zone") {
						std::string value1 = *values;
						proxy_debug(PROXY_DEBUG_MYSQL_COM, 5, "Processing SET Time Zone value %s\n", value1.c_str());
						uint32_t time_zone_int=SpookyHash::Hash32(value1.c_str(),value1.length(),10);
						if (client_myds->myconn->options.time_zone_int != time_zone_int) {
							//fprintf(stderr,"time_zone_int='%u'\n", time_zone_int);
							client_myds->myconn->options.time_zone_int = time_zone_int;
							if (client_myds->myconn->options.time_zone) {
								free(client_myds->myconn->options.time_zone);
							}
							proxy_debug(PROXY_DEBUG_MYSQL_COM, 8, "Changing connection Time zone to %s\n", value1.c_str());
							client_myds->myconn->options.time_zone=strdup(value1.c_str());
						}
					} else if (var == "names") {
						std::string value1 = *values++;
						proxy_debug(PROXY_DEBUG_MYSQL_COM, 5, "Processing SET NAMES %s\n",  value1.c_str());
						const MARIADB_CHARSET_INFO * c;
						std::string value2;
						if (values != std::end(it->second)) {
							value2 = *values;
							proxy_debug(PROXY_DEBUG_MYSQL_COM, 5, "Processing SET NAMES With COLLATE %s\n", value2.c_str());
							c = proxysql_find_charset_collate_names(value1.c_str(), value2.c_str());
						} else {
							c = proxysql_find_charset_name(value1.c_str());
						}
						if (!c) {
							char *m = NULL;
							char *errmsg = NULL;
							if (value2.length()) {
								m=(char *)"Unknown character set '%s' or collation '%s'";
								errmsg=(char *)malloc(value1.length() + value2.length() + strlen(m));
								sprintf(errmsg,m,value1.c_str(), value2.c_str());
							} else {
								m=(char *)"Unknown character set: '%s'";
								errmsg=(char *)malloc(value1.length()+strlen(m));
								sprintf(errmsg,m,value1.c_str());
							}
							client_myds->DSS=STATE_QUERY_SENT_NET;
							client_myds->myprot.generate_pkt_ERR(true,NULL,NULL,1,1115,(char *)"42000",errmsg, true);
							client_myds->DSS=STATE_SLEEP;
							status=WAITING_CLIENT_DATA;
							free(errmsg);
							return true;
						} else {
							proxy_debug(PROXY_DEBUG_MYSQL_COM, 8, "Changing connection charset to %d\n", c->nr);
							client_myds->myconn->set_charset(c->nr);
						}
					}
				}

				// parseSetCommand wasn't able to parse anything...
				if (set.size() == 0) {
					// try case listed in #1373
					// SET  @@SESSION.sql_mode = CONCAT(CONCAT(@@sql_mode, ',STRICT_ALL_TABLES'), ',NO_AUTO_VALUE_ON_ZERO'),  @@SESSION.sql_auto_is_null = 0, @@SESSION.wait_timeout = 2147483
					// this is not a complete solution. A right solution involves true parsing
					int query_no_space_length = nq.length();
					char *query_no_space=(char *)malloc(query_no_space_length+1);
					memcpy(query_no_space,nq.c_str(),query_no_space_length);
					query_no_space[query_no_space_length]='\0';
					query_no_space_length=remove_spaces(query_no_space);

					string nq1 = string(query_no_space);
					free(query_no_space);
					RE2::GlobalReplace(&nq1,(char *)"SESSION.",(char *)"");
					RE2::GlobalReplace(&nq1,(char *)"SESSION ",(char *)"");
					RE2::GlobalReplace(&nq1,(char *)"session.",(char *)"");
					RE2::GlobalReplace(&nq1,(char *)"session ",(char *)"");
					//fprintf(stderr,"%s\n",nq1.c_str());
					re2::RE2::Options *opt2=new re2::RE2::Options(RE2::Quiet);
					opt2->set_case_sensitive(false);
					char *pattern=(char *)"^SET @@SQL_MODE *(?:|:)= *(?:'||\")(.*)(?:'||\") *, *@@sql_auto_is_null *(?:|:)= *(?:(?:\\w|\\d)*) *, @@wait_timeout *(?:|:)= *(?:\\d*)$";
					re2::RE2 *re=new RE2(pattern, *opt2);
					string s1;
					rc=RE2::FullMatch(nq1, *re, &s1);
					delete re;
					delete opt2;
					if (rc) {
						uint32_t sql_mode_int=SpookyHash::Hash32(s1.c_str(),s1.length(),10);
						if (client_myds->myconn->options.sql_mode_int != sql_mode_int) {
							client_myds->myconn->options.sql_mode_int = sql_mode_int;
							if (client_myds->myconn->options.sql_mode) {
								free(client_myds->myconn->options.sql_mode);
							}
							client_myds->myconn->options.sql_mode=strdup(s1.c_str());
						}
					} else {
						int kq = 0;
						kq = strncmp((const char *)CurrentQuery.QueryPointer, (const char *)"/*!40101 SET SQL_MODE=@OLD_SQL_MODE */" , CurrentQuery.QueryLength);
						if (kq != 0) {
							kq = strncmp((const char *)CurrentQuery.QueryPointer, (const char *)"/*!40103 SET TIME_ZONE=@OLD_TIME_ZONE */" , CurrentQuery.QueryLength);
							if (kq != 0) {
								string nqn = string((char *)CurrentQuery.QueryPointer,CurrentQuery.QueryLength);
								proxy_error("Unable to parse query. If correct, report it as a bug: %s\n", nqn.c_str());
								return false;
							}
						}
					}
				}

				if (command_type == _MYSQL_COM_QUERY) {
					client_myds->DSS=STATE_QUERY_SENT_NET;
					uint16_t setStatus = (nTrx ? SERVER_STATUS_IN_TRANS : 0 );
					if (autocommit) setStatus= SERVER_STATUS_AUTOCOMMIT;
					client_myds->myprot.generate_pkt_OK(true,NULL,NULL,1,0,0,setStatus,0,NULL);
						client_myds->DSS=STATE_SLEEP;
					status=WAITING_CLIENT_DATA;
					l_free(pkt->size,pkt->ptr);
					RequestEnd(NULL);
					return true;
				}
			}
		}
	}

	if (mirror==true) { // for mirror session we exit here
		current_hostgroup=qpo->destination_hostgroup;
		return false;
	}

	// handle case #1797
	if ((pkt->size==SELECT_CONNECTION_ID_LEN+5 && strncasecmp((char *)SELECT_CONNECTION_ID,(char *)pkt->ptr+5,pkt->size-5)==0)) {
		char buf[32];
		char buf2[32];
		sprintf(buf,"%u",thread_session_id);
		int l0=strlen("CONNECTION_ID()");
		memcpy(buf2,pkt->ptr+5+SELECT_CONNECTION_ID_LEN-l0,l0);
		buf2[l0]=0;
		unsigned int nTrx=NumActiveTransactions();
		uint16_t setStatus = (nTrx ? SERVER_STATUS_IN_TRANS : 0 );
		if (autocommit) setStatus += SERVER_STATUS_AUTOCOMMIT;
		MySQL_Data_Stream *myds=client_myds;
		MySQL_Protocol *myprot=&client_myds->myprot;
		myds->DSS=STATE_QUERY_SENT_DS;
		int sid=1;
		myprot->generate_pkt_column_count(true,NULL,NULL,sid,1); sid++;
		myprot->generate_pkt_field(true,NULL,NULL,sid,(char *)"",(char *)"",(char *)"",buf2,(char *)"",63,31,MYSQL_TYPE_LONGLONG,161,0,false,0,NULL); sid++;
		myds->DSS=STATE_COLUMN_DEFINITION;
		myprot->generate_pkt_EOF(true,NULL,NULL,sid,0, setStatus); sid++;
		char **p=(char **)malloc(sizeof(char*)*1);
		unsigned long *l=(unsigned long *)malloc(sizeof(unsigned long *)*1);
		l[0]=strlen(buf);
		p[0]=buf;
		myprot->generate_pkt_row(true,NULL,NULL,sid,1,l,p); sid++;
		myds->DSS=STATE_ROW;
		myprot->generate_pkt_EOF(true,NULL,NULL,sid,0, setStatus); sid++;
		myds->DSS=STATE_SLEEP;
		l_free(pkt->size,pkt->ptr);
		free(p);
		free(l);
		RequestEnd(NULL);
		return true;
	}

	// handle case #1421 , about LAST_INSERT_ID
	if (CurrentQuery.QueryParserArgs.digest_text) {
		char *dig=CurrentQuery.QueryParserArgs.digest_text;
		if (strcasestr(dig,"LAST_INSERT_ID")) {
			// we need to try to execute it where the last write was successful
			if (last_HG_affected_rows >= 0) {
				MySQL_Backend * _mybe = NULL;
				_mybe = find_backend(last_HG_affected_rows);
				if (_mybe) {
					if (_mybe->server_myds) {
						if (_mybe->server_myds->myconn) {
							if (_mybe->server_myds->myconn->mysql) { // we have an established connection
								// this seems to be the right backend
								qpo->destination_hostgroup = last_HG_affected_rows;
								current_hostgroup = qpo->destination_hostgroup;
								return false; // execute it on backend!
							}
						}
					}
				}
			}
			// if we reached here, we don't know the right backend
			// we try to determine if it is a simple "SELECT LAST_INSERT_ID()" and we return mysql->last_insert_id


			if (
				(pkt->size==SELECT_LAST_INSERT_ID_LEN+5 && strncasecmp((char *)SELECT_LAST_INSERT_ID,(char *)pkt->ptr+5,pkt->size-5)==0)
				||
				(pkt->size==SELECT_LAST_INSERT_ID_LIMIT1_LEN+5 && strncasecmp((char *)SELECT_LAST_INSERT_ID_LIMIT1,(char *)pkt->ptr+5,pkt->size-5)==0)
			) {
				char buf[32];
				sprintf(buf,"%llu",last_insert_id);
				char buf2[32];
				int l0=strlen("LAST_INSERT_ID()");
				memcpy(buf2,pkt->ptr+5+SELECT_LAST_INSERT_ID_LEN-l0,l0);
				buf2[l0]=0;
				unsigned int nTrx=NumActiveTransactions();
				uint16_t setStatus = (nTrx ? SERVER_STATUS_IN_TRANS : 0 );
				if (autocommit) setStatus += SERVER_STATUS_AUTOCOMMIT;
				MySQL_Data_Stream *myds=client_myds;
				MySQL_Protocol *myprot=&client_myds->myprot;
				myds->DSS=STATE_QUERY_SENT_DS;
				int sid=1;
				myprot->generate_pkt_column_count(true,NULL,NULL,sid,1); sid++;
				myprot->generate_pkt_field(true,NULL,NULL,sid,(char *)"",(char *)"",(char *)"",buf2,(char *)"",63,31,MYSQL_TYPE_LONGLONG,161,0,false,0,NULL); sid++;
				myds->DSS=STATE_COLUMN_DEFINITION;
				myprot->generate_pkt_EOF(true,NULL,NULL,sid,0, setStatus); sid++;
				char **p=(char **)malloc(sizeof(char*)*1);
				unsigned long *l=(unsigned long *)malloc(sizeof(unsigned long *)*1);
				l[0]=strlen(buf);
				p[0]=buf;
				myprot->generate_pkt_row(true,NULL,NULL,sid,1,l,p); sid++;
				myds->DSS=STATE_ROW;
				myprot->generate_pkt_EOF(true,NULL,NULL,sid,0, setStatus); sid++;
				myds->DSS=STATE_SLEEP;
				l_free(pkt->size,pkt->ptr);
				free(p);
				free(l);
				RequestEnd(NULL);
				return true;
			}

			// if we reached here, we don't know the right backend and we cannot answer the query directly
			// We continue the normal way

			// as a precaution, we reset cache_ttl
			qpo->cache_ttl = 0;
		}
	}

	// handle command KILL #860
	if (prepared == false) {
		if (handle_command_query_kill(pkt)) {
			return true;
		}
	}
	if (qpo->cache_ttl>0) {
		uint32_t resbuf=0;
		unsigned char *aa=GloQC->get(
			client_myds->myconn->userinfo->hash,
			(const unsigned char *)CurrentQuery.QueryPointer ,
			CurrentQuery.QueryLength ,
			&resbuf ,
			thread->curtime/1000 ,
			qpo->cache_ttl
		);
		if (aa) {
			l_free(pkt->size,pkt->ptr);
			client_myds->buffer2resultset(aa,resbuf);
			free(aa);
			client_myds->PSarrayOUT->copy_add(client_myds->resultset,0,client_myds->resultset->len);
			while (client_myds->resultset->len) client_myds->resultset->remove_index(client_myds->resultset->len-1,NULL);
			if (transaction_persistent_hostgroup == -1) {
				// not active, we can change it
				current_hostgroup=-1;
			}
			RequestEnd(NULL);
			return true;
		}
	}

__exit_set_destination_hostgroup:

	if ( qpo->next_query_flagIN >= 0 ) {
		next_query_flagIN=qpo->next_query_flagIN;
	}
	if ( qpo->destination_hostgroup >= 0 ) {
		if (transaction_persistent_hostgroup == -1) {
			current_hostgroup=qpo->destination_hostgroup;
		}
	}
	return false;
}

void MySQL_Session::handler___status_WAITING_CLIENT_DATA___STATE_SLEEP___MYSQL_COM_STATISTICS(PtrSize_t *pkt) {
	proxy_debug(PROXY_DEBUG_MYSQL_COM, 5, "Got COM_STATISTICS packet\n");
	l_free(pkt->size,pkt->ptr);
	client_myds->setDSS_STATE_QUERY_SENT_NET();
	client_myds->myprot.generate_statistics_response(true,NULL,NULL);
	client_myds->DSS=STATE_SLEEP;	
}

void MySQL_Session::handler___status_WAITING_CLIENT_DATA___STATE_SLEEP___MYSQL_COM_CHANGE_USER(PtrSize_t *pkt, bool *wrong_pass) {
	proxy_debug(PROXY_DEBUG_MYSQL_COM, 5, "Got COM_CHANGE_USER packet\n");
	//if (session_type == PROXYSQL_SESSION_MYSQL) {
	if (session_type == PROXYSQL_SESSION_MYSQL || session_type == PROXYSQL_SESSION_SQLITE) {
		reset();
		init();
		if (client_authenticated) {
			if (ldap_ctx==NULL) {
				GloMyAuth->decrease_frontend_user_connections(client_myds->myconn->userinfo->username);
			} else {
				GloMyLdapAuth->decrease_frontend_user_connections(client_myds->myconn->userinfo->username);
			}
		}
		client_authenticated=false;
		if (client_myds->myprot.process_pkt_COM_CHANGE_USER((unsigned char *)pkt->ptr, pkt->size)==true) {
			l_free(pkt->size,pkt->ptr);
			client_myds->myprot.generate_pkt_OK(true,NULL,NULL,1,0,0,0,0,NULL);
			client_myds->DSS=STATE_SLEEP;
			status=WAITING_CLIENT_DATA;
			*wrong_pass=false;
			client_authenticated=true;
			//int free_users=0;
			int used_users=0;
			/*free_users */GloMyAuth->increase_frontend_user_connections(client_myds->myconn->userinfo->username, &used_users);
			// FIXME: max_connections is not handled for CHANGE_USER
		} else {
			l_free(pkt->size,pkt->ptr);
			proxy_debug(PROXY_DEBUG_MYSQL_CONNECTION, 5, "Wrong credentials for frontend: disconnecting\n");
			*wrong_pass=true;
		// FIXME: this should become close connection
			client_myds->setDSS_STATE_QUERY_SENT_NET();
			char *client_addr=NULL;
			if (client_myds->client_addr) {
				char buf[512];
				switch (client_myds->client_addr->sa_family) {
					case AF_INET: {
						struct sockaddr_in *ipv4 = (struct sockaddr_in *)client_myds->client_addr;
						inet_ntop(client_myds->client_addr->sa_family, &ipv4->sin_addr, buf, INET_ADDRSTRLEN);
						client_addr = strdup(buf);
						break;
					}
					case AF_INET6: {
						struct sockaddr_in6 *ipv6 = (struct sockaddr_in6 *)client_myds->client_addr;
						inet_ntop(client_myds->client_addr->sa_family, &ipv6->sin6_addr, buf, INET6_ADDRSTRLEN);
						client_addr = strdup(buf);
						break;
					}
					default:
						client_addr = strdup((char *)"localhost");
						break;
				}
			} else {
				client_addr = strdup((char *)"");
			}
			char *_s=(char *)malloc(strlen(client_myds->myconn->userinfo->username)+100+strlen(client_addr));
			sprintf(_s,"ProxySQL Error: Access denied for user '%s'@'%s' (using password: %s)", client_myds->myconn->userinfo->username, client_addr, (client_myds->myconn->userinfo->password ? "YES" : "NO"));
			client_myds->myprot.generate_pkt_ERR(true,NULL,NULL,2,1045,(char *)"28000", _s, true);
			free(_s);
		}
	} else {
		//FIXME: send an error message saying "not supported" or disconnect
		l_free(pkt->size,pkt->ptr);
	}
}

void MySQL_Session::handler___client_DSS_QUERY_SENT___server_DSS_NOT_INITIALIZED__get_connection() {
			// Get a MySQL Connection
	
		with_gtid = false;
		MySQL_Connection *mc=NULL;
		MySQL_Backend * _gtid_from_backend = NULL;
		char uuid[64];
		uint64_t trxid = 0;
		if (session_fast_forward == false) {
			if (qpo->gtid_from_hostgroup >= 0) {
				_gtid_from_backend = find_backend(qpo->gtid_from_hostgroup);
				if (_gtid_from_backend) {
					if (_gtid_from_backend->gtid_uuid[0]) {
						with_gtid = true;
					}
				}
			}
			if (with_gtid) {
				int l = index(_gtid_from_backend->gtid_uuid,':') - _gtid_from_backend->gtid_uuid;
				trxid = strtoull(index(_gtid_from_backend->gtid_uuid,':')+1, NULL, 10);
				int m;
				int n=0;
				for (m=0; m<l; m++) {
					if (_gtid_from_backend->gtid_uuid[m] != '-') {
						uuid[n]=_gtid_from_backend->gtid_uuid[m];
						n++;
					}
				}
				uuid[n]='\0';
				mc=thread->get_MyConn_local(mybe->hostgroup_id, this, uuid, trxid);
			} else {
				mc=thread->get_MyConn_local(mybe->hostgroup_id, this, NULL, 0);
			}
		}
		if (mc==NULL) {
			if (trxid) {
				mc=MyHGM->get_MyConn_from_pool(mybe->hostgroup_id, this, session_fast_forward, uuid, trxid);
			} else {
				mc=MyHGM->get_MyConn_from_pool(mybe->hostgroup_id, this, session_fast_forward, NULL, 0);
			}
		} else {
			thread->status_variables.ConnPool_get_conn_immediate++;
		}
		if (mc) {
			mybe->server_myds->attach_connection(mc);
			thread->status_variables.ConnPool_get_conn_success++;
		} else {
			thread->status_variables.ConnPool_get_conn_failure++;
		}
	proxy_debug(PROXY_DEBUG_MYSQL_CONNECTION, 5, "Sess=%p -- server_myds=%p -- MySQL_Connection %p\n", this, mybe->server_myds,  mybe->server_myds->myconn);
	if (mybe->server_myds->myconn==NULL) {
		// we couldn't get a connection for whatever reason, ex: no backends, or too busy
		if (thread->mypolls.poll_timeout==0) { // tune poll timeout
			if (thread->mypolls.poll_timeout > (unsigned int)mysql_thread___poll_timeout_on_failure) {
				thread->mypolls.poll_timeout = mysql_thread___poll_timeout_on_failure;
			}
		}
		return;
	}
	if (mybe->server_myds->myconn->fd==-1) {
		// we didn't get a valid connection, we need to create one
		proxy_debug(PROXY_DEBUG_MYSQL_CONNECTION, 5, "Sess=%p -- MySQL Connection has no FD\n", this);
		MySQL_Connection *myconn=mybe->server_myds->myconn;
		myconn->userinfo->set(client_myds->myconn->userinfo);

		myconn->handler(0);
		mybe->server_myds->fd=myconn->fd;
		mybe->server_myds->DSS=STATE_MARIADB_CONNECTING;
		status=CONNECTING_SERVER;
		mybe->server_myds->myconn->reusable=true;
	} else {
		proxy_debug(PROXY_DEBUG_MYSQL_CONNECTION, 5, "Sess=%p -- MySQL Connection found = %p\n", this, mybe->server_myds->myconn);
		mybe->server_myds->assign_fd_from_mysql_conn();
		mybe->server_myds->myds_type=MYDS_BACKEND;
		mybe->server_myds->DSS=STATE_READY;
		if (session_fast_forward==true) {
			status=FAST_FORWARD;
			mybe->server_myds->myconn->reusable=false; // the connection cannot be usable anymore
		}
	}
}

void MySQL_Session::MySQL_Stmt_Result_to_MySQL_wire(MYSQL_STMT *stmt, MySQL_Connection *myconn) {
	MYSQL_RES *stmt_result=myconn->query.stmt_result;
	if (stmt_result) {
		MySQL_ResultSet *MyRS=new MySQL_ResultSet();
		MyRS->init(&client_myds->myprot, stmt_result, stmt->mysql, stmt);
		MyRS->get_resultset(client_myds->PSarrayOUT);
		//removed  bool resultset_completed=MyRS->get_resultset(client_myds->PSarrayOUT);
		delete MyRS;
	} else {
		MYSQL *mysql=stmt->mysql;
		// no result set
		int myerrno=mysql_stmt_errno(stmt);
		if (myerrno==0) {
			unsigned int num_rows = mysql_affected_rows(stmt->mysql);
			unsigned int nTrx=NumActiveTransactions();
			uint16_t setStatus = (nTrx ? SERVER_STATUS_IN_TRANS : 0 );
			if (autocommit) setStatus += SERVER_STATUS_AUTOCOMMIT;
			if (mysql->server_status & SERVER_MORE_RESULTS_EXIST)
				setStatus += SERVER_MORE_RESULTS_EXIST;
			setStatus |= ( mysql->server_status & ~SERVER_STATUS_AUTOCOMMIT ); // get flags from server_status but ignore autocommit
			setStatus = setStatus & ~SERVER_STATUS_CURSOR_EXISTS; // Do not send cursor #1128
			client_myds->myprot.generate_pkt_OK(true,NULL,NULL,client_myds->pkt_sid+1,num_rows,mysql->insert_id, setStatus , mysql->warning_count,mysql->info);
			client_myds->pkt_sid++;
		} else {
			// error
			char sqlstate[10];
			sprintf(sqlstate,"%s",mysql_sqlstate(mysql));
			client_myds->myprot.generate_pkt_ERR(true,NULL,NULL,client_myds->pkt_sid+1,mysql_errno(mysql),sqlstate,mysql_error(mysql));
			client_myds->pkt_sid++;
		}
	}
}

void MySQL_Session::MySQL_Result_to_MySQL_wire(MYSQL *mysql, MySQL_ResultSet *MyRS, MySQL_Data_Stream *_myds) {
        if (mysql == NULL) {
                // error
                client_myds->myprot.generate_pkt_ERR(true,NULL,NULL,client_myds->pkt_sid+1, 2013, (char *)"HY000" ,(char *)"Lost connection to MySQL server during query");
                return;
        }
	if (MyRS) {
		assert(MyRS->result);
		bool transfer_started=MyRS->transfer_started;
		bool resultset_completed=MyRS->get_resultset(client_myds->PSarrayOUT);
		assert(resultset_completed); // the resultset should always be completed if MySQL_Result_to_MySQL_wire is called
		if (transfer_started==false) { // we have all the resultset when MySQL_Result_to_MySQL_wire was called
			if (qpo && qpo->cache_ttl>0) { // the resultset should be cached
				if (mysql_errno(mysql)==0) { // no errors
					if (
						(qpo->cache_empty_result==1)
						|| (
							(qpo->cache_empty_result == -1)
							&&
							(thread->variables.query_cache_stores_empty_result || MyRS->num_rows)
						)
					) {
						client_myds->resultset->copy_add(client_myds->PSarrayOUT,0,client_myds->PSarrayOUT->len);
						client_myds->resultset_length=MyRS->resultset_size;
						unsigned char *aa=client_myds->resultset2buffer(false);
						while (client_myds->resultset->len) client_myds->resultset->remove_index(client_myds->resultset->len-1,NULL);
						GloQC->set(
							client_myds->myconn->userinfo->hash ,
							(const unsigned char *)CurrentQuery.QueryPointer,
							CurrentQuery.QueryLength,
							aa ,
							client_myds->resultset_length ,
							thread->curtime/1000 ,
							thread->curtime/1000 ,
							thread->curtime/1000 + qpo->cache_ttl
						);
						l_free(client_myds->resultset_length,aa);
						client_myds->resultset_length=0;
					}
				}
			}
		}
	} else { // no result set
		int myerrno=mysql_errno(mysql);
		if (myerrno==0) {
			unsigned int num_rows = mysql_affected_rows(mysql);
			unsigned int nTrx=NumActiveTransactions();
			uint16_t setStatus = (nTrx ? SERVER_STATUS_IN_TRANS : 0 );
			if (autocommit) setStatus += SERVER_STATUS_AUTOCOMMIT;
			if (mysql->server_status & SERVER_MORE_RESULTS_EXIST)
				setStatus += SERVER_MORE_RESULTS_EXIST;
			setStatus |= ( mysql->server_status & ~SERVER_STATUS_AUTOCOMMIT ); // get flags from server_status but ignore autocommit
			setStatus = setStatus & ~SERVER_STATUS_CURSOR_EXISTS; // Do not send cursor #1128
			client_myds->myprot.generate_pkt_OK(true,NULL,NULL,client_myds->pkt_sid+1,num_rows,mysql->insert_id, setStatus, mysql->warning_count,mysql->info);
			client_myds->pkt_sid++;
		} else {
			// error
			char sqlstate[10];
			sprintf(sqlstate,"%s",mysql_sqlstate(mysql));
			if (_myds && _myds->killed_at) { // see case #750
				if (_myds->kill_type == 0) {
					client_myds->myprot.generate_pkt_ERR(true,NULL,NULL,client_myds->pkt_sid+1,1907,sqlstate,(char *)"Query execution was interrupted, query_timeout exceeded");
				} else {
					client_myds->myprot.generate_pkt_ERR(true,NULL,NULL,client_myds->pkt_sid+1,1317,sqlstate,(char *)"Query execution was interrupted");
				}
			} else {
				client_myds->myprot.generate_pkt_ERR(true,NULL,NULL,client_myds->pkt_sid+1,mysql_errno(mysql),sqlstate,mysql_error(mysql));
			}
			client_myds->pkt_sid++;
		}
	}
}

void MySQL_Session::SQLite3_to_MySQL(SQLite3_result *result, char *error, int affected_rows, MySQL_Protocol *myprot) {
	assert(myprot);
	MySQL_Data_Stream *myds=myprot->get_myds();
	myds->DSS=STATE_QUERY_SENT_DS;
	int sid=1;
	if (result) {
		myprot->generate_pkt_column_count(true,NULL,NULL,sid,result->columns); sid++;
		for (int i=0; i<result->columns; i++) {
			myprot->generate_pkt_field(true,NULL,NULL,sid,(char *)"",(char *)"",(char *)"",result->column_definition[i]->name,(char *)"",33,15,MYSQL_TYPE_VAR_STRING,1,0x1f,false,0,NULL);
			sid++;
		}
		myds->DSS=STATE_COLUMN_DEFINITION;

		unsigned int nTrx=NumActiveTransactions();
		uint16_t setStatus = (nTrx ? SERVER_STATUS_IN_TRANS : 0 );
		if (autocommit) setStatus += SERVER_STATUS_AUTOCOMMIT;
		myprot->generate_pkt_EOF(true,NULL,NULL,sid,0, setStatus ); sid++;
		char **p=(char **)malloc(sizeof(char*)*result->columns);
		unsigned long *l=(unsigned long *)malloc(sizeof(unsigned long *)*result->columns);
		for (int r=0; r<result->rows_count; r++) {
		for (int i=0; i<result->columns; i++) {
			l[i]=result->rows[r]->sizes[i];
			p[i]=result->rows[r]->fields[i];
		}
		myprot->generate_pkt_row(true,NULL,NULL,sid,result->columns,l,p); sid++;
		}
		myds->DSS=STATE_ROW;
		myprot->generate_pkt_EOF(true,NULL,NULL,sid,0, 2 | setStatus ); sid++;
		myds->DSS=STATE_SLEEP;
		free(l);
		free(p);
	
	} else { // no result set
		if (error) {
			// there was an error
			myprot->generate_pkt_ERR(true,NULL,NULL,sid,1045,(char *)"#28000",error);
		} else {
			// no error, DML succeeded
			unsigned int nTrx=NumActiveTransactions();
			uint16_t setStatus = (nTrx ? SERVER_STATUS_IN_TRANS : 0 );
			if (autocommit) setStatus += SERVER_STATUS_AUTOCOMMIT;
			myprot->generate_pkt_OK(true,NULL,NULL,sid,affected_rows,0,setStatus,0,NULL);
		}
		myds->DSS=STATE_SLEEP;
	}
}

void MySQL_Session::set_unhealthy() {
	proxy_debug(PROXY_DEBUG_MYSQL_CONNECTION, 5, "Sess:%p\n", this);
	healthy=0;
}


unsigned int MySQL_Session::NumActiveTransactions() {
	unsigned int ret=0;
	if (mybes==0) return ret;
	MySQL_Backend *_mybe;
	unsigned int i;
	for (i=0; i < mybes->len; i++) {
		_mybe=(MySQL_Backend *)mybes->index(i);
		if (_mybe->server_myds)
			if (_mybe->server_myds->myconn)
				if (_mybe->server_myds->myconn->IsActiveTransaction())
					ret++;
	}
	return ret;
}

bool MySQL_Session::HasOfflineBackends() {
	bool ret=false;
	if (mybes==0) return ret;
	MySQL_Backend *_mybe;
	unsigned int i;
	for (i=0; i < mybes->len; i++) {
		_mybe=(MySQL_Backend *)mybes->index(i);
		if (_mybe->server_myds)
			if (_mybe->server_myds->myconn)
				if (_mybe->server_myds->myconn->IsServerOffline()) {
					ret=true;
					return ret;
				}
	}
	return ret;
}

int MySQL_Session::FindOneActiveTransaction() {
	int ret=-1;
	if (mybes==0) return ret;
	MySQL_Backend *_mybe;
	unsigned int i;
	for (i=0; i < mybes->len; i++) {
		_mybe=(MySQL_Backend *)mybes->index(i);
		if (_mybe->server_myds)
			if (_mybe->server_myds->myconn)
				if (_mybe->server_myds->myconn->IsActiveTransaction())
					return (int)_mybe->server_myds->myconn->parent->myhgc->hid;
	}
	return ret;
}

unsigned long long MySQL_Session::IdleTime() {
		if (client_myds==0) return 0;
		if (status!=WAITING_CLIENT_DATA) return 0;
		int idx=client_myds->poll_fds_idx;
		unsigned long long last_sent=thread->mypolls.last_sent[idx];
		unsigned long long last_recv=thread->mypolls.last_recv[idx];
		unsigned long long last_time=(last_sent > last_recv ? last_sent : last_recv);
    return thread->curtime - last_time;
}

// this should execute most of the commands executed when a request is finalized
// this should become the place to hook other functions
void MySQL_Session::RequestEnd(MySQL_Data_Stream *myds) {
	// we need to access statistics before calling CurrentQuery.end()
	// so we track the time here
	CurrentQuery.end_time=thread->curtime;

	if (qpo) {
		if (qpo->log==1) {
			GloMyLogger->log_request(this, myds);	// we send for logging only if logging is enabled for this query
		}
	}

	GloQPro->delete_QP_out(qpo);
	// if there is an associated myds, clean its status
	if (myds) {
		// if there is a mysql connection, clean its status
		if (myds->myconn) {
			myds->myconn->async_free_result();
			myds->myconn->compute_unknown_transaction_status();
		}
		myds->free_mysql_real_query();
	}
	// reset status of the session
	status=WAITING_CLIENT_DATA;
	if (client_myds) {
		// reset status of client data stream
		client_myds->DSS=STATE_SLEEP;
		// finalize the query
		CurrentQuery.end();
	}
	started_sending_data_to_client=false;
}


// this function tries to report all the memory statistics related to the sessions
void MySQL_Session::Memory_Stats() {
	if (thread==NULL)
		return;
	unsigned int i;
	unsigned long long backend=0;
	unsigned long long frontend=0;
	unsigned long long internal=0;
	internal+=sizeof(MySQL_Session);
	if (qpo)
		internal+=sizeof(Query_Processor_Output);
	if (client_myds) {
		internal+=sizeof(MySQL_Data_Stream);
		if (client_myds->queueIN.buffer)
			frontend+=QUEUE_T_DEFAULT_SIZE;
		if (client_myds->queueOUT.buffer)
			frontend+=QUEUE_T_DEFAULT_SIZE;
		if (client_myds->myconn) {
			internal+=sizeof(MySQL_Connection);
		}
		if (client_myds->PSarrayIN) {
			internal += client_myds->PSarrayIN->total_size();
		}
		if (client_myds->PSarrayIN) {
			if (session_fast_forward==true) {
				internal += client_myds->PSarrayOUT->total_size();
			} else {
				internal += client_myds->PSarrayOUT->total_size(RESULTSET_BUFLEN);
				internal += client_myds->resultset->total_size(RESULTSET_BUFLEN);
			}
		}
	}
	for (i=0; i < mybes->len; i++) {
		MySQL_Backend *_mybe=(MySQL_Backend *)mybes->index(i);
			internal+=sizeof(MySQL_Backend);
		if (_mybe->server_myds) {
			internal+=sizeof(MySQL_Data_Stream);
			if (_mybe->server_myds->queueIN.buffer)
				backend+=QUEUE_T_DEFAULT_SIZE;
			if (_mybe->server_myds->queueOUT.buffer)
				backend+=QUEUE_T_DEFAULT_SIZE;
			if (_mybe->server_myds->myconn) {
				MySQL_Connection *myconn=_mybe->server_myds->myconn;
				internal+=sizeof(MySQL_Connection);
				if (myconn->mysql) {
					backend+=sizeof(MYSQL);
					backend+=myconn->mysql->net.max_packet;
					backend+=(4096*15); // ASYNC_CONTEXT_DEFAULT_STACK_SIZE
				}
				if (myconn->MyRS) {
					backend+=myconn->MyRS->current_size();
				}
			}
		}
  }
	thread->status_variables.mysql_backend_buffers_bytes+=backend;
	thread->status_variables.mysql_frontend_buffers_bytes+=frontend;
	thread->status_variables.mysql_session_internal_bytes+=internal;
}


void MySQL_Session::create_new_session_and_reset_connection(MySQL_Data_Stream *_myds) {
	MySQL_Data_Stream *new_myds = NULL;
	MySQL_Connection * mc = _myds->myconn;
	// we remove the connection from the original data stream
	_myds->detach_connection();
	_myds->unplug_backend();

	// we create a brand new session, a new data stream, and attach the connection to it
	MySQL_Session * new_sess = new MySQL_Session();
	new_sess->mybe = new_sess->find_or_create_backend(mc->parent->myhgc->hid);

	new_myds = new_sess->mybe->server_myds;
	new_myds->attach_connection(mc);
	new_myds->assign_fd_from_mysql_conn();
	new_myds->myds_type = MYDS_BACKEND;
	new_sess->to_process = 1;
	new_myds->wait_until = thread->curtime + mysql_thread___connect_timeout_server*1000;   // max_timeout
	mc->last_time_used = thread->curtime;
	new_myds->myprot.init(&new_myds, new_myds->myconn->userinfo, NULL);
	new_sess->status = RESETTING_CONNECTION;
	mc->async_state_machine = ASYNC_IDLE; // may not be true, but is used to correctly perform error handling
	new_myds->DSS = STATE_MARIADB_QUERY;
	thread->register_session_connection_handler(new_sess,true);
	if (new_myds->mypolls==NULL) {
		thread->mypolls.add(POLLIN|POLLOUT, new_myds->fd, new_myds, thread->curtime);
	}
	int rc = new_sess->handler();
	if (rc==-1) {
		unsigned int sess_idx = thread->mysql_sessions->len-1;
		thread->unregister_session(sess_idx);
		delete new_sess;
	}
}

<<<<<<< HEAD
bool MySQL_Session::handle_command_query_kill(PtrSize_t *pkt) {
	unsigned char command_type=*((unsigned char *)pkt->ptr+sizeof(mysql_hdr));
	if (CurrentQuery.QueryParserArgs.digest_text) {
		if (command_type == _MYSQL_COM_QUERY) {
			if (client_myds && client_myds->myconn) {
				MySQL_Connection *mc = client_myds->myconn;
				if (mc->userinfo && mc->userinfo->username) {
					if (CurrentQuery.MyComQueryCmd == MYSQL_COM_QUERY_KILL) {
						char *qu = mysql_query_strip_comments((char *)pkt->ptr+1+sizeof(mysql_hdr), pkt->size-1-sizeof(mysql_hdr));
						string nq=string(qu,strlen(qu));
						re2::RE2::Options *opt2=new re2::RE2::Options(RE2::Quiet);
						opt2->set_case_sensitive(false);
						char *pattern=(char *)"^KILL\\s+(CONNECTION |QUERY |)\\s*(\\d+)\\s*$";
						re2::RE2 *re=new RE2(pattern, *opt2);
						int id=0;
						string tk;
						int rc;
						rc=RE2::FullMatch(nq, *re, &tk, &id);
						delete re;
						delete opt2;
						proxy_debug(PROXY_DEBUG_MYSQL_QUERY_PROCESSOR, 2, "filtered query= \"%s\"\n", qu);
						free(qu);
						if (id) {
							int tki = -1;
							if (tk.c_str()) {
								if ((strlen(tk.c_str())==0) || (strcasecmp(tk.c_str(),"CONNECTION ")==0)) {
									tki = 0;
								} else {
									if (strcasecmp(tk.c_str(),"QUERY ")==0) {
										tki = 1;
									}
								}
							}
							if (tki >= 0) {
								proxy_debug(PROXY_DEBUG_MYSQL_QUERY_PROCESSOR, 2, "Killing %s %d\n", (tki == 0 ? "CONNECTION" : "QUERY") , id);
								GloMTH->kill_connection_or_query( id, (tki == 0 ? false : true ),  mc->userinfo->username);
								client_myds->DSS=STATE_QUERY_SENT_NET;
								unsigned int nTrx=NumActiveTransactions();
								uint16_t setStatus = (nTrx ? SERVER_STATUS_IN_TRANS : 0 );
								if (autocommit) setStatus= SERVER_STATUS_AUTOCOMMIT;
								client_myds->myprot.generate_pkt_OK(true,NULL,NULL,1,0,0,setStatus,0,NULL);
								client_myds->DSS=STATE_SLEEP;
								status=WAITING_CLIENT_DATA;
								l_free(pkt->size,pkt->ptr);
								RequestEnd(NULL);
								return true;
							}
						}
					}
				}
			}
		}
	}
	return false;
=======
void MySQL_Session::add_ldap_comment_to_pkt(PtrSize_t *_pkt) {
	if (GloMyLdapAuth==NULL)
		return;
	if (ldap_ctx==NULL)
		return;
	if (client_myds==NULL || client_myds->myconn==NULL || client_myds->myconn->userinfo==NULL)
		return;
	if (client_myds->myconn->userinfo->fe_username==NULL)
		return;
	char *fe=client_myds->myconn->userinfo->fe_username;
	char *a = (char *)"/* proxysql-ldap-user=%s */ ";
	char *b = (char *)malloc(strlen(a)+strlen(fe));
	sprintf(b,a,fe);
	PtrSize_t _new_pkt;
	_new_pkt.ptr = malloc(strlen(b) + _pkt->size);
	memcpy(_new_pkt.ptr , _pkt->ptr, 5);
	unsigned char *_c=(unsigned char *)_new_pkt.ptr;
	_c+=5;
	memcpy(_c,b,strlen(b));
	_c+=strlen(b);
	memcpy(_c, (char *)_pkt->ptr+5, _pkt->size-5);
	l_free(_pkt->size,_pkt->ptr);
	_pkt->size = _pkt->size + strlen(b);
	_pkt->ptr = _new_pkt.ptr;
>>>>>>> 0a1d5d95
}<|MERGE_RESOLUTION|>--- conflicted
+++ resolved
@@ -2337,15 +2337,12 @@
 
 									proxy_debug(PROXY_DEBUG_MYSQL_COM, 5, "Received query to be processed with MariaDB Client library\n");
 									mybe->server_myds->killed_at=0;
-<<<<<<< HEAD
 									mybe->server_myds->kill_type=0;
-=======
 									if (GloMyLdapAuth) {
 										if (session_type==PROXYSQL_SESSION_MYSQL) {
 											add_ldap_comment_to_pkt(&pkt);
 										}
 									}
->>>>>>> 0a1d5d95
 									mybe->server_myds->mysql_real_query.init(&pkt);
 									client_myds->setDSS_STATE_QUERY_SENT_NET();
 								} else {
@@ -4857,7 +4854,6 @@
 	}
 }
 
-<<<<<<< HEAD
 bool MySQL_Session::handle_command_query_kill(PtrSize_t *pkt) {
 	unsigned char command_type=*((unsigned char *)pkt->ptr+sizeof(mysql_hdr));
 	if (CurrentQuery.QueryParserArgs.digest_text) {
@@ -4912,7 +4908,8 @@
 		}
 	}
 	return false;
-=======
+}
+
 void MySQL_Session::add_ldap_comment_to_pkt(PtrSize_t *_pkt) {
 	if (GloMyLdapAuth==NULL)
 		return;
@@ -4923,7 +4920,7 @@
 	if (client_myds->myconn->userinfo->fe_username==NULL)
 		return;
 	char *fe=client_myds->myconn->userinfo->fe_username;
-	char *a = (char *)"/* proxysql-ldap-user=%s */ ";
+	char *a = (char *)" /* proxysql-ldap-user=%s */";
 	char *b = (char *)malloc(strlen(a)+strlen(fe));
 	sprintf(b,a,fe);
 	PtrSize_t _new_pkt;
@@ -4931,11 +4928,14 @@
 	memcpy(_new_pkt.ptr , _pkt->ptr, 5);
 	unsigned char *_c=(unsigned char *)_new_pkt.ptr;
 	_c+=5;
+	// prefix comment
+	//memcpy(_c,b,strlen(b));
+	//_c+=strlen(b);
+	memcpy(_c, (char *)_pkt->ptr+5, _pkt->size-5);
+	// suffix comment
+	_c+=_pkt->size-5;
 	memcpy(_c,b,strlen(b));
-	_c+=strlen(b);
-	memcpy(_c, (char *)_pkt->ptr+5, _pkt->size-5);
 	l_free(_pkt->size,_pkt->ptr);
 	_pkt->size = _pkt->size + strlen(b);
 	_pkt->ptr = _new_pkt.ptr;
->>>>>>> 0a1d5d95
 }