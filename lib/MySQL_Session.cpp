#include "MySQL_HostGroups_Manager.h"
#include "MySQL_Thread.h"
#include "proxysql.h"
#include "cpp.h"
#include "re2/re2.h"
#include "re2/regexp.h"
#include "SpookyV2.h"
#include "set_parser.h"

#include "MySQL_Data_Stream.h"
#include "query_processor.h"
#include "MySQL_PreparedStatement.h"
#include "MySQL_Logger.hpp"
#include "StatCounters.h"
#include "MySQL_Authentication.hpp"
#include "MySQL_LDAP_Authentication.hpp"
#include "MySQL_Protocol.h"
#include "SQLite3_Server.h"
#include "MySQL_Variables.h"


#include "libinjection.h"
#include "libinjection_sqli.h"

#define SELECT_VERSION_COMMENT "select @@version_comment limit 1"
#define SELECT_VERSION_COMMENT_LEN 32
#define PROXYSQL_VERSION_COMMENT "\x01\x00\x00\x01\x01\x27\x00\x00\x02\x03\x64\x65\x66\x00\x00\x00\x11\x40\x40\x76\x65\x72\x73\x69\x6f\x6e\x5f\x63\x6f\x6d\x6d\x65\x6e\x74\x00\x0c\x21\x00\x18\x00\x00\x00\xfd\x00\x00\x1f\x00\x00\x05\x00\x00\x03\xfe\x00\x00\x02\x00\x0b\x00\x00\x04\x0a(ProxySQL)\x05\x00\x00\x05\xfe\x00\x00\x02\x00"
#define PROXYSQL_VERSION_COMMENT_LEN 81
#define SELECT_CONNECTION_ID "SELECT CONNECTION_ID()"
#define SELECT_CONNECTION_ID_LEN 22
#define SELECT_LAST_INSERT_ID "SELECT LAST_INSERT_ID()"
#define SELECT_LAST_INSERT_ID_LEN 23
#define SELECT_LAST_INSERT_ID_LIMIT1 "SELECT LAST_INSERT_ID() LIMIT 1"
#define SELECT_LAST_INSERT_ID_LIMIT1_LEN 31
#define SELECT_VARIABLE_IDENTITY "SELECT @@IDENTITY"
#define SELECT_VARIABLE_IDENTITY_LEN 17
#define SELECT_VARIABLE_IDENTITY_LIMIT1 "SELECT @@IDENTITY LIMIT 1"
#define SELECT_VARIABLE_IDENTITY_LIMIT1_LEN 25

#define EXPMARIA


static inline char is_digit(char c) {
	if(c >= '0' && c <= '9')
		return 1;
	return 0;
}
static inline char is_normal_char(char c) {
	if(c >= 'a' && c <= 'z')
		return 1;
	if(c >= 'A' && c <= 'Z')
		return 1;
	if(c >= '0' && c <= '9')
		return 1;
	if(c == '$' || c == '_')
		return 1;
	return 0;
}

extern MARIADB_CHARSET_INFO * proxysql_find_charset_name(const char * const name);
extern MARIADB_CHARSET_INFO * proxysql_find_charset_collate_names(const char *csname, const char *collatename);
extern const MARIADB_CHARSET_INFO * proxysql_find_charset_nr(unsigned int nr);
extern MARIADB_CHARSET_INFO * proxysql_find_charset_collate(const char *collatename);

extern MySQL_Authentication *GloMyAuth;
extern MySQL_LDAP_Authentication *GloMyLdapAuth;
extern ProxySQL_Admin *GloAdmin;
extern MySQL_Logger *GloMyLogger;
extern MySQL_STMT_Manager_v14 *GloMyStmt;

extern SQLite3_Server *GloSQLite3Server;

#ifdef PROXYSQLCLICKHOUSE
extern ClickHouse_Authentication *GloClickHouseAuth;
extern ClickHouse_Server *GloClickHouseServer;
#endif /* PROXYSQLCLICKHOUSE */

Session_Regex::Session_Regex(char *p) {
	s=strdup(p);
	re2::RE2::Options *opt2=new re2::RE2::Options(RE2::Quiet);
	opt2->set_case_sensitive(false);
	opt=(void *)opt2;
	re=(RE2 *)new RE2(s, *opt2);
}

Session_Regex::~Session_Regex() {
	free(s);
	delete (RE2 *)re;
	delete (re2::RE2::Options *)opt;
}

bool Session_Regex::match(char *m) {
	bool rc=false;
	rc=RE2::PartialMatch(m,*(RE2 *)re);
	return rc;
}


KillArgs::KillArgs(char *u, char *p, char *h, unsigned int P, unsigned int _hid, unsigned long i, int kt, MySQL_Thread *_mt) {
	username=strdup(u);
	password=strdup(p);
	hostname=strdup(h);
	port=P;
	hid=_hid;
	id=i;
	kill_type=kt;
	mt=_mt;
}

KillArgs::~KillArgs() {
	free(username);
	free(password);
	free(hostname);
}



void * kill_query_thread(void *arg) {
	KillArgs *ka=(KillArgs *)arg;
	MYSQL *mysql;
	MySQL_Thread * thread = ka->mt;
	mysql=mysql_init(NULL);
	mysql_options4(mysql, MYSQL_OPT_CONNECT_ATTR_ADD, "program_name", "proxysql_killer");
	mysql_options4(mysql, MYSQL_OPT_CONNECT_ATTR_ADD, "_server_host", ka->hostname);
	if (!mysql) {
		goto __exit_kill_query_thread;
	}
	MYSQL *ret;
	if (ka->port) {
		switch (ka->kill_type) {
			case KILL_QUERY:
				proxy_warning("KILL QUERY %lu on %s:%d\n", ka->id, ka->hostname, ka->port);
				if (thread) {
					thread->status_variables.stvar[st_var_killed_queries]++;
				}
				break;
			case KILL_CONNECTION:
				proxy_warning("KILL CONNECTION %lu on %s:%d\n", ka->id, ka->hostname, ka->port);
				if (thread) {
					thread->status_variables.stvar[st_var_killed_connections]++;
				}
				break;
			default:
				break;
		}
		ret=mysql_real_connect(mysql,ka->hostname,ka->username,ka->password,NULL,ka->port,NULL,0);
	} else {
		switch (ka->kill_type) {
			case KILL_QUERY:
				proxy_warning("KILL QUERY %lu on localhost\n", ka->id);
				break;
			case KILL_CONNECTION:
				proxy_warning("KILL CONNECTION %lu on localhost\n", ka->id);
				break;
			default:
				break;
		}
		ret=mysql_real_connect(mysql,"localhost",ka->username,ka->password,NULL,0,ka->hostname,0);
	}
	if (!ret) {
		proxy_error("Failed to connect to server %s:%d to run KILL %s %llu: Error: %s\n" , ka->hostname, ka->port, ( ka->kill_type==KILL_QUERY ? "QUERY" : "CONNECTION" ) , ka->id, mysql_error(mysql));
		// TODO: Ask for this specific case: 'modify killargs to include hostgroup info
		MyHGM->p_update_mysql_error_counter(p_mysql_error_type::mysql, ka->hid, ka->hostname, ka->port, mysql_errno(mysql));
		goto __exit_kill_query_thread;
	}
	char buf[100];
	switch (ka->kill_type) {
		case KILL_QUERY:
			sprintf(buf,"KILL QUERY %lu", ka->id);
			break;
		case KILL_CONNECTION:
			sprintf(buf,"KILL CONNECTION %lu", ka->id);
			break;
		default:
			sprintf(buf,"KILL %lu", ka->id);
			break;
	}
	// FIXME: these 2 calls are blocking, fortunately on their own thread
	mysql_query(mysql,buf);
__exit_kill_query_thread:
	if (mysql)
		mysql_close(mysql);
	delete ka;
	return NULL;
}

extern Query_Processor *GloQPro;
extern Query_Cache *GloQC;
extern ProxySQL_Admin *GloAdmin;
extern MySQL_Threads_Handler *GloMTH;

Query_Info::Query_Info() {
	MyComQueryCmd=MYSQL_COM_QUERY___NONE;
	QueryPointer=NULL;
	QueryLength=0;
	QueryParserArgs.digest_text=NULL;
	QueryParserArgs.first_comment=NULL;
	stmt_info=NULL;
	bool_is_select_NOT_for_update=false;
	bool_is_select_NOT_for_update_computed=false;
	have_affected_rows=false;
	waiting_since = 0;
	affected_rows=0;
	rows_sent=0;
}

Query_Info::~Query_Info() {
	GloQPro->query_parser_free(&QueryParserArgs);
	if (stmt_info) {
		stmt_info=NULL;
	}
}

void Query_Info::begin(unsigned char *_p, int len, bool mysql_header) {
	MyComQueryCmd=MYSQL_COM_QUERY___NONE;
	QueryPointer=NULL;
	QueryLength=0;
	mysql_stmt=NULL;
	stmt_meta=NULL;
	QueryParserArgs.digest_text=NULL;
	QueryParserArgs.first_comment=NULL;
	start_time=sess->thread->curtime;
	init(_p, len, mysql_header);
	if (mysql_thread___commands_stats || mysql_thread___query_digests) {
		query_parser_init();
		if (mysql_thread___commands_stats)
			query_parser_command_type();
	}
	bool_is_select_NOT_for_update=false;
	bool_is_select_NOT_for_update_computed=false;
	have_affected_rows=false;
	waiting_since = 0;
	affected_rows=0;
	rows_sent=0;
	sess->gtid_hid=-1;
}

void Query_Info::end() {
	query_parser_update_counters();
	query_parser_free();
	if ((end_time-start_time) > (unsigned int)mysql_thread___long_query_time*1000) {
		__sync_add_and_fetch(&sess->thread->status_variables.stvar[st_var_queries_slow],1);
	}
	if (sess->with_gtid) {
		__sync_add_and_fetch(&sess->thread->status_variables.stvar[st_var_queries_gtid],1);
	}
	assert(mysql_stmt==NULL);
	if (stmt_info) {
		stmt_info=NULL;
	}
	if (stmt_meta) { // fix bug #796: memory is not freed in case of error during STMT_EXECUTE
		if (stmt_meta->pkt) {
			uint32_t stmt_global_id=0;
			memcpy(&stmt_global_id,(char *)(stmt_meta->pkt)+5,sizeof(uint32_t));
			sess->SLDH->reset(stmt_global_id);
			free(stmt_meta->pkt);
			stmt_meta->pkt=NULL;
		}
		stmt_meta = NULL;
	}
}

void Query_Info::init(unsigned char *_p, int len, bool mysql_header) {
	QueryLength=(mysql_header ? len-5 : len);
	QueryPointer=(mysql_header ? _p+5 : _p);
	MyComQueryCmd = MYSQL_COM_QUERY__UNINITIALIZED;
	bool_is_select_NOT_for_update=false;
	bool_is_select_NOT_for_update_computed=false;
	have_affected_rows=false;
	waiting_since = 0;
	affected_rows=0;
	rows_sent=0;
}

void Query_Info::query_parser_init() {
	GloQPro->query_parser_init(&QueryParserArgs,(char *)QueryPointer,QueryLength,0);
}

enum MYSQL_COM_QUERY_command Query_Info::query_parser_command_type() {
	MyComQueryCmd=GloQPro->query_parser_command_type(&QueryParserArgs);
	return MyComQueryCmd;
}

void Query_Info::query_parser_free() {
	GloQPro->query_parser_free(&QueryParserArgs);
}

unsigned long long Query_Info::query_parser_update_counters() {
	if (stmt_info) {
		MyComQueryCmd=stmt_info->MyComQueryCmd;
	}
	if (MyComQueryCmd==MYSQL_COM_QUERY___NONE) return 0; // this means that it was never initialized
	if (MyComQueryCmd == MYSQL_COM_QUERY__UNINITIALIZED) return 0; // this means that it was never initialized
	unsigned long long ret=GloQPro->query_parser_update_counters(sess, MyComQueryCmd, &QueryParserArgs, end_time-start_time);
	MyComQueryCmd=MYSQL_COM_QUERY___NONE;
	QueryPointer=NULL;
	QueryLength=0;
	return ret;
}

char * Query_Info::get_digest_text() {
	return GloQPro->get_digest_text(&QueryParserArgs);
}

bool Query_Info::is_select_NOT_for_update() {
	if (stmt_info) { // we are processing a prepared statement. We already have the information
		return stmt_info->is_select_NOT_for_update;
	}
	if (QueryPointer==NULL) {
		return false;
	}
	if (bool_is_select_NOT_for_update_computed) {
		return bool_is_select_NOT_for_update;
	}
	bool_is_select_NOT_for_update_computed=true;
	if (QueryLength<7) {
		return false;
	}
	char *QP = (char *)QueryPointer;
	size_t ql = QueryLength;
	// we try to use the digest, if avaiable
	if (QueryParserArgs.digest_text) {
		QP = QueryParserArgs.digest_text;
		ql = strlen(QP);
	}
	if (strncasecmp(QP,(char *)"SELECT ",7)) {
		return false;
	}
	// if we arrive till here, it is a SELECT
	if (ql>=17) {
		char *p=QP;
		p+=ql-11;
		if (strncasecmp(p," FOR UPDATE",11)==0) {
			__sync_fetch_and_add(&MyHGM->status.select_for_update_or_equivalent, 1);
			return false;
		}
		p=QP;
		p+=ql-10;
		if (strncasecmp(p," FOR SHARE",10)==0) {
			__sync_fetch_and_add(&MyHGM->status.select_for_update_or_equivalent, 1);
			return false;
		}
		if (ql>=25) {
			char *p=QP;
			p+=ql-19;
			if (strncasecmp(p," LOCK IN SHARE MODE",19)==0) {
				__sync_fetch_and_add(&MyHGM->status.select_for_update_or_equivalent, 1);
				return false;
			}
			p=QP;
			p+=ql-7;
			if (strncasecmp(p," NOWAIT",7)==0) {
				// let simplify. If NOWAIT is used, we assume FOR UPDATE|SHARE is used
				__sync_fetch_and_add(&MyHGM->status.select_for_update_or_equivalent, 1);
				return false;
/*
				if (strcasestr(QP," FOR UPDATE ")==NULL) {
					__sync_fetch_and_add(&MyHGM->status.select_for_update_or_equivalent, 1);
					return false;
				}
				if (strcasestr(QP," FOR SHARE ")==NULL) {
					__sync_fetch_and_add(&MyHGM->status.select_for_update_or_equivalent, 1);
					return false;
				}
*/
			}
			p=QP;
			p+=ql-12;
			if (strncasecmp(p," SKIP LOCKED",12)==0) {
				// let simplify. If SKIP LOCKED is used, we assume FOR UPDATE|SHARE is used
				__sync_fetch_and_add(&MyHGM->status.select_for_update_or_equivalent, 1);
				return false;
/*
				if (strcasestr(QP," FOR UPDATE ")) {
					__sync_fetch_and_add(&MyHGM->status.select_for_update_or_equivalent, 1);
					return false;
				}
				if (strcasestr(QP," FOR SHARE ")) {
					__sync_fetch_and_add(&MyHGM->status.select_for_update_or_equivalent, 1);
					return false;
				}
*/
			}
			p=QP;
			char buf[129];
			if (ql>=128) { // for long query, just check the last 128 bytes
				p+=ql-128;
				memcpy(buf,p,128);
				buf[128]=0;
			} else {
				memcpy(buf,p,ql);
				buf[ql]=0;
			}
			if (strcasestr(buf," FOR ")) {
				if (strcasestr(buf," FOR UPDATE ")) {
					__sync_fetch_and_add(&MyHGM->status.select_for_update_or_equivalent, 1);
					return false;
				}
				if (strcasestr(buf," FOR SHARE ")) {
					__sync_fetch_and_add(&MyHGM->status.select_for_update_or_equivalent, 1);
					return false;
				}
			}
		}
	}
	bool_is_select_NOT_for_update=true;
	return true;
}

void * MySQL_Session::operator new(size_t size) {
	return l_alloc(size);
}

void MySQL_Session::operator delete(void *ptr) {
	l_free(sizeof(MySQL_Session),ptr);
}


void MySQL_Session::set_status(enum session_status e) {
	if (e==NONE) {
		if (mybe) {
			if (mybe->server_myds) {
				assert(mybe->server_myds->myconn==0);
				if (mybe->server_myds->myconn) {
					assert(mybe->server_myds->myconn->async_state_machine==ASYNC_IDLE);
				}
			}
		}
	}
	status=e;
}


MySQL_Session::MySQL_Session() {
	thread_session_id=0;
	handler_ret = 0;
	pause_until=0;
	qpo=new Query_Processor_Output();
	start_time=0;
	command_counters=new StatCounters(15,10);
	healthy=1;
	autocommit=true;
	autocommit_handled=false;
	autocommit_on_hostgroup=-1;
	killed=false;
	session_type=PROXYSQL_SESSION_MYSQL;
	//admin=false;
	connections_handler=false;
	max_connections_reached=false;
	//stats=false;
	client_authenticated=false;
	default_schema=NULL;
	schema_locked=false;
	session_fast_forward=false;
	started_sending_data_to_client=false;
	handler_function=NULL;
	client_myds=NULL;
	to_process=0;
	mybe=NULL;
	mirror=false;
	mirrorPkt.ptr=NULL;
	mirrorPkt.size=0;
	set_status(NONE);

	CurrentQuery.sess=this;

	current_hostgroup=-1;
	default_hostgroup=-1;
	locked_on_hostgroup=-1;
	locked_on_hostgroup_and_all_variables_set=false;
	next_query_flagIN=-1;
	mirror_hostgroup=-1;
	mirror_flagOUT=-1;
	active_transactions=0;

	with_gtid = false;
	use_ssl = false;

	//gtid_trxid = 0;
	gtid_hid = -1;
	memset(gtid_buf,0,sizeof(gtid_buf));

	match_regexes=NULL;
/*
	match_regexes=(Session_Regex **)malloc(sizeof(Session_Regex *)*3);
	match_regexes[0]=new Session_Regex((char *)"^SET (|SESSION |@@|@@session.)SQL_LOG_BIN( *)(:|)=( *)");
	match_regexes[1]=new Session_Regex((char *)"^SET (|SESSION |@@|@@session.)SQL_MODE( *)(:|)=( *)");
	match_regexes[2]=new Session_Regex((char *)"^SET (|SESSION |@@|@@session.)TIME_ZONE( *)(:|)=( *)");
*/
	init(); // we moved this out to allow CHANGE_USER

	last_insert_id=0; // #1093

	last_HG_affected_rows = -1; // #1421 : advanced support for LAST_INSERT_ID()
	ldap_ctx = NULL;
}

void MySQL_Session::init() {
	transaction_persistent_hostgroup=-1;
	transaction_persistent=false;
	mybes= new PtrArray(4);
	sess_STMTs_meta=new MySQL_STMTs_meta();
	SLDH=new StmtLongDataHandler();
}

void MySQL_Session::reset() {
	autocommit=true;
	autocommit_handled=false;
	autocommit_on_hostgroup=-1;
	current_hostgroup=-1;
	default_hostgroup=-1;
	locked_on_hostgroup=-1;
	locked_on_hostgroup_and_all_variables_set=false;
	if (sess_STMTs_meta) {
		delete sess_STMTs_meta;
		sess_STMTs_meta=NULL;
	}
	if (SLDH) {
		delete SLDH;
		SLDH=NULL;
	}
	if (mybes) {
		reset_all_backends();
		delete mybes;
		mybes=NULL;
	}
	mybe=NULL;

	with_gtid = false;

	//gtid_trxid = 0;
	gtid_hid = -1;
	memset(gtid_buf,0,sizeof(gtid_buf));
	if (session_type == PROXYSQL_SESSION_SQLITE) {
		SQLite3_Session *sqlite_sess = (SQLite3_Session *)thread->gen_args;
		if (sqlite_sess->sessdb) {
			sqlite3 *db = sqlite_sess->sessdb->get_db();
			if (sqlite3_get_autocommit(db)==0) {
				sqlite_sess->sessdb->execute((char *)"COMMIT");
			}
		}
	}
}

MySQL_Session::~MySQL_Session() {

	reset(); // we moved this out to allow CHANGE_USER

	if (locked_on_hostgroup >= 0) {
		thread->status_variables.stvar[st_var_hostgroup_locked]--;
	}

	if (client_myds) {
		if (client_authenticated) {
			switch (session_type) {
#ifdef PROXYSQLCLICKHOUSE
				case PROXYSQL_SESSION_CLICKHOUSE:
					GloClickHouseAuth->decrease_frontend_user_connections(client_myds->myconn->userinfo->username);
					break;
#endif /* PROXYSQLCLICKHOUSE */
				default:
					GloMyAuth->decrease_frontend_user_connections(client_myds->myconn->userinfo->username);
					break;
			}
		}
		delete client_myds;
	}
	if (default_schema) {
		free(default_schema);
	}
	proxy_debug(PROXY_DEBUG_NET,1,"Thread=%p, Session=%p -- Shutdown Session %p\n" , this->thread, this, this);
	delete command_counters;
	if (session_type==PROXYSQL_SESSION_MYSQL && connections_handler==false && mirror==false) {
		__sync_fetch_and_sub(&MyHGM->status.client_connections,1);
	}
	assert(qpo);
	delete qpo;
	{
/*
		Session_Regex *sr=NULL;
		sr=match_regexes[0];
		delete sr;
		sr=match_regexes[1];
		delete sr;
		sr=match_regexes[2];
		delete sr;
	free(match_regexes);
*/
	match_regexes=NULL;
	}
	if (mirror) {
		__sync_sub_and_fetch(&GloMTH->status_variables.mirror_sessions_current,1);
		GloMTH->status_variables.p_gauge_array[p_th_gauge::mirror_concurrency]->Decrement();
	}
	if (ldap_ctx) {
		GloMyLdapAuth->ldap_ctx_free(ldap_ctx);
		ldap_ctx = NULL;
	}
}


// scan the pointer array of mysql backends (mybes) looking for a backend for the specified hostgroup_id
MySQL_Backend * MySQL_Session::find_backend(int hostgroup_id) {
	MySQL_Backend *_mybe;
	unsigned int i;
	for (i=0; i < mybes->len; i++) {
		_mybe=(MySQL_Backend *)mybes->index(i);
		if (_mybe->hostgroup_id==hostgroup_id) {
			return _mybe;
		}
	}
	return NULL; // NULL = backend not found
};


MySQL_Backend * MySQL_Session::create_backend(int hostgroup_id, MySQL_Data_Stream *_myds) {
	MySQL_Backend *_mybe=new MySQL_Backend();
	proxy_debug(PROXY_DEBUG_NET,4,"HID=%d, _myds=%p, _mybe=%p\n" , hostgroup_id, _myds, _mybe);
	_mybe->hostgroup_id=hostgroup_id;
	if (_myds) {
		_mybe->server_myds=_myds;
	} else {
		_mybe->server_myds = new MySQL_Data_Stream();
		_mybe->server_myds->DSS=STATE_NOT_INITIALIZED;
		_mybe->server_myds->init(MYDS_BACKEND_NOT_CONNECTED, this, 0);
	}
	mybes->add(_mybe);
	return _mybe;
};

MySQL_Backend * MySQL_Session::find_or_create_backend(int hostgroup_id, MySQL_Data_Stream *_myds) {
	MySQL_Backend *_mybe=find_backend(hostgroup_id);
	proxy_debug(PROXY_DEBUG_NET,4,"HID=%d, _myds=%p, _mybe=%p\n" , hostgroup_id, _myds, _mybe);
	return ( _mybe ? _mybe : create_backend(hostgroup_id, _myds) );
};

void MySQL_Session::reset_all_backends() {
	MySQL_Backend *mybe;
	while(mybes->len) {
		mybe=(MySQL_Backend *)mybes->remove_index_fast(0);
		mybe->reset();
		delete mybe;
	}
};

void MySQL_Session::writeout() {
	int tps = 10; // throttling per second , by default every 100ms
	int total_written = 0;
	unsigned long long last_sent_=0;
	bool disable_throttle = mysql_thread___throttle_max_bytes_per_second_to_client == 0;
	int mwpl = mysql_thread___throttle_max_bytes_per_second_to_client; // max writes per call
	mwpl = mwpl/tps;
	if (session_type!=PROXYSQL_SESSION_MYSQL) {
		disable_throttle = true;
	}
	if (client_myds) client_myds->array2buffer_full();
	if (mybe && mybe->server_myds && mybe->server_myds->myds_type==MYDS_BACKEND) {
		if (session_type==PROXYSQL_SESSION_MYSQL) {
			if (mybe->server_myds->net_failure==false) { 
				if (mybe->server_myds->poll_fds_idx>-1) { // NOTE: attempt to force writes
					mybe->server_myds->array2buffer_full();
				}
			}
		} else {
			mybe->server_myds->array2buffer_full();
		}
	}
	if (client_myds && thread->curtime >= client_myds->pause_until) {
		if (mirror==false) {
			bool runloop=false;
			if (client_myds->mypolls) {
				last_sent_ = client_myds->mypolls->last_sent[client_myds->poll_fds_idx];
			}
			int retbytes=client_myds->write_to_net_poll();
			total_written+=retbytes;
			if (retbytes==QUEUE_T_DEFAULT_SIZE) { // optimization to solve memory bloat
				runloop=true;
			}
			while (runloop && (disable_throttle || total_written < mwpl)) {
				runloop=false; // the default
				client_myds->array2buffer_full();
				struct pollfd fds;
				fds.fd=client_myds->fd;
				fds.events=POLLOUT;
				fds.revents=0;
				int retpoll=poll(&fds, 1, 0);
				if (retpoll>0) {
					if (fds.revents==POLLOUT) {
						retbytes=client_myds->write_to_net_poll();
						total_written+=retbytes;
						if (retbytes==QUEUE_T_DEFAULT_SIZE) { // optimization to solve memory bloat
							runloop=true;
						}
					}
				}
			}
		}
	}

	// flow control
	if (!disable_throttle && total_written > 0) {
	   if (total_written > mwpl) {
			unsigned long long add_ = 1000000/tps + 1000000/tps*((unsigned long long)total_written - (unsigned long long)mwpl)/mwpl;
			pause_until = thread->curtime + add_;
			client_myds->remove_pollout();
			client_myds->pause_until = thread->curtime + add_;
		} else {
			if (total_written >= QUEUE_T_DEFAULT_SIZE) {
				unsigned long long time_diff = thread->curtime - last_sent_;
				if (time_diff == 0) { // sending data really too fast!
					unsigned long long add_ = 1000000/tps + 1000000/tps*((unsigned long long)total_written - (unsigned long long)mwpl)/mwpl;
					pause_until = thread->curtime + add_;
					client_myds->remove_pollout();
					client_myds->pause_until = thread->curtime + add_;
				} else {
					float current_Bps = (float)total_written*1000*1000/time_diff;
					if (current_Bps > mysql_thread___throttle_max_bytes_per_second_to_client) {
						unsigned long long add_ = 1000000/tps;
						pause_until = thread->curtime + add_;
						assert(pause_until > thread->curtime);
						client_myds->remove_pollout();
						client_myds->pause_until = thread->curtime + add_;
					}
				}
			}
		}
	}

	if (mybe) {
		if (mybe->server_myds) mybe->server_myds->write_to_net_poll();
	}
	proxy_debug(PROXY_DEBUG_NET,1,"Thread=%p, Session=%p -- Writeout Session %p\n" , this->thread, this, this);
}

// FIXME: This function is currently disabled . See #469
bool MySQL_Session::handler_CommitRollback(PtrSize_t *pkt) {
	char c=((char *)pkt->ptr)[5];
	bool ret=false;
	if (c=='c' || c=='C') {
		if (strncasecmp((char *)"commit",(char *)pkt->ptr+5,6)==0) {
				__sync_fetch_and_add(&MyHGM->status.commit_cnt, 1);
				ret=true;
			}
		} else {
			if (c=='r' || c=='R') {
				if ( strncasecmp((char *)"rollback",(char *)pkt->ptr+5,8)==0 ) {
					__sync_fetch_and_add(&MyHGM->status.rollback_cnt, 1);
					ret=true;
				}
			}
		}

	if (ret==false) {
		return false;	// quick exit
	}
	unsigned int nTrx=NumActiveTransactions();
	if (nTrx) {
		// there is an active transaction, we must forward the request
		return false;
	} else {
		// there is no active transaction, we will just reply OK
		client_myds->DSS=STATE_QUERY_SENT_NET;
		uint16_t setStatus = 0;
		if (autocommit) setStatus |= SERVER_STATUS_AUTOCOMMIT;
		client_myds->myprot.generate_pkt_OK(true,NULL,NULL,1,0,0,setStatus,0,NULL);
		client_myds->DSS=STATE_SLEEP;
		status=WAITING_CLIENT_DATA;
		if (mirror==false) {
			RequestEnd(NULL);
		}
		l_free(pkt->size,pkt->ptr);
		if (c=='c' || c=='C') {
			__sync_fetch_and_add(&MyHGM->status.commit_cnt_filtered, 1);
		} else {
			__sync_fetch_and_add(&MyHGM->status.rollback_cnt_filtered, 1);
		}
		return true;
	}
	return false;
}


bool MySQL_Session::handler_SetAutocommit(PtrSize_t *pkt) {
	autocommit_handled=false;
	size_t sal=strlen("set autocommit");
	char * _ptr = (char *)pkt->ptr;
#ifdef DEBUG
	string nqn = string((char *)CurrentQuery.QueryPointer,CurrentQuery.QueryLength);
	proxy_debug(PROXY_DEBUG_MYSQL_QUERY_PROCESSOR, 5, "Parsing SET command = %s\n", nqn.c_str());
#endif
	if ( pkt->size >= 7+sal) {
		if (strncasecmp((char *)"SET @@session.autocommit",(char *)pkt->ptr+5,strlen((char *)"SET @@session.autocommit"))==0) {
			memmove(_ptr+9, _ptr+19, pkt->size - 19);
			memset(_ptr+pkt->size-10,' ',10);
		}
		if (strncasecmp((char *)"set autocommit",(char *)pkt->ptr+5,sal)==0) {
			void *p = NULL;
			// make a copy
			PtrSize_t _new_pkt;
			_new_pkt.size = pkt->size;
			_new_pkt.ptr = malloc(_new_pkt.size);
			memcpy(_new_pkt.ptr, pkt->ptr, _new_pkt.size);
			_ptr = (char *)_new_pkt.ptr;
			for (int i=5+sal; i < (int)_new_pkt.size; i++) {
				*((char *)_new_pkt.ptr+i) = tolower(*((char *)_new_pkt.ptr+i));
			}
			p = memmem(_ptr+5+sal, pkt->size-5-sal, (void *)"false", 5);
			if (p) {
				memcpy(p,(void *)"0    ",5);
			}
			p = memmem(_ptr+5+sal, pkt->size-5-sal, (void *)"true", 4);
			if (p) {
				memcpy(p,(void *)"1   ",4);
			}
			p = memmem(_ptr+5+sal, pkt->size-5-sal, (void *)"off", 3);
			if (p) {
				memcpy(p,(void *)"0  ",3);
			}
			p = memmem(_ptr+5+sal, pkt->size-5-sal, (void *)"on", 2);
			if (p) {
				memcpy(p,(void *)"1 ",2);
			}
			unsigned int i;
			bool eq=false;
			int fd=-1; // first digit
			for (i=5+sal;i<_new_pkt.size;i++) {
				char c=((char *)_new_pkt.ptr)[i];
				if (c!='0' && c!='1' && c!=' ' && c!='=' && c!='/') {
					free(_new_pkt.ptr);
					return false; // found a not valid char
				}
				if (eq==false) {
					if (c!=' ' && c!='=') {
						free(_new_pkt.ptr);
						return false; // found a not valid char
					}
					if (c=='=') eq=true;
				} else {
					if (c!='0' && c!='1' && c!=' ' && c!='/') {
						free(_new_pkt.ptr);
						return false; // found a not valid char
					}
					if (fd==-1) {
						if (c=='0' || c=='1') { // found first digit
							if (c=='0')
								fd=0;
							else
								fd=1;
						}
					} else {
						if (c=='0' || c=='1') { // found second digit
							free(_new_pkt.ptr);
							return false;
						} else {
							if (c=='/' || c==' ') {
								break;
							}
						}
					}
				}
			}
			if (fd >= 0) { // we can set autocommit
				autocommit_handled=true;
#ifdef DEBUG
			proxy_debug(PROXY_DEBUG_MYSQL_QUERY_PROCESSOR, 5, "Setting autocommit to = %d\n", fd);
#endif
				__sync_fetch_and_add(&MyHGM->status.autocommit_cnt, 1);
				// we immediately process the number of transactions
				unsigned int nTrx=NumActiveTransactions();
				if (fd==1 && autocommit==true) {
					// nothing to do, return OK
					goto __ret_autocommit_OK;
				}
				if (fd==1 && autocommit==false) {
					if (nTrx) {
						// there is an active transaction, we need to forward it
						// because this can potentially close the transaction
						autocommit=true;
						client_myds->myconn->set_autocommit(autocommit);
						autocommit_on_hostgroup=FindOneActiveTransaction();
						free(_new_pkt.ptr);
						return false;
					} else {
						// as there is no active transaction, we do no need to forward it
						// just change internal state
						autocommit=true;
						client_myds->myconn->set_autocommit(autocommit);
						goto __ret_autocommit_OK;
					}
				}

				if (fd==0) {
					autocommit=false;	// we set it, no matter if already set or not
					client_myds->myconn->set_autocommit(autocommit);
					// it turned out I was wrong
					// set autocommit=0 has no effect if there is an acrive transaction
					// therefore, we never forward set autocommit = 0
					goto __ret_autocommit_OK;
				}
__ret_autocommit_OK:
				client_myds->DSS=STATE_QUERY_SENT_NET;
				uint16_t setStatus = (nTrx ? SERVER_STATUS_IN_TRANS : 0 );
				if (autocommit) setStatus |= SERVER_STATUS_AUTOCOMMIT;
				client_myds->myprot.generate_pkt_OK(true,NULL,NULL,1,0,0,setStatus,0,NULL);
				client_myds->DSS=STATE_SLEEP;
				status=WAITING_CLIENT_DATA;
				if (mirror==false) {
					RequestEnd(NULL);
				}
				l_free(pkt->size,pkt->ptr);
				__sync_fetch_and_add(&MyHGM->status.autocommit_cnt_filtered, 1);
				free(_new_pkt.ptr);
				return true;
			}
			free(_new_pkt.ptr);
		}
	}
	return false;
}

void MySQL_Session::generate_proxysql_internal_session_json(json &j) {
	char buff[32];
	sprintf(buff,"%p",this);
	j["address"] = buff;
	if (thread) {
		sprintf(buff,"%p",thread);
		j["thread"] = buff;
	}
	uint64_t age_ms = (thread->curtime - start_time)/1000;
	j["age_ms"] = age_ms;
	j["status"] = status;
	j["autocommit"] = autocommit;
	j["thread_session_id"] = thread_session_id;
	j["current_hostgroup"] = current_hostgroup;
	j["default_hostgroup"] = default_hostgroup;
	j["locked_on_hostgroup"] = locked_on_hostgroup;
	j["autocommit_on_hostgroup"] = autocommit_on_hostgroup;
	j["last_insert_id"] = last_insert_id;
	j["last_HG_affected_rows"] = last_HG_affected_rows;
	j["gtid"]["hid"] = gtid_hid;
	j["gtid"]["last"] = ( strlen(gtid_buf) ? gtid_buf : "" );
	j["client"]["userinfo"]["username"] = ( client_myds->myconn->userinfo->username ? client_myds->myconn->userinfo->username : "" );
#ifdef DEBUG
	j["client"]["userinfo"]["password"] = ( client_myds->myconn->userinfo->password ? client_myds->myconn->userinfo->password : "" );
#endif
	j["client"]["stream"]["pkts_recv"] = client_myds->pkts_recv;
	j["client"]["stream"]["pkts_sent"] = client_myds->pkts_sent;
	j["client"]["stream"]["bytes_recv"] = client_myds->bytes_info.bytes_recv;
	j["client"]["stream"]["bytes_sent"] = client_myds->bytes_info.bytes_sent;
	j["client"]["client_addr"]["address"] = ( client_myds->addr.addr ? client_myds->addr.addr : "" );
	j["client"]["client_addr"]["port"] = client_myds->addr.port;
	j["client"]["proxy_addr"]["address"] = ( client_myds->proxy_addr.addr ? client_myds->proxy_addr.addr : "" );
	j["client"]["proxy_addr"]["port"] = client_myds->proxy_addr.port;
	j["client"]["encrypted"] = client_myds->encrypted;
	if (client_myds->encrypted) {
		const SSL_CIPHER *cipher = SSL_get_current_cipher(client_myds->ssl);
		if (cipher) {
			const char * name = SSL_CIPHER_get_name(cipher);
			if (name) {
				j["client"]["ssl_cipher"] = name;
			}
		}
	}
	j["client"]["DSS"] = client_myds->DSS;
	j["default_schema"] = ( default_schema ? default_schema : "" );
	j["transaction_persistent"] = transaction_persistent;
	j["conn"]["session_track_gtids"] = ( client_myds->myconn->options.session_track_gtids ? client_myds->myconn->options.session_track_gtids : "") ;
	for (auto idx = 0; idx < SQL_NAME_LAST; idx++) {
		client_myds->myconn->variables[idx].fill_client_internal_session(j, idx);
	}
	j["conn"]["autocommit"] = ( client_myds->myconn->options.autocommit ? "ON" : "OFF" );
	j["conn"]["client_flag"]["value"] = client_myds->myconn->options.client_flag;
	j["conn"]["client_flag"]["client_found_rows"] = (client_myds->myconn->options.client_flag & CLIENT_FOUND_ROWS ? 1 : 0);
	j["conn"]["client_flag"]["client_multi_statements"] = (client_myds->myconn->options.client_flag & CLIENT_MULTI_STATEMENTS ? 1 : 0);
	j["conn"]["client_flag"]["client_multi_results"] = (client_myds->myconn->options.client_flag & CLIENT_MULTI_RESULTS ? 1 : 0);
	j["conn"]["no_backslash_escapes"] = client_myds->myconn->options.no_backslash_escapes;
	j["conn"]["status"]["compression"] = client_myds->myconn->get_status_compression();
	j["conn"]["status"]["transaction"] = client_myds->myconn->get_status_transaction();
	j["conn"]["ps"]["client_stmt_to_global_ids"] = client_myds->myconn->local_stmts->client_stmt_to_global_ids;
	for (unsigned int k=0; k<mybes->len; k++) {
		MySQL_Backend *_mybe = NULL;
		_mybe=(MySQL_Backend *)mybes->index(k);
		unsigned int i = _mybe->hostgroup_id;
		j["backends"][i]["hostgroup_id"] = i;
		j["backends"][i]["gtid"] = ( strlen(_mybe->gtid_uuid) ? _mybe->gtid_uuid : "" );
		if (_mybe->server_myds) {
			MySQL_Data_Stream *_myds=_mybe->server_myds;
			sprintf(buff,"%p",_myds);
			j["backends"][i]["stream"]["address"] = buff;
			j["backends"][i]["stream"]["questions"] = _myds->statuses.questions;
			j["backends"][i]["stream"]["myconnpoll_get"] = _myds->statuses.myconnpoll_get;
			j["backends"][i]["stream"]["myconnpoll_put"] = _myds->statuses.myconnpoll_put;
			/* when fast_forward is not used, these metrics are always 0. Explicitly disabled
			j["backend"][i]["stream"]["pkts_recv"] = _myds->pkts_recv;
			j["backend"][i]["stream"]["pkts_sent"] = _myds->pkts_sent;
			*/
			j["backends"][i]["stream"]["bytes_recv"] = _myds->bytes_info.bytes_recv;
			j["backends"][i]["stream"]["bytes_sent"] = _myds->bytes_info.bytes_sent;
			j["backends"][i]["stream"]["DSS"] = _myds->DSS;
			if (_myds->myconn) {
				MySQL_Connection * _myconn = _myds->myconn;
				for (auto idx = 0; idx < SQL_NAME_LAST; idx++) {
					_myconn->variables[idx].fill_server_internal_session(j, i, idx);
				}
				sprintf(buff,"%p",_myconn);
				j["backends"][i]["conn"]["address"] = buff;
				j["backends"][i]["conn"]["auto_increment_delay_token"] = _myconn->auto_increment_delay_token;
				j["backends"][i]["conn"]["bytes_recv"] = _myconn->bytes_info.bytes_recv;
				j["backends"][i]["conn"]["bytes_sent"] = _myconn->bytes_info.bytes_sent;
				j["backends"][i]["conn"]["questions"] = _myconn->statuses.questions;
				j["backends"][i]["conn"]["myconnpoll_get"] = _myconn->statuses.myconnpoll_get;
				j["backends"][i]["conn"]["myconnpoll_put"] = _myconn->statuses.myconnpoll_put;
				//j["backend"][i]["conn"]["charset"] = _myds->myconn->options.charset; // not used for backend
				j["backends"][i]["conn"]["session_track_gtids"] = ( _myconn->options.session_track_gtids ? _myconn->options.session_track_gtids : "") ;
				j["backends"][i]["conn"]["init_connect"] = ( _myconn->options.init_connect ? _myconn->options.init_connect : "");
				j["backends"][i]["conn"]["init_connect_sent"] = _myds->myconn->options.init_connect_sent;
				j["backends"][i]["conn"]["autocommit"] = ( _myds->myconn->options.autocommit ? "ON" : "OFF" );
				j["backends"][i]["conn"]["last_set_autocommit"] = _myds->myconn->options.last_set_autocommit;
				j["backends"][i]["conn"]["no_backslash_escapes"] = _myconn->options.no_backslash_escapes;
				j["backends"][i]["conn"]["status"]["get_lock"] = _myconn->get_status_get_lock();
				j["backends"][i]["conn"]["status"]["lock_tables"] = _myconn->get_status_lock_tables();
				j["backends"][i]["conn"]["status"]["temporary_table"] = _myconn->get_status_temporary_table();
				j["backends"][i]["conn"]["status"]["user_variable"] = _myconn->get_status_user_variable();
				j["backends"][i]["conn"]["status"]["found_rows"] = _myconn->get_status_found_rows();
				j["backends"][i]["conn"]["status"]["no_multiplex"] = _myconn->get_status_no_multiplex();
				j["backends"][i]["conn"]["MultiplexDisabled"] = _myconn->MultiplexDisabled();
				j["backends"][i]["conn"]["ps"]["backend_stmt_to_global_ids"] = _myconn->local_stmts->backend_stmt_to_global_ids;
				j["backends"][i]["conn"]["ps"]["global_stmt_to_backend_ids"] = _myconn->local_stmts->global_stmt_to_backend_ids;
				j["backends"][i]["conn"]["client_flag"]["value"] = _myconn->options.client_flag;
				j["backends"][i]["conn"]["client_flag"]["client_found_rows"] = (_myconn->options.client_flag & CLIENT_FOUND_ROWS ? 1 : 0);
				j["backends"][i]["conn"]["client_flag"]["client_multi_statements"] = (_myconn->options.client_flag & CLIENT_MULTI_STATEMENTS ? 1 : 0);
				if (_myconn->mysql && _myconn->ret_mysql) {
					MYSQL * _my = _myconn->mysql;
					sprintf(buff,"%p",_my);
					j["backends"][i]["conn"]["mysql"]["address"] = buff;
					j["backends"][i]["conn"]["mysql"]["host"] = ( _my->host ? _my->host : "" );
					j["backends"][i]["conn"]["mysql"]["host_info"] = ( _my->host_info ? _my->host_info : "" );
					j["backends"][i]["conn"]["mysql"]["port"] = _my->port;
					j["backends"][i]["conn"]["mysql"]["server_version"] = ( _my->server_version ? _my->server_version : "" );
					j["backends"][i]["conn"]["mysql"]["user"] = ( _my->user ? _my->user : "" );
					j["backends"][i]["conn"]["mysql"]["unix_socket"] = (_my->unix_socket ? _my->unix_socket : "");
					j["backends"][i]["conn"]["mysql"]["db"] = (_my->db ? _my->db : "");
					j["backends"][i]["conn"]["mysql"]["affected_rows"] = _my->affected_rows;
					j["backends"][i]["conn"]["mysql"]["insert_id"] = _my->insert_id;
					j["backends"][i]["conn"]["mysql"]["thread_id"] = _my->thread_id;
					j["backends"][i]["conn"]["mysql"]["server_status"] = _my->server_status;
					j["backends"][i]["conn"]["mysql"]["charset"] = _my->charset->nr;
					//j["backends"][i]["conn"]["mysql"][""] = _my->;
					//j["backends"][i]["conn"]["mysql"][""] = _my->;
					j["backends"][i]["conn"]["mysql"]["options"]["charset_name"] = ( _my->options.charset_name ? _my->options.charset_name : "" );
					j["backends"][i]["conn"]["mysql"]["options"]["use_ssl"] = _my->options.use_ssl;
					j["backends"][i]["conn"]["mysql"]["net"]["last_errno"] = _my->net.last_errno;
					j["backends"][i]["conn"]["mysql"]["net"]["fd"] = _my->net.fd;
					j["backends"][i]["conn"]["mysql"]["net"]["max_packet_size"] = _my->net.max_packet_size;
					j["backends"][i]["conn"]["mysql"]["net"]["sqlstate"] = _my->net.sqlstate;
					//j["backends"][i]["conn"]["mysql"]["net"][""] = _my->net.;
					//j["backends"][i]["conn"]["mysql"]["net"][""] = _my->net.;
				}
			}
		}
	}
}

void MySQL_Session::return_proxysql_internal(PtrSize_t *pkt) {
	unsigned int l = 0;
	l = strlen((char *)"PROXYSQL INTERNAL SESSION");
	if (pkt->size==(5+l) && strncasecmp((char *)"PROXYSQL INTERNAL SESSION", (char *)pkt->ptr+5, l)==0) {
		json j;
		generate_proxysql_internal_session_json(j);
		std::string s = j.dump(4, ' ', false, json::error_handler_t::replace);
		SQLite3_result *resultset = new SQLite3_result(1);
		resultset->add_column_definition(SQLITE_TEXT,"session_info");
		char *pta[1];
		pta[0] = (char *)s.c_str();
		resultset->add_row(pta);
		SQLite3_to_MySQL(resultset, NULL, 0, &client_myds->myprot);
		delete resultset;
		return;
	}
	// default
	client_myds->DSS=STATE_QUERY_SENT_NET;
	client_myds->myprot.generate_pkt_ERR(true,NULL,NULL,1,1064,(char *)"42000",(char *)"Unknown PROXYSQL INTERNAL command",true);
	client_myds->DSS=STATE_SLEEP;
	status=WAITING_CLIENT_DATA;
	if (mirror==false) {
		RequestEnd(NULL);
	}
	l_free(pkt->size,pkt->ptr);
}

bool MySQL_Session::handler_special_queries(PtrSize_t *pkt) {

	if (pkt->size>(5+18) && strncasecmp((char *)"PROXYSQL INTERNAL ",(char *)pkt->ptr+5,18)==0) {
		return_proxysql_internal(pkt);
		return true;
	}
	if (mysql_thread___forward_autocommit == false) {
		if (handler_SetAutocommit(pkt) == true) {
			return true;
		}
		if (handler_CommitRollback(pkt) == true) {
			return true;
		}
	}

	if (session_type != PROXYSQL_SESSION_CLICKHOUSE) {
		if (pkt->size>(5+4) && strncasecmp((char *)"USE ",(char *)pkt->ptr+5,4)==0) {
			handler___status_WAITING_CLIENT_DATA___STATE_SLEEP___MYSQL_COM_QUERY_USE_DB(pkt);
			return true;
		}
	}
/*
	if (
		(pkt->size==SELECT_LAST_INSERT_ID_LEN+5 && strncasecmp((char *)SELECT_LAST_INSERT_ID,(char *)pkt->ptr+5,pkt->size-5)==0)
		||
		(pkt->size==SELECT_LAST_INSERT_ID_LIMIT1_LEN+5 && strncasecmp((char *)SELECT_LAST_INSERT_ID_LIMIT1,(char *)pkt->ptr+5,pkt->size-5)==0)
	) {
		char buf[32];
		sprintf(buf,"%llu",last_insert_id);
		unsigned int nTrx=NumActiveTransactions();
		uint16_t setStatus = (nTrx ? SERVER_STATUS_IN_TRANS : 0 );
		if (autocommit) setStatus += SERVER_STATUS_AUTOCOMMIT;
		MySQL_Data_Stream *myds=client_myds;
		MySQL_Protocol *myprot=&client_myds->myprot;
		myds->DSS=STATE_QUERY_SENT_DS;
		int sid=1;
		myprot->generate_pkt_column_count(true,NULL,NULL,sid,1); sid++;
		myprot->generate_pkt_field(true,NULL,NULL,sid,(char *)"",(char *)"",(char *)"",(char *)"LAST_INSERT_ID()",(char *)"",63,31,MYSQL_TYPE_LONGLONG,161,0,false,0,NULL); sid++;
		myds->DSS=STATE_COLUMN_DEFINITION;
		myprot->generate_pkt_EOF(true,NULL,NULL,sid,0, setStatus); sid++;
		char **p=(char **)malloc(sizeof(char*)*1);
		unsigned long *l=(unsigned long *)malloc(sizeof(unsigned long *)*1);
		l[0]=strlen(buf);;
		p[0]=buf;
		myprot->generate_pkt_row(true,NULL,NULL,sid,1,l,p); sid++;
		myds->DSS=STATE_ROW;
		myprot->generate_pkt_EOF(true,NULL,NULL,sid,0, setStatus); sid++;
		myds->DSS=STATE_SLEEP;
		l_free(pkt->size,pkt->ptr);
		free(p);
		free(l);
		return true;
	}
*/
	if (pkt->size==SELECT_VERSION_COMMENT_LEN+5 && strncmp((char *)SELECT_VERSION_COMMENT,(char *)pkt->ptr+5,pkt->size-5)==0) {
		// FIXME: this doesn't return AUTOCOMMIT or IN_TRANS
		PtrSize_t pkt_2;
		pkt_2.size=PROXYSQL_VERSION_COMMENT_LEN;
		pkt_2.ptr=l_alloc(pkt_2.size);
		memcpy(pkt_2.ptr,PROXYSQL_VERSION_COMMENT,pkt_2.size);
		status=WAITING_CLIENT_DATA;
		client_myds->DSS=STATE_SLEEP;
		client_myds->PSarrayOUT->add(pkt_2.ptr,pkt_2.size);
		if (mirror==false) {
			RequestEnd(NULL);
		}
		l_free(pkt->size,pkt->ptr);
		return true;
	}
	if (pkt->size==strlen((char *)"select USER()")+5 && strncmp((char *)"select USER()",(char *)pkt->ptr+5,pkt->size-5)==0) {
		// FIXME: this doesn't return AUTOCOMMIT or IN_TRANS
		char *query1=(char *)"SELECT \"%s\" AS 'USER()'";
		char *query2=(char *)malloc(strlen(query1)+strlen(client_myds->myconn->userinfo->username)+10);
		sprintf(query2,query1,client_myds->myconn->userinfo->username);
		char *error;
		int cols;
		int affected_rows;
		SQLite3_result *resultset;
		GloAdmin->admindb->execute_statement(query2, &error , &cols , &affected_rows , &resultset);
		SQLite3_to_MySQL(resultset, error, affected_rows, &client_myds->myprot);
		delete resultset;
		free(query2);
		if (mirror==false) {
			RequestEnd(NULL);
		}
		l_free(pkt->size,pkt->ptr);
		return true;
	}
	if ( (pkt->size < 60) && (pkt->size > 38) && (strncasecmp((char *)"SET SESSION character_set_server",(char *)pkt->ptr+5,32)==0) ) { // issue #601
		char *idx=NULL;
		char *p=(char *)pkt->ptr+37;
		idx=(char *)memchr(p,'=',pkt->size-37);
		if (idx) { // we found =
			PtrSize_t pkt_2;
			pkt_2.size=5+strlen((char *)"SET NAMES ")+pkt->size-1-(idx-(char *)pkt->ptr);
			pkt_2.ptr=l_alloc(pkt_2.size);
			mysql_hdr Hdr;
			memcpy(&Hdr,pkt->ptr,sizeof(mysql_hdr));
			Hdr.pkt_length=pkt_2.size-5;
			memcpy((char *)pkt_2.ptr+4,(char *)pkt->ptr+4,1);
			memcpy(pkt_2.ptr,&Hdr,sizeof(mysql_hdr));
			strcpy((char *)pkt_2.ptr+5,(char *)"SET NAMES ");
			memcpy((char *)pkt_2.ptr+15,idx+1,pkt->size-1-(idx-(char *)pkt->ptr));
			l_free(pkt->size,pkt->ptr);
			pkt->size=pkt_2.size;
			pkt->ptr=pkt_2.ptr;
		}
	}
	if ( (pkt->size < 60) && (pkt->size > 39) && (strncasecmp((char *)"SET SESSION character_set_results",(char *)pkt->ptr+5,33)==0) ) { // like the above
		char *idx=NULL;
		char *p=(char *)pkt->ptr+38;
		idx=(char *)memchr(p,'=',pkt->size-38);
		if (idx) { // we found =
			PtrSize_t pkt_2;
			pkt_2.size=5+strlen((char *)"SET NAMES ")+pkt->size-1-(idx-(char *)pkt->ptr);
			pkt_2.ptr=l_alloc(pkt_2.size);
			mysql_hdr Hdr;
			memcpy(&Hdr,pkt->ptr,sizeof(mysql_hdr));
			Hdr.pkt_length=pkt_2.size-5;
			memcpy((char *)pkt_2.ptr+4,(char *)pkt->ptr+4,1);
			memcpy(pkt_2.ptr,&Hdr,sizeof(mysql_hdr));
			strcpy((char *)pkt_2.ptr+5,(char *)"SET NAMES ");
			memcpy((char *)pkt_2.ptr+15,idx+1,pkt->size-1-(idx-(char *)pkt->ptr));
			l_free(pkt->size,pkt->ptr);
			pkt->size=pkt_2.size;
			pkt->ptr=pkt_2.ptr;
		}
	}
	if (
		(pkt->size < 100) && (pkt->size > 15) && (strncasecmp((char *)"SET NAMES ",(char *)pkt->ptr+5,10)==0)
		&&
		(memchr((const void *)((char *)pkt->ptr+5),',',pkt->size-15)==NULL) // there is no comma
	) {
		char *unstripped=strndup((char *)pkt->ptr+15,pkt->size-15);
		char *csname=trim_spaces_and_quotes_in_place(unstripped);
		bool collation_specified = false;
		//unsigned int charsetnr = 0;
		const MARIADB_CHARSET_INFO * c;
		char * collation_name_unstripped = NULL;
		char * collation_name = NULL;
		if (strcasestr(csname," COLLATE ")) {
			collation_specified = true;
			collation_name_unstripped = strcasestr(csname," COLLATE ") + strlen(" COLLATE ");
			collation_name = trim_spaces_and_quotes_in_place(collation_name_unstripped);
			char *_s1=index(csname,' ');
			char *_s2=index(csname,'\'');
			char *_s3=index(csname,'"');
			char *_s = NULL;
			if (_s1) {
				_s = _s1;
			}
			if (_s2) {
				if (_s) {
					if (_s2 < _s) {
						_s = _s2;
					}
				} else {
					_s = _s2;
				}
			}
			if (_s3) {
				if (_s) {
					if (_s3 < _s) {
						_s = _s3;
					}
				} else {
					_s = _s3;
				}
			}
			if (_s) {
				*_s = '\0';
			}

			_s1 = index(collation_name,' ');
			_s2 = index(collation_name,'\'');
			_s3 = index(collation_name,'"');
			_s = NULL;
			if (_s1) {
				_s = _s1;
			}
			if (_s2) {
				if (_s) {
					if (_s2 < _s) {
						_s = _s2;
					}
				} else {
					_s = _s2;
				}
			}
			if (_s3) {
				if (_s) {
					if (_s3 < _s) {
						_s = _s3;
					}
				} else {
					_s = _s3;
				}
			}
			if (_s) {
				*_s = '\0';
			}

			c = proxysql_find_charset_collate_names(csname,collation_name);
		} else {
			c = proxysql_find_charset_name(csname);
		}
		free(unstripped);
		if (c) {
			client_myds->DSS=STATE_QUERY_SENT_NET;
			client_myds->myconn->set_charset(c->nr, NAMES);
			unsigned int nTrx=NumActiveTransactions();
			uint16_t setStatus = (nTrx ? SERVER_STATUS_IN_TRANS : 0 );
			if (autocommit) setStatus |= SERVER_STATUS_AUTOCOMMIT;
			client_myds->myprot.generate_pkt_OK(true,NULL,NULL,1,0,0,setStatus,0,NULL);
			client_myds->DSS=STATE_SLEEP;
			status=WAITING_CLIENT_DATA;
			if (mirror==false) {
				RequestEnd(NULL);
			}
			l_free(pkt->size,pkt->ptr);
			__sync_fetch_and_add(&MyHGM->status.frontend_set_names, 1);
			return true;
		}
	}
	if ( (pkt->size == 18) && (strncasecmp((char *)"SHOW WARNINGS",(char *)pkt->ptr+5,13)==0) ) {
		SQLite3_result * resultset=new SQLite3_result(3);
		resultset->add_column_definition(SQLITE_TEXT,"Level");
		resultset->add_column_definition(SQLITE_TEXT,"Code");
		resultset->add_column_definition(SQLITE_TEXT,"Message");
		SQLite3_to_MySQL(resultset, NULL, 0, &client_myds->myprot);
		delete resultset;
		client_myds->DSS=STATE_SLEEP;
		status=WAITING_CLIENT_DATA;
		if (mirror==false) {
			RequestEnd(NULL);
		}
		l_free(pkt->size,pkt->ptr);
		return true;
	}
	return false;
}

void MySQL_Session::handler___status_WAITING_CLIENT_DATA___STATE_SLEEP___MYSQL_COM_QUERY___create_mirror_session() {
	if (pktH->size < 15*1024*1024 && (qpo->mirror_hostgroup >= 0 || qpo->mirror_flagOUT >= 0)) {
		// check if there are too many mirror sessions in queue
		if (thread->mirror_queue_mysql_sessions->len >= (unsigned int)mysql_thread___mirror_max_queue_length) {
			return;
		}
		// at this point, we will create the new session
		// we will later decide if queue it or sent it immediately

//		int i=0;
//		for (i=0;i<100;i++) {
		MySQL_Session *newsess=NULL;
		if (thread->mirror_queue_mysql_sessions_cache->len==0) {
			newsess=new MySQL_Session();
			newsess->client_myds = new MySQL_Data_Stream();
			newsess->client_myds->DSS=STATE_SLEEP;
			newsess->client_myds->sess=newsess;
			newsess->client_myds->fd=0;
			newsess->client_myds->myds_type=MYDS_FRONTEND;
			newsess->client_myds->PSarrayOUT= new PtrSizeArray();
			newsess->thread_session_id=__sync_fetch_and_add(&glovars.thread_id,1);
			if (newsess->thread_session_id==0) {
				newsess->thread_session_id=__sync_fetch_and_add(&glovars.thread_id,1);
			}
			newsess->status=WAITING_CLIENT_DATA;
			MySQL_Connection *myconn=new MySQL_Connection;
			newsess->client_myds->attach_connection(myconn);
			newsess->client_myds->myprot.init(&newsess->client_myds, newsess->client_myds->myconn->userinfo, newsess);
			newsess->mirror=true;
			newsess->client_myds->destroy_queues();
		} else {
			newsess=(MySQL_Session *)thread->mirror_queue_mysql_sessions_cache->remove_index_fast(0);
		}
		newsess->client_myds->myconn->userinfo->set(client_myds->myconn->userinfo);
		newsess->to_process=1;
		newsess->default_hostgroup=default_hostgroup;
		if (qpo->mirror_hostgroup>= 0) {
			newsess->mirror_hostgroup=qpo->mirror_hostgroup; // in the new session we copy the mirror hostgroup
		} else {
			newsess->mirror_hostgroup=default_hostgroup; // copy the default
		}
		newsess->mirror_flagOUT=qpo->mirror_flagOUT; // in the new session we copy the mirror flagOUT
		if (newsess->default_schema==NULL) {
			newsess->default_schema=strdup(default_schema);
		} else {
			if (strcmp(newsess->default_schema,default_schema)) {
				free(newsess->default_schema);
				newsess->default_schema=strdup(default_schema);
			}
		}
		newsess->mirrorPkt.size=pktH->size;
		newsess->mirrorPkt.ptr=l_alloc(newsess->mirrorPkt.size);
		memcpy(newsess->mirrorPkt.ptr,pktH->ptr,pktH->size);

		if (thread->mirror_queue_mysql_sessions->len==0) {
			// there are no sessions in the queue, we try to execute immediately
			// Only mysql_thread___mirror_max_concurrency mirror session can run in parallel
			if (__sync_add_and_fetch(&GloMTH->status_variables.mirror_sessions_current,1) > (unsigned int)mysql_thread___mirror_max_concurrency ) {
				// if the limit is reached, we queue it instead
				__sync_sub_and_fetch(&GloMTH->status_variables.mirror_sessions_current,1);
				thread->mirror_queue_mysql_sessions->add(newsess);
			}	else {
				GloMTH->status_variables.p_gauge_array[p_th_gauge::mirror_concurrency]->Increment();
				thread->register_session(newsess);
				newsess->handler(); // execute immediately
				//newsess->to_process=0;
				if (newsess->status==WAITING_CLIENT_DATA) { // the mirror session has completed
					thread->unregister_session(thread->mysql_sessions->len-1);
					unsigned int l = (unsigned int)mysql_thread___mirror_max_concurrency;
					if (thread->mirror_queue_mysql_sessions->len*0.3 > l) l=thread->mirror_queue_mysql_sessions->len*0.3;
					if (thread->mirror_queue_mysql_sessions_cache->len <= l) {
						bool to_cache=true;
						if (newsess->mybe) {
							if (newsess->mybe->server_myds) {
								to_cache=false;
							}
						}
						if (to_cache) {
							__sync_sub_and_fetch(&GloMTH->status_variables.mirror_sessions_current,1);
							GloMTH->status_variables.p_gauge_array[p_th_gauge::mirror_concurrency]->Decrement();
							thread->mirror_queue_mysql_sessions_cache->add(newsess);
						} else {
							delete newsess;
						}
					} else {
						delete newsess;
					}
				}
			}
		} else {
			thread->mirror_queue_mysql_sessions->add(newsess);
		}


//		if (i==0) {
//		} else {
//			delete newsess;
//		}
	}
}

int MySQL_Session::handler_again___status_PINGING_SERVER() {
	assert(mybe->server_myds->myconn);
	MySQL_Data_Stream *myds=mybe->server_myds;
	MySQL_Connection *myconn=myds->myconn;
	int rc=myconn->async_ping(myds->revents);
	if (rc==0) {
		myconn->async_state_machine=ASYNC_IDLE;
		myconn->compute_unknown_transaction_status();
		//if (mysql_thread___multiplexing && (myconn->reusable==true) && myds->myconn->IsActiveTransaction()==false && myds->myconn->MultiplexDisabled()==false) {
		// due to issue #2096 we disable the global check on mysql_thread___multiplexing
		if ((myconn->reusable==true) && myds->myconn->IsActiveTransaction()==false && myds->myconn->MultiplexDisabled()==false) {
			myds->return_MySQL_Connection_To_Pool();
		} else {
			myds->destroy_MySQL_Connection_From_Pool(true);
		}
		delete mybe->server_myds;
		mybe->server_myds=NULL;
		set_status(NONE);
			return -1;
	} else {
		MyHGM->p_update_mysql_error_counter(p_mysql_error_type::mysql, myconn->parent->myhgc->hid, myconn->parent->address, myconn->parent->port, mysql_errno(myconn->mysql));
		if (rc==-1 || rc==-2) {
			if (rc==-2) {
				unsigned long long us = mysql_thread___ping_timeout_server*1000;
				us += thread->curtime;
				us -= myds->wait_until;
				proxy_error("Ping timeout during ping on %s:%d after %lluus (timeout %dms)\n", myconn->parent->address, myconn->parent->port, us, mysql_thread___ping_timeout_server);
			} else { // rc==-1
				int myerr=mysql_errno(myconn->mysql);
				proxy_error("Detected a broken connection during ping on (%d,%s,%d) , FD (Conn:%d , MyDS:%d) : %d, %s\n", myconn->parent->myhgc->hid, myconn->parent->address, myconn->parent->port, myds->fd, myds->myconn->fd, myerr, mysql_error(myconn->mysql));
			}
			myds->destroy_MySQL_Connection_From_Pool(false);
			myds->fd=0;
			delete mybe->server_myds;
			mybe->server_myds=NULL;
			return -1;
		} else {
			// rc==1 , nothing to do for now
// tring to fix bug
			if (myds->mypolls==NULL) {
				thread->mypolls.add(POLLIN|POLLOUT, myds->fd, myds, thread->curtime);
			}
// tring to fix bug
		}
	}
	return 0;
}

int MySQL_Session::handler_again___status_RESETTING_CONNECTION() {
	assert(mybe->server_myds->myconn);
	MySQL_Data_Stream *myds=mybe->server_myds;
	MySQL_Connection *myconn=myds->myconn;
	if (myds->mypolls==NULL) {
		thread->mypolls.add(POLLIN|POLLOUT, myds->fd, myds, thread->curtime);
	}
	myds->DSS=STATE_MARIADB_QUERY;
	// we recreate local_stmts : see issue #752
	delete myconn->local_stmts;
	myconn->local_stmts=new MySQL_STMTs_local_v14(false); // false by default, it is a backend
	int rc=myconn->async_change_user(myds->revents);
	if (rc==0) {
		__sync_fetch_and_add(&MyHGM->status.backend_change_user, 1);
		//myds->myconn->userinfo->set(client_myds->myconn->userinfo);
		myds->myconn->reset();
		myconn->async_state_machine=ASYNC_IDLE;
//		if (mysql_thread___multiplexing && (myconn->reusable==true) && myds->myconn->IsActiveTransaction()==false && myds->myconn->MultiplexDisabled()==false) {
			myds->return_MySQL_Connection_To_Pool();
//		} else {
//			myds->destroy_MySQL_Connection_From_Pool(true);
//		}
		delete mybe->server_myds;
		mybe->server_myds=NULL;
		set_status(NONE);
		return -1;
	} else {
		MyHGM->p_update_mysql_error_counter(p_mysql_error_type::mysql, myconn->parent->myhgc->hid, myconn->parent->address, myconn->parent->port, mysql_errno(myconn->mysql));
		if (rc==-1 || rc==-2) {
			if (rc==-2) {
				proxy_error("Change user timeout during COM_CHANGE_USER on %s , %d\n", myconn->parent->address, myconn->parent->port);
			} else { // rc==-1
				int myerr=mysql_errno(myconn->mysql);
				proxy_error("Detected an error during COM_CHANGE_USER on (%d,%s,%d) , FD (Conn:%d , MyDS:%d) : %d, %s\n", myconn->parent->myhgc->hid, myconn->parent->address, myconn->parent->port, myds->fd, myds->myconn->fd, myerr, mysql_error(myconn->mysql));
			}
			myds->destroy_MySQL_Connection_From_Pool(false);
			myds->fd=0;
			//delete mybe->server_myds;
			//mybe->server_myds=NULL;
			RequestEnd(myds); //fix bug #682
			return -1;
		} else {
			// rc==1 , nothing to do for now
			if (myds->mypolls==NULL) {
				thread->mypolls.add(POLLIN|POLLOUT, myds->fd, myds, thread->curtime);
			}
		}
	}
	return 0;
}


void MySQL_Session::handler_again___new_thread_to_kill_connection() {
	MySQL_Data_Stream *myds=mybe->server_myds;
	if (myds->myconn && myds->myconn->mysql) {
		if (myds->killed_at==0) {
			myds->wait_until=0;
			myds->killed_at=thread->curtime;
			//fprintf(stderr,"Expired: %llu, %llu\n", mybe->server_myds->wait_until, thread->curtime);
			MySQL_Connection_userinfo *ui=client_myds->myconn->userinfo;
			char *auth_password=NULL;
			if (ui->password) {
				if (ui->password[0]=='*') { // we don't have the real password, let's pass sha1
					auth_password=ui->sha1_pass;
				} else {
					auth_password=ui->password;
				}
			}
			KillArgs *ka = new KillArgs(ui->username, auth_password, myds->myconn->parent->address, myds->myconn->parent->port, myds->myconn->parent->myhgc->hid, myds->myconn->mysql->thread_id, KILL_QUERY, thread);
			pthread_attr_t attr;
			pthread_attr_init(&attr);
			pthread_attr_setdetachstate(&attr, PTHREAD_CREATE_DETACHED);
			pthread_attr_setstacksize (&attr, 256*1024);
			pthread_t pt;
			if (pthread_create(&pt, &attr, &kill_query_thread, ka) != 0) {
				proxy_error("Thread creation\n");
				assert(0);
			}
		}
	}
}

// NEXT_IMMEDIATE is a legacy macro used inside handler() to immediately jump
// to handler_again
#define NEXT_IMMEDIATE(new_st) do { set_status(new_st); goto handler_again; } while (0)
// NEXT_IMMEDIATE_NEW is a new macro to use *outside* handler().
// handler() should check the return code of the function it calls, and if
// true should jump to handler_again
#define NEXT_IMMEDIATE_NEW(new_st) do { set_status(new_st); return true; } while (0)

bool MySQL_Session::handler_again___verify_backend__generic_variable(uint32_t *be_int, char **be_var, char *def, uint32_t *fe_int, char *fe_var, enum session_status next_sess_status) {
	// be_int = backend int (hash)
	// be_var = backend value
	// def = default
	// fe_int = frontend int (has)
	// fe_var = frontend value
	if (*be_int == 0) {
		// it is the first time we use this backend. Set value to default
		if (*be_var) {
			free(*be_var);
			*be_var = NULL;
		}
		*be_var = strdup(def);
		uint32_t tmp_int = SpookyHash::Hash32(*be_var, strlen(*be_var), 10);
		*be_int = tmp_int;
	}
	if (*fe_int) {
		if (*fe_int != *be_int) {
			{
				*be_int = *fe_int;
				if (*be_var) {
					free(*be_var);
					*be_var = NULL;
				}
				if (fe_var) {
					*be_var = strdup(fe_var);
				}
			}
			switch(status) { // this switch can be replaced with a simple previous_status.push(status), but it is here for readibility
				case PROCESSING_QUERY:
					previous_status.push(PROCESSING_QUERY);
					break;
				case PROCESSING_STMT_PREPARE:
					previous_status.push(PROCESSING_STMT_PREPARE);
					break;
				case PROCESSING_STMT_EXECUTE:
					previous_status.push(PROCESSING_STMT_EXECUTE);
					break;
				default:
					assert(0);
					break;
			}
			NEXT_IMMEDIATE_NEW(next_sess_status);
		}
	}
	return false;
}

bool MySQL_Session::handler_again___verify_backend_multi_statement() {
	if ((client_myds->myconn->options.client_flag & CLIENT_MULTI_STATEMENTS) != (mybe->server_myds->myconn->options.client_flag & CLIENT_MULTI_STATEMENTS)) {

		if (client_myds->myconn->options.client_flag & CLIENT_MULTI_STATEMENTS)
			mybe->server_myds->myconn->options.client_flag |= CLIENT_MULTI_STATEMENTS;
		else
			mybe->server_myds->myconn->options.client_flag &= ~CLIENT_MULTI_STATEMENTS;

		switch(status) { // this switch can be replaced with a simple previous_status.push(status), but it is here for readibility
			case PROCESSING_QUERY:
				previous_status.push(PROCESSING_QUERY);
				break;
				case PROCESSING_STMT_PREPARE:
			previous_status.push(PROCESSING_STMT_PREPARE);
				break;
				case PROCESSING_STMT_EXECUTE:
				previous_status.push(PROCESSING_STMT_EXECUTE);
				break;
			default:
				assert(0);
				break;
		}
		NEXT_IMMEDIATE_NEW(SETTING_MULTI_STMT);
	}
	return false;
}

bool MySQL_Session::handler_again___verify_init_connect() {
	if (mybe->server_myds->myconn->options.init_connect_sent==false) {
		// we needs to set it to true
		mybe->server_myds->myconn->options.init_connect_sent=true;
		if (mysql_thread___init_connect) {
			// we send init connect queries only if set
			mybe->server_myds->myconn->options.init_connect=strdup(mysql_thread___init_connect);
			switch(status) { // this switch can be replaced with a simple previous_status.push(status), but it is here for readibility
				case PROCESSING_QUERY:
					previous_status.push(PROCESSING_QUERY);
					break;
				case PROCESSING_STMT_PREPARE:
					previous_status.push(PROCESSING_STMT_PREPARE);
					break;
				case PROCESSING_STMT_EXECUTE:
					previous_status.push(PROCESSING_STMT_EXECUTE);
					break;
				default:
					assert(0);
					break;
			}
			NEXT_IMMEDIATE_NEW(SETTING_INIT_CONNECT);
		}
	}
	return false;
}

bool MySQL_Session::handler_again___verify_backend_session_track_gtids() {
	bool ret = false;
	proxy_debug(PROXY_DEBUG_MYSQL_CONNECTION, 5, "Session %p , client: %s , backend: %s\n", this, client_myds->myconn->options.session_track_gtids, mybe->server_myds->myconn->options.session_track_gtids);
	ret = handler_again___verify_backend__generic_variable(
			&mybe->server_myds->myconn->options.session_track_gtids_int,
			&mybe->server_myds->myconn->options.session_track_gtids,
			mysql_thread___default_session_track_gtids,
			&client_myds->myconn->options.session_track_gtids_int,
			client_myds->myconn->options.session_track_gtids,
			SETTING_SESSION_TRACK_GTIDS
			);
	return ret;
}

bool MySQL_Session::handler_again___verify_ldap_user_variable() {
	bool ret = false;
	if (mybe->server_myds->myconn->options.ldap_user_variable_sent==false) {
		ret = true;
	}
	if (mybe->server_myds->myconn->options.ldap_user_variable_value == NULL) {
		ret = true;
	}
	if (ret==false) {
		if (mybe->server_myds->myconn->options.ldap_user_variable_sent) {
			if (client_myds && client_myds->myconn) {
				if (client_myds->myconn->userinfo) {
					if (client_myds->myconn->userinfo->fe_username) {
		 				if (strcmp(mybe->server_myds->myconn->options.ldap_user_variable_value,client_myds->myconn->userinfo->fe_username)) {
							ret = true;
							free(mybe->server_myds->myconn->options.ldap_user_variable);
							mybe->server_myds->myconn->options.ldap_user_variable = NULL;
							free(mybe->server_myds->myconn->options.ldap_user_variable_value);
							mybe->server_myds->myconn->options.ldap_user_variable_value = NULL;
							mybe->server_myds->myconn->options.ldap_user_variable_sent = false;
						}
					}
				}
			}
		}
	}
	if (ret) {
		// we needs to set it to true
		mybe->server_myds->myconn->options.ldap_user_variable_sent=true;
		if (mysql_thread___ldap_user_variable) {
			// we send ldap user variable  query only if set
			mybe->server_myds->myconn->options.ldap_user_variable=strdup(mysql_thread___ldap_user_variable);
			switch(status) { // this switch can be replaced with a simple previous_status.push(status), but it is here for readibility
				case PROCESSING_QUERY:
					previous_status.push(PROCESSING_QUERY);
					break;
				case PROCESSING_STMT_PREPARE:
					previous_status.push(PROCESSING_STMT_PREPARE);
					break;
				case PROCESSING_STMT_EXECUTE:
					previous_status.push(PROCESSING_STMT_EXECUTE);
					break;
				default:
					assert(0);
					break;
			}
			NEXT_IMMEDIATE_NEW(SETTING_LDAP_USER_VARIABLE);
		}
	}
	return false;
}

bool MySQL_Session::handler_again___verify_backend_autocommit() {
	if (mysql_thread___forward_autocommit == true) {
		return false;
	}
	proxy_debug(PROXY_DEBUG_MYSQL_CONNECTION, 5, "Session %p , client: %d , backend: %d\n", this, client_myds->myconn->options.autocommit, mybe->server_myds->myconn->options.autocommit);
	if (autocommit != mybe->server_myds->myconn->IsAutoCommit()) {
		// see case #485
		if (mysql_thread___enforce_autocommit_on_reads == false && autocommit == false) {
			// enforce_autocommit_on_reads is disabled
			// we need to check if it is a SELECT not FOR UPDATE
			if (CurrentQuery.is_select_NOT_for_update()==false) {
				//previous_status.push(PROCESSING_QUERY);
				switch(status) { // this switch can be replaced with a simple previous_status.push(status), but it is here for readibility
					case PROCESSING_QUERY:
						previous_status.push(PROCESSING_QUERY);
						break;
					case PROCESSING_STMT_PREPARE:
						previous_status.push(PROCESSING_STMT_PREPARE);
						break;
					case PROCESSING_STMT_EXECUTE:
						previous_status.push(PROCESSING_STMT_EXECUTE);
						break;
					default:
						assert(0);
						break;
				}
				NEXT_IMMEDIATE_NEW(CHANGING_AUTOCOMMIT);
			}
		} else {
			// in every other cases, enforce autocommit
			//previous_status.push(PROCESSING_QUERY);
			switch(status) { // this switch can be replaced with a simple previous_status.push(status), but it is here for readibility
				case PROCESSING_QUERY:
					previous_status.push(PROCESSING_QUERY);
					break;
				case PROCESSING_STMT_PREPARE:
					previous_status.push(PROCESSING_STMT_PREPARE);
					break;
				case PROCESSING_STMT_EXECUTE:
					previous_status.push(PROCESSING_STMT_EXECUTE);
					break;
				default:
					assert(0);
					break;
			}
			NEXT_IMMEDIATE_NEW(CHANGING_AUTOCOMMIT);
		}
	} else {
		if (autocommit == false) { // also IsAutoCommit==false
			if (mysql_thread___enforce_autocommit_on_reads == false) {
				if (mybe->server_myds->myconn->IsActiveTransaction() == false) {
					if (CurrentQuery.is_select_NOT_for_update()==true) {
						// client wants autocommit=0
						// enforce_autocommit_on_reads=false
						// there is no transaction
						// this seems to be the first query, and a SELECT not FOR UPDATE
						// we will switch back to autcommit=1
						if (status == PROCESSING_QUERY) {
							previous_status.push(PROCESSING_QUERY);
							NEXT_IMMEDIATE_NEW(CHANGING_AUTOCOMMIT);
						}
					}
				}
			} else { // mysql_thread___enforce_autocommit_on_reads == true
				// this code seems wrong. Removed
/*
				if (mybe->server_myds->myconn->IsActiveTransaction() == false) {
					if (status == PROCESSING_QUERY) {
						previous_status.push(PROCESSING_QUERY);
						NEXT_IMMEDIATE_NEW(CHANGING_AUTOCOMMIT);
					}
				}
*/
			}
		}
	}
	return false;
}

bool MySQL_Session::handler_again___verify_backend_user_schema() {
	MySQL_Data_Stream *myds=mybe->server_myds;
	proxy_debug(PROXY_DEBUG_MYSQL_CONNECTION, 5, "Session %p , client: %s , backend: %s\n", this, client_myds->myconn->userinfo->username, mybe->server_myds->myconn->userinfo->username);
	proxy_debug(PROXY_DEBUG_MYSQL_CONNECTION, 5, "Session %p , client: %s , backend: %s\n", this, client_myds->myconn->userinfo->schemaname, mybe->server_myds->myconn->userinfo->schemaname);
	if (client_myds->myconn->userinfo->hash!=mybe->server_myds->myconn->userinfo->hash) {
		if (strcmp(client_myds->myconn->userinfo->username,myds->myconn->userinfo->username)) {
			//previous_status.push(PROCESSING_QUERY);
			switch(status) { // this switch can be replaced with a simple previous_status.push(status), but it is here for readibility
				case PROCESSING_QUERY:
					previous_status.push(PROCESSING_QUERY);
					break;
				case PROCESSING_STMT_PREPARE:
					previous_status.push(PROCESSING_STMT_PREPARE);
					break;
				case PROCESSING_STMT_EXECUTE:
					previous_status.push(PROCESSING_STMT_EXECUTE);
					break;
				default:
					assert(0);
					break;
			}
			mybe->server_myds->wait_until = thread->curtime + mysql_thread___connect_timeout_server*1000;   // max_timeout
			NEXT_IMMEDIATE_NEW(CHANGING_USER_SERVER);
		}
		if (strcmp(client_myds->myconn->userinfo->schemaname,myds->myconn->userinfo->schemaname)) {
			//previous_status.push(PROCESSING_QUERY);
			switch(status) { // this switch can be replaced with a simple previous_status.push(status), but it is here for readibility
				case PROCESSING_QUERY:
					previous_status.push(PROCESSING_QUERY);
					break;
				case PROCESSING_STMT_PREPARE:
					previous_status.push(PROCESSING_STMT_PREPARE);
					break;
				case PROCESSING_STMT_EXECUTE:
					previous_status.push(PROCESSING_STMT_EXECUTE);
					break;
				default:
					assert(0);
					break;
			}
			NEXT_IMMEDIATE_NEW(CHANGING_SCHEMA);
		}
	}
	return false;
}

bool MySQL_Session::handler_again___status_SETTING_INIT_CONNECT(int *_rc) {
	bool ret=false;
	assert(mybe->server_myds->myconn);
	MySQL_Data_Stream *myds=mybe->server_myds;
	MySQL_Connection *myconn=myds->myconn;
	myds->DSS=STATE_MARIADB_QUERY;
	enum session_status st=status;
	if (myds->mypolls==NULL) {
		thread->mypolls.add(POLLIN|POLLOUT, mybe->server_myds->fd, mybe->server_myds, thread->curtime);
	}
	int rc=myconn->async_send_simple_command(myds->revents,myconn->options.init_connect,strlen(myconn->options.init_connect));
	if (rc==0) {
		myds->revents|=POLLOUT;	// we also set again POLLOUT to send a query immediately!
		//myds->free_mysql_real_query();
		myds->DSS = STATE_MARIADB_GENERIC;
		st=previous_status.top();
		previous_status.pop();
		NEXT_IMMEDIATE_NEW(st);
	} else {
		if (rc==-1) {
			// the command failed
			int myerr=mysql_errno(myconn->mysql);
			MyHGM->p_update_mysql_error_counter(p_mysql_error_type::mysql, myconn->parent->myhgc->hid, myconn->parent->address, myconn->parent->port, mysql_errno(myconn->mysql));
			if (myerr >= 2000) {
				bool retry_conn=false;
				// client error, serious
				proxy_error("Detected a broken connection while setting INIT CONNECT on %s:%d hg %d : %d, %s\n", myconn->parent->address, myconn->parent->port, current_hostgroup, myerr, mysql_error(myconn->mysql));
							//if ((myds->myconn->reusable==true) && ((myds->myprot.prot_status & SERVER_STATUS_IN_TRANS)==0)) {
							if ((myds->myconn->reusable==true) && myds->myconn->IsActiveTransaction()==false && myds->myconn->MultiplexDisabled()==false) {
								retry_conn=true;
				}
				myds->destroy_MySQL_Connection_From_Pool(false);
				myds->fd=0;
				if (retry_conn) {
					myds->DSS=STATE_NOT_INITIALIZED;
					//previous_status.push(PROCESSING_QUERY);
					NEXT_IMMEDIATE_NEW(CONNECTING_SERVER);
				}
				*_rc=-1;	// an error happened, we should destroy the Session
				return ret;
			} else {
				proxy_warning("Error while setting INIT CONNECT on %s:%d hg %d : %d, %s\n", myconn->parent->address, myconn->parent->port, current_hostgroup, myerr, mysql_error(myconn->mysql));
					// we won't go back to PROCESSING_QUERY
				st=previous_status.top();
				previous_status.pop();
				char sqlstate[10];
				sprintf(sqlstate,"%s",mysql_sqlstate(myconn->mysql));
				client_myds->myprot.generate_pkt_ERR(true,NULL,NULL,1,mysql_errno(myconn->mysql),sqlstate,mysql_error(myconn->mysql));
					myds->destroy_MySQL_Connection_From_Pool(true);
					myds->fd=0;
				status=WAITING_CLIENT_DATA;
				client_myds->DSS=STATE_SLEEP;
			}
		} else {
			// rc==1 , nothing to do for now
		}
	}
	return ret;
}

bool MySQL_Session::handler_again___status_SETTING_LDAP_USER_VARIABLE(int *_rc) {
	bool ret=false;
	assert(mybe->server_myds->myconn);
	MySQL_Data_Stream *myds=mybe->server_myds;
	MySQL_Connection *myconn=myds->myconn;
	myds->DSS=STATE_MARIADB_QUERY;
	enum session_status st=status;

	if (
		(GloMyLdapAuth==NULL) || (ldap_ctx==NULL)
		||
		(client_myds==NULL || client_myds->myconn==NULL || client_myds->myconn->userinfo==NULL)
	) { // nothing to do
		myds->revents|=POLLOUT;	// we also set again POLLOUT to send a query immediately!
		//myds->free_mysql_real_query();
		myds->DSS = STATE_MARIADB_GENERIC;
		st=previous_status.top();
		previous_status.pop();
		NEXT_IMMEDIATE_NEW(st);
	}

	if (myds->mypolls==NULL) {
		thread->mypolls.add(POLLIN|POLLOUT, mybe->server_myds->fd, mybe->server_myds, thread->curtime);
	}
	int rc;
	if (myconn->async_state_machine == ASYNC_IDLE) {
		char *fe=client_myds->myconn->userinfo->fe_username;
		char *a = (char *)"SET @%s:='%s'";
		if (fe == NULL) {
			fe = (char *)"unknown";
		}
		if (myconn->options.ldap_user_variable_value) {
			free(myconn->options.ldap_user_variable_value);
		}
		myconn->options.ldap_user_variable_value = strdup(fe);
		char *buf = (char *)malloc(strlen(fe)+strlen(a)+strlen(myconn->options.ldap_user_variable));
		sprintf(buf,a,myconn->options.ldap_user_variable,fe);
		rc = myconn->async_send_simple_command(myds->revents,buf,strlen(buf));
		free(buf);
	} else { // if async_state_machine is not ASYNC_IDLE , arguments are ignored
		rc = myconn->async_send_simple_command(myds->revents,(char *)"", 0);
	}
	if (rc==0) {
		myds->revents|=POLLOUT;	// we also set again POLLOUT to send a query immediately!
		//myds->free_mysql_real_query();
		myds->DSS = STATE_MARIADB_GENERIC;
		st=previous_status.top();
		previous_status.pop();
		NEXT_IMMEDIATE_NEW(st);
	} else {
		if (rc==-1) {
			// the command failed
			int myerr=mysql_errno(myconn->mysql);
			MyHGM->p_update_mysql_error_counter(p_mysql_error_type::mysql, myconn->parent->myhgc->hid, myconn->parent->address, myconn->parent->port, myerr);
			if (myerr >= 2000) {
				bool retry_conn=false;
				// client error, serious
				proxy_error("Detected a broken connection while setting LDAP USER VARIABLE on %s:%d hg %d : %d, %s\n", myconn->parent->address, myconn->parent->port, current_hostgroup, myerr, mysql_error(myconn->mysql));
				if ((myds->myconn->reusable==true) && myds->myconn->IsActiveTransaction()==false && myds->myconn->MultiplexDisabled()==false) {
					retry_conn=true;
				}
				myds->destroy_MySQL_Connection_From_Pool(false);
				myds->fd=0;
				if (retry_conn) {
					myds->DSS=STATE_NOT_INITIALIZED;
					NEXT_IMMEDIATE_NEW(CONNECTING_SERVER);
				}
				*_rc=-1;	// an error happened, we should destroy the Session
				return ret;
			} else {
				proxy_warning("Error while setting LDAP USER VARIABLE: %s:%d hg %d : %d, %s\n", myconn->parent->address, myconn->parent->port, current_hostgroup, myerr, mysql_error(myconn->mysql));
				// we won't go back to PROCESSING_QUERY
				st=previous_status.top();
				previous_status.pop();
				char sqlstate[10];
				sprintf(sqlstate,"%s",mysql_sqlstate(myconn->mysql));
				client_myds->myprot.generate_pkt_ERR(true,NULL,NULL,1,mysql_errno(myconn->mysql),sqlstate,mysql_error(myconn->mysql));
				myds->destroy_MySQL_Connection_From_Pool(true);
				myds->fd=0;
				status=WAITING_CLIENT_DATA;
				client_myds->DSS=STATE_SLEEP;
			}
		} else {
			// rc==1 , nothing to do for now
		}
	}
	return ret;
}

bool MySQL_Session::handler_again___status_SETTING_SQL_LOG_BIN(int *_rc) {
	bool ret=false;
	assert(mybe->server_myds->myconn);
	MySQL_Data_Stream *myds=mybe->server_myds;
	MySQL_Connection *myconn=myds->myconn;
	myds->DSS=STATE_MARIADB_QUERY;
	enum session_status st=status;
	if (myds->mypolls==NULL) {
		thread->mypolls.add(POLLIN|POLLOUT, mybe->server_myds->fd, mybe->server_myds, thread->curtime);
	}
	char *query=NULL;
	unsigned long query_length=0;
	if (myconn->async_state_machine==ASYNC_IDLE) {
		char *q=(char *)"SET SQL_LOG_BIN=%s";
		query=(char *)malloc(strlen(q)+8);
		sprintf(query,q,mysql_variables.client_get_value(this, SQL_LOG_BIN));
		query_length=strlen(query);
	}
	int rc=myconn->async_send_simple_command(myds->revents,query,query_length);
	if (query) {
		free(query);
		query=NULL;
	}
	if (rc==0) {
		if (!strcmp("0", mysql_variables.client_get_value(this, SQL_LOG_BIN)) || !strcasecmp("OFF",  mysql_variables.client_get_value(this, SQL_LOG_BIN))) {
			// pay attention here. set_status_sql_log_bin0 sets it sql_log_bin is ZERO
			// sql_log_bin=0 => true
			// sql_log_bin=1 => false
			myconn->set_status_sql_log_bin0(true);
		} else if (!strcmp("1", mysql_variables.client_get_value(this, SQL_LOG_BIN)) || !strcasecmp("ON",  mysql_variables.client_get_value(this, SQL_LOG_BIN))) {
			myconn->set_status_sql_log_bin0(false);
		}
		myds->revents|=POLLOUT; // we also set again POLLOUT to send a query immediately!
		myds->DSS = STATE_MARIADB_GENERIC;
		st=previous_status.top();
		previous_status.pop();
		NEXT_IMMEDIATE_NEW(st);
	} else {
		if (rc==-1) {
			// the command failed
			int myerr=mysql_errno(myconn->mysql);
			MyHGM->p_update_mysql_error_counter(p_mysql_error_type::mysql, myconn->parent->myhgc->hid, myconn->parent->address, myconn->parent->port, myerr);
			if (myerr >= 2000) {
				bool retry_conn=false;
				// client error, serious
				proxy_error("Detected a broken connection while setting SQL_LOG_BIN on %s:%d hg %d : %d, %s\n", myconn->parent->address, myconn->parent->port, current_hostgroup, myerr, mysql_error(myconn->mysql));
				if ((myds->myconn->reusable==true) && myds->myconn->IsActiveTransaction()==false && myds->myconn->MultiplexDisabled()==false) {
					retry_conn=true;
				}
				myds->destroy_MySQL_Connection_From_Pool(false);
				myds->fd=0;
				if (retry_conn) {
					myds->DSS=STATE_NOT_INITIALIZED;
					NEXT_IMMEDIATE_NEW(CONNECTING_SERVER);
				}
				*_rc=-1;        // an error happened, we should destroy the Session
				return ret;
			} else {
				proxy_warning("Error while setting SQL_LOG_BIN: %s:%d hg %d : %d, %s\n", myconn->parent->address, myconn->parent->port, current_hostgroup, myerr, mysql_error(myconn->mysql));
				// we won't go back to PROCESSING_QUERY
				st=previous_status.top();
				previous_status.pop();
				char sqlstate[10];
				sprintf(sqlstate,"%s",mysql_sqlstate(myconn->mysql));
				client_myds->myprot.generate_pkt_ERR(true,NULL,NULL,1,mysql_errno(myconn->mysql),sqlstate,mysql_error(myconn->mysql));
				myds->destroy_MySQL_Connection_From_Pool(true);
				myds->fd=0;
				RequestEnd(myds);
			}
		} else {
			// rc==1 , nothing to do for now
		}
	}
	return ret;
}

bool MySQL_Session::handler_again___status_CHANGING_CHARSET(int *_rc) {
	assert(mybe->server_myds->myconn);
	MySQL_Data_Stream *myds=mybe->server_myds;
	MySQL_Connection *myconn=myds->myconn;

	/* Validate that server can support client's charset */
	if (!validate_charset(this, SQL_CHARACTER_SET_CLIENT, *_rc)) {
		return false;
	}

	myds->DSS=STATE_MARIADB_QUERY;
	enum session_status st=status;
	if (myds->mypolls==NULL) {
		thread->mypolls.add(POLLIN|POLLOUT, mybe->server_myds->fd, mybe->server_myds, thread->curtime);
	}

	mysql_variables.client_set_value(this, SQL_CHARACTER_SET, mysql_variables.client_get_value(this, SQL_CHARACTER_SET_CLIENT));
	int charset = atoi(mysql_variables.client_get_value(this, SQL_CHARACTER_SET_CLIENT));
	int rc=myconn->async_set_names(myds->revents, charset);

	if (rc==0) {
		__sync_fetch_and_add(&MyHGM->status.backend_set_names, 1);
		myds->DSS = STATE_MARIADB_GENERIC;
		st=previous_status.top();
		previous_status.pop();
		NEXT_IMMEDIATE_NEW(st);
	} else {
		if (rc==-1) {
			// the command failed
			int myerr=mysql_errno(myconn->mysql);
			MyHGM->p_update_mysql_error_counter(p_mysql_error_type::mysql, myconn->parent->myhgc->hid, myconn->parent->address, myconn->parent->port, myerr);
			if (myerr >= 2000) {
				if (myerr == 2019) {
					proxy_error("Client trying to set a charset/collation (%u) not supported by backend (%s:%d). Changing it to %u\n", charset, myconn->parent->address, myconn->parent->port, mysql_tracked_variables[SQL_CHARACTER_SET].default_value);
				}
				bool retry_conn=false;
				// client error, serious
				proxy_error("Detected a broken connection during SET NAMES on %s , %d : %d, %s\n", myconn->parent->address, myconn->parent->port, myerr, mysql_error(myconn->mysql));
				if ((myds->myconn->reusable==true) && myds->myconn->IsActiveTransaction()==false && myds->myconn->MultiplexDisabled()==false) {
					retry_conn=true;
				}
				myds->destroy_MySQL_Connection_From_Pool(false);
				myds->fd=0;
				if (retry_conn) {
					myds->DSS=STATE_NOT_INITIALIZED;
					//previous_status.push(PROCESSING_QUERY);
					NEXT_IMMEDIATE_NEW(CONNECTING_SERVER);
				}
				*_rc=-1;
				return false;
			} else {
				proxy_warning("Error during SET NAMES: %d, %s\n", myerr, mysql_error(myconn->mysql));
				// we won't go back to PROCESSING_QUERY
				st=previous_status.top();
				previous_status.pop();
				char sqlstate[10];
				sprintf(sqlstate,"%s",mysql_sqlstate(myconn->mysql));
				client_myds->myprot.generate_pkt_ERR(true,NULL,NULL,1,mysql_errno(myconn->mysql),sqlstate,mysql_error(myconn->mysql));
				myds->destroy_MySQL_Connection_From_Pool(true);
				myds->fd=0;
				status=WAITING_CLIENT_DATA;
				client_myds->DSS=STATE_SLEEP;
				RequestEnd(myds);
			}
		} else {
			// rc==1 , nothing to do for now
		}
	}
	return false;
}

bool MySQL_Session::handler_again___status_SETTING_GENERIC_VARIABLE(int *_rc, const char *var_name, const char *var_value, bool no_quote, bool set_transaction) {
	bool ret = false;
	assert(mybe->server_myds->myconn);
	MySQL_Data_Stream *myds=mybe->server_myds;
	MySQL_Connection *myconn=myds->myconn;
	myds->DSS=STATE_MARIADB_QUERY;
	enum session_status st=status;
	if (myds->mypolls==NULL) {
		thread->mypolls.add(POLLIN|POLLOUT, mybe->server_myds->fd, mybe->server_myds, thread->curtime);
	}
	char *query=NULL;
	unsigned long query_length=0;
	if (myconn->async_state_machine==ASYNC_IDLE) {
		char *q = NULL;
		if (set_transaction==false) {
			if (no_quote) {
				q=(char *)"SET %s=%s";
			} else {
				q=(char *)"SET %s='%s'"; // default
				if (var_value[0] && var_value[0]=='@') {
					q=(char *)"SET %s=%s";}
				if (strncasecmp(var_value,(char *)"CONCAT",6)==0)
					q=(char *)"SET %s=%s";
				if (strncasecmp(var_value,(char *)"IFNULL",6)==0)
					q=(char *)"SET %s=%s";
				if (strncasecmp(var_value,(char *)"REPLACE",7)==0)
					q=(char *)"SET %s=%s";
			}
		} else {
			// NOTE: for now, only SET SESSION is supported
			// the calling function is already passing "SESSION TRANSACTION"
			q=(char *)"SET %s %s";
		}
		query=(char *)malloc(strlen(q)+strlen(var_name)+strlen(var_value));
		if (strncasecmp("tx_isolation", var_name, 12) == 0) {
			char *sv = mybe->server_myds->myconn->mysql->server_version;
			if (strncmp(sv,(char *)"8",1)==0) {
				sprintf(query,q,"transaction_isolation", var_value);
			}
			else {
				sprintf(query,q,"tx_isolation", var_value);
			}
		}
		else {
			sprintf(query,q,var_name, var_value);
		}
		query_length=strlen(query);
	}
	int rc=myconn->async_send_simple_command(myds->revents,query,query_length);
	if (query) {
		free(query);
		query=NULL;
	}
	if (rc==0) {
		myds->revents|=POLLOUT;	// we also set again POLLOUT to send a query immediately!
		myds->DSS = STATE_MARIADB_GENERIC;
		st=previous_status.top();
		previous_status.pop();
		NEXT_IMMEDIATE_NEW(st);
	} else {
		if (rc==-1) {
			// the command failed
			int myerr=mysql_errno(myconn->mysql);
			MyHGM->p_update_mysql_error_counter(p_mysql_error_type::mysql, myconn->parent->myhgc->hid, myconn->parent->address, myconn->parent->port, myerr);
			if (myerr >= 2000) {
				bool retry_conn=false;
				// client error, serious
				proxy_error("Detected a broken connection while setting %s on %s:%d hg %d : %d, %s\n", var_name, myconn->parent->address, myconn->parent->port, current_hostgroup, myerr, mysql_error(myconn->mysql));
				//if ((myds->myconn->reusable==true) && ((myds->myprot.prot_status & SERVER_STATUS_IN_TRANS)==0)) {
				if ((myds->myconn->reusable==true) && myds->myconn->IsActiveTransaction()==false && myds->myconn->MultiplexDisabled()==false) {
					retry_conn=true;
				}
				myds->destroy_MySQL_Connection_From_Pool(false);
				myds->fd=0;
				if (retry_conn) {
					myds->DSS=STATE_NOT_INITIALIZED;
					NEXT_IMMEDIATE_NEW(CONNECTING_SERVER);
				}
				*_rc=-1;	// an error happened, we should destroy the Session
				return ret;
			} else {
				proxy_warning("Error while setting %s to \"%s\" on %s:%d hg %d :  %d, %s\n", var_name, var_value, myconn->parent->address, myconn->parent->port, current_hostgroup, myerr, mysql_error(myconn->mysql));
				if (myerr == 1193) { // variable is not found
					int idx = SQL_NAME_LAST;
					for (int i=0; i<SQL_NAME_LAST; i++) {
						if (strcasecmp(mysql_tracked_variables[i].set_variable_name, var_name) == 0) {
							idx = i;
							break;
						}
					}
					if (idx != SQL_NAME_LAST) {
						myconn->var_absent[idx] = true;

						myds->myconn->async_free_result();
						myconn->compute_unknown_transaction_status();

						myds->revents|=POLLOUT;	// we also set again POLLOUT to send a query immediately!
						myds->DSS = STATE_MARIADB_GENERIC;
						st=previous_status.top();
						previous_status.pop();
						NEXT_IMMEDIATE_NEW(st);
					}
				}

				// we won't go back to PROCESSING_QUERY
				st=previous_status.top();
				previous_status.pop();
				char sqlstate[10];
				sprintf(sqlstate,"%s",mysql_sqlstate(myconn->mysql));
				client_myds->myprot.generate_pkt_ERR(true,NULL,NULL,1,mysql_errno(myconn->mysql),sqlstate,mysql_error(myconn->mysql));
				int myerr=mysql_errno(myconn->mysql);
				switch (myerr) {
					case 1231:
/*
						too complicated code?
						if (mysql_thread___multiplexing && (myconn->reusable==true) && myconn->IsActiveTransaction()==false && myconn->MultiplexDisabled()==false) {
							myds->DSS=STATE_NOT_INITIALIZED;
							if (mysql_thread___autocommit_false_not_reusable && myconn->IsAutoCommit()==false) {
								if (mysql_thread___reset_connection_algorithm == 2) {
									create_new_session_and_reset_connection(myds);
								} else {
									myds->destroy_MySQL_Connection_From_Pool(true);
								}
							} else {
								myds->return_MySQL_Connection_To_Pool();
							}
						} else {
							myconn->async_state_machine=ASYNC_IDLE;
							myds->DSS=STATE_MARIADB_GENERIC;
						}
						break;
*/
					default:
						myds->destroy_MySQL_Connection_From_Pool(true);
						break;
				}
				myds->fd=0;
				RequestEnd(myds);
				ret=true;
			}
		} else {
			// rc==1 , nothing to do for now
		}
	}
	return ret;
}

bool MySQL_Session::handler_again___status_SETTING_MULTI_STMT(int *_rc) {
	assert(mybe->server_myds->myconn);
	MySQL_Data_Stream *myds=mybe->server_myds;
	MySQL_Connection *myconn=myds->myconn;
	enum session_status st=status;
	bool ret = false;

	if (myds->mypolls==NULL) {
		thread->mypolls.add(POLLIN|POLLOUT, mybe->server_myds->fd, mybe->server_myds, thread->curtime);
	}
	int rc=myconn->async_set_option(myds->revents, myconn->options.client_flag & CLIENT_MULTI_STATEMENTS);
	if (rc==0) {
		myds->DSS = STATE_MARIADB_GENERIC;
		st=previous_status.top();
		previous_status.pop();
		NEXT_IMMEDIATE_NEW(st);
	} else {
		if (rc==-1) {
			// the command failed
			int myerr=mysql_errno(myconn->mysql);
			if (myerr >= 2000) {
				bool retry_conn=false;
				// client error, serious
				proxy_error("Detected a broken connection during setting MYSQL_OPTION_MULTI_STATEMENTS on %s , %d : %d, %s\n", myconn->parent->address, myconn->parent->port, myerr, mysql_error(myconn->mysql));
				//if ((myds->myconn->reusable==true) && ((myds->myprot.prot_status & SERVER_STATUS_IN_TRANS)==0)) {
				if ((myds->myconn->reusable==true) && myds->myconn->IsActiveTransaction()==false && myds->myconn->MultiplexDisabled()==false) {
					retry_conn=true;
				}
				myds->destroy_MySQL_Connection_From_Pool(false);
				myds->fd=0;
				if (retry_conn) {
					myds->DSS=STATE_NOT_INITIALIZED;
					NEXT_IMMEDIATE_NEW(CONNECTING_SERVER);
				}
				*_rc=-1; // an error happened, we should destroy the Session
				return ret;
			} else {
				proxy_warning("Error during MYSQL_OPTION_MULTI_STATEMENTS : %d, %s\n", myerr, mysql_error(myconn->mysql));
				// we won't go back to PROCESSING_QUERY
				st=previous_status.top();
				previous_status.pop();
				char sqlstate[10];
				sprintf(sqlstate,"%s",mysql_sqlstate(myconn->mysql));
				client_myds->myprot.generate_pkt_ERR(true,NULL,NULL,1,mysql_errno(myconn->mysql),sqlstate,mysql_error(myconn->mysql));
				myds->destroy_MySQL_Connection_From_Pool(true);
				myds->fd=0;
				RequestEnd(myds);
			}
		} else {
			// rc==1 , nothing to do for now
		}
	}
	return ret;
}

bool MySQL_Session::handler_again___status_SETTING_SESSION_TRACK_GTIDS(int *_rc) {
	bool ret=false;
	assert(mybe->server_myds->myconn);
	ret = handler_again___status_SETTING_GENERIC_VARIABLE(_rc, (char *)"SESSION_TRACK_GTIDS", mybe->server_myds->myconn->options.session_track_gtids, true);
	return ret;
}

bool MySQL_Session::handler_again___status_CHANGING_SCHEMA(int *_rc) {
	bool ret=false;
	//fprintf(stderr,"CHANGING_SCHEMA\n");
	assert(mybe->server_myds->myconn);
	MySQL_Data_Stream *myds=mybe->server_myds;
	MySQL_Connection *myconn=myds->myconn;
	myds->DSS=STATE_MARIADB_QUERY;
	enum session_status st=status;
	if (myds->mypolls==NULL) {
		thread->mypolls.add(POLLIN|POLLOUT, mybe->server_myds->fd, mybe->server_myds, thread->curtime);
	}
	int rc=myconn->async_select_db(myds->revents);
	if (rc==0) {
		__sync_fetch_and_add(&MyHGM->status.backend_init_db, 1);
		myds->myconn->userinfo->set(client_myds->myconn->userinfo);
		myds->DSS = STATE_MARIADB_GENERIC;
		st=previous_status.top();
		previous_status.pop();
		NEXT_IMMEDIATE_NEW(st);
	} else {
		if (rc==-1) {
			// the command failed
			int myerr=mysql_errno(myconn->mysql);
			MyHGM->p_update_mysql_error_counter(p_mysql_error_type::mysql, myconn->parent->myhgc->hid, myconn->parent->address, myconn->parent->port, myerr);
			if (myerr >= 2000) {
				bool retry_conn=false;
				// client error, serious
				proxy_error("Detected a broken connection during INIT_DB on %s , %d : %d, %s\n", myconn->parent->address, myconn->parent->port, myerr, mysql_error(myconn->mysql));
				//if ((myds->myconn->reusable==true) && ((myds->myprot.prot_status & SERVER_STATUS_IN_TRANS)==0)) {
				if ((myds->myconn->reusable==true) && myds->myconn->IsActiveTransaction()==false && myds->myconn->MultiplexDisabled()==false) {
					retry_conn=true;
				}
				myds->destroy_MySQL_Connection_From_Pool(false);
				myds->fd=0;
				if (retry_conn) {
					myds->DSS=STATE_NOT_INITIALIZED;
					NEXT_IMMEDIATE_NEW(CONNECTING_SERVER);
				}
				*_rc=-1; // an error happened, we should destroy the Session
				return ret;
			} else {
				proxy_warning("Error during INIT_DB: %d, %s\n", myerr, mysql_error(myconn->mysql));
				// we won't go back to PROCESSING_QUERY
				st=previous_status.top();
				previous_status.pop();
				char sqlstate[10];
				sprintf(sqlstate,"%s",mysql_sqlstate(myconn->mysql));
				client_myds->myprot.generate_pkt_ERR(true,NULL,NULL,1,mysql_errno(myconn->mysql),sqlstate,mysql_error(myconn->mysql));
				myds->destroy_MySQL_Connection_From_Pool(true);
				myds->fd=0;
				RequestEnd(myds);
			}
		} else {
			// rc==1 , nothing to do for now
		}
	}
	return false;
}


bool MySQL_Session::handler_again___status_CONNECTING_SERVER(int *_rc) { 
	//fprintf(stderr,"CONNECTING_SERVER\n");
	unsigned long long curtime=monotonic_time();
	thread->atomic_curtime=curtime;
	if (mirror) {
		mybe->server_myds->connect_retries_on_failure=0; // no try for mirror
		mybe->server_myds->wait_until=thread->curtime+mysql_thread___connect_timeout_server*1000;
		pause_until=0;
	}
	if (mybe->server_myds->max_connect_time) {
		if (thread->curtime >= mybe->server_myds->max_connect_time) {
			if (mirror) {
				PROXY_TRACE();
			}
			char buf[256];
			sprintf(buf,"Max connect timeout reached while reaching hostgroup %d after %llums", current_hostgroup, (thread->curtime - CurrentQuery.start_time)/1000 );
			if (thread) {
				thread->status_variables.stvar[st_var_max_connect_timeout_err]++;
			}
			client_myds->myprot.generate_pkt_ERR(true,NULL,NULL,1,9001,(char *)"HY000",buf, true);
			RequestEnd(mybe->server_myds);
			//enum session_status st;
			while (previous_status.size()) {
				previous_status.top();
				previous_status.pop();
			}
			if (mybe->server_myds->myconn) {
				mybe->server_myds->destroy_MySQL_Connection_From_Pool(false);
				if (mirror) {
					PROXY_TRACE();
					NEXT_IMMEDIATE_NEW(WAITING_CLIENT_DATA);
				}
			}
			mybe->server_myds->max_connect_time=0;
			NEXT_IMMEDIATE_NEW(WAITING_CLIENT_DATA);
		}
	}
	if (mybe->server_myds->myconn==NULL) {
		handler___client_DSS_QUERY_SENT___server_DSS_NOT_INITIALIZED__get_connection();
	}
	if (mybe->server_myds->myconn==NULL) {
		if (mirror) {
			PROXY_TRACE();
			NEXT_IMMEDIATE_NEW(WAITING_CLIENT_DATA);
		}		
	}

	if (mybe->server_myds->myconn==NULL) {
		pause_until=thread->curtime+mysql_thread___connect_retries_delay*1000;
		*_rc=1;
		return false;
	} else {
		MySQL_Data_Stream *myds=mybe->server_myds;
		MySQL_Connection *myconn=myds->myconn;
		int rc;
		if (default_hostgroup<0) {
			// we are connected to a Admin module backend
			// we pretend to set a user variable to disable multiplexing
			myconn->set_status_user_variable(true);
		}
		enum session_status st=status;
		if (mybe->server_myds->myconn->async_state_machine==ASYNC_IDLE) {
			st=previous_status.top();
			previous_status.pop();
			NEXT_IMMEDIATE_NEW(st);
			assert(0);
		}
		assert(st==status);
		unsigned long long curtime=monotonic_time();

		assert(myconn->async_state_machine!=ASYNC_IDLE);
		if (mirror) {
			PROXY_TRACE();
		}
		rc=myconn->async_connect(myds->revents);
		if (myds->mypolls==NULL) {
			// connection yet not in mypolls
			myds->assign_fd_from_mysql_conn();
			thread->mypolls.add(POLLIN|POLLOUT, mybe->server_myds->fd, mybe->server_myds, curtime);
			if (mirror) {
				PROXY_TRACE();
			}
		}
		switch (rc) {
			case 0:
				myds->myds_type=MYDS_BACKEND;
				myds->DSS=STATE_MARIADB_GENERIC;
				status=WAITING_CLIENT_DATA;
				st=previous_status.top();
				previous_status.pop();
				myds->wait_until=0;
				if (session_fast_forward==true) {
					// we have a successful connection and session_fast_forward enabled
					// set DSS=STATE_SLEEP or it will believe it have to use MARIADB client library
					myds->DSS=STATE_SLEEP;
					myds->myconn->send_quit = false;
					myds->myconn->reusable = false;
				}
				mysql_variables.on_connect_to_backend(myds->myconn);
				NEXT_IMMEDIATE_NEW(st);
				break;
			case -1:
			case -2:
				MyHGM->p_update_mysql_error_counter(p_mysql_error_type::mysql, myconn->parent->myhgc->hid, myconn->parent->address, myconn->parent->port, mysql_errno(myconn->mysql));
				if (myds->connect_retries_on_failure >0 ) {
					myds->connect_retries_on_failure--;
					int myerr=mysql_errno(myconn->mysql);
					switch (myerr) {
						case 1226: // ER_USER_LIMIT_REACHED , User '%s' has exceeded the '%s' resource (current value: %ld)
							goto __exit_handler_again___status_CONNECTING_SERVER_with_err;
							break;
						default:
							break;
					}
					if (mirror) {
						PROXY_TRACE();
					}			
					myds->destroy_MySQL_Connection_From_Pool(false);
					NEXT_IMMEDIATE_NEW(CONNECTING_SERVER);
				} else {
__exit_handler_again___status_CONNECTING_SERVER_with_err:
					int myerr=mysql_errno(myconn->mysql);
					if (myerr) {
						char sqlstate[10];
						sprintf(sqlstate,"%s",mysql_sqlstate(myconn->mysql));
						client_myds->myprot.generate_pkt_ERR(true,NULL,NULL,1,mysql_errno(myconn->mysql),sqlstate,mysql_error(myconn->mysql),true);
					} else {
						char buf[256];
						sprintf(buf,"Max connect failure while reaching hostgroup %d", current_hostgroup);
						client_myds->myprot.generate_pkt_ERR(true,NULL,NULL,1,9002,(char *)"HY000",buf,true);
						if (thread) {
							thread->status_variables.stvar[st_var_max_connect_timeout_err]++;
						}
					}
					if (session_fast_forward==false) {
						// see bug #979
						RequestEnd(myds);
					}
					while (previous_status.size()) {
						st=previous_status.top();
						previous_status.pop();
					}
					if (mirror) {
						PROXY_TRACE();
					}
					myds->destroy_MySQL_Connection_From_Pool( myerr ? true : false );
					myds->max_connect_time=0;
					NEXT_IMMEDIATE_NEW(WAITING_CLIENT_DATA);
				}
				break;
			case 1: // continue on next loop
			default:
				break;
		}
	}
	return false;
}
bool MySQL_Session::handler_again___status_CHANGING_USER_SERVER(int *_rc) {
	assert(mybe->server_myds->myconn);
	MySQL_Data_Stream *myds=mybe->server_myds;
	MySQL_Connection *myconn=myds->myconn;
	myds->DSS=STATE_MARIADB_QUERY;
	enum session_status st=status;
	if (myds->mypolls==NULL) {
		thread->mypolls.add(POLLIN|POLLOUT, mybe->server_myds->fd, mybe->server_myds, thread->curtime);
	}
	// we recreate local_stmts : see issue #752
	delete myconn->local_stmts;
	myconn->local_stmts=new MySQL_STMTs_local_v14(false); // false by default, it is a backend
	if (mysql_thread___connect_timeout_server_max) {
		if (mybe->server_myds->max_connect_time==0) {
			mybe->server_myds->max_connect_time=thread->curtime+mysql_thread___connect_timeout_server_max*1000;
		}
	}
	int rc=myconn->async_change_user(myds->revents);
	if (rc==0) {
		__sync_fetch_and_add(&MyHGM->status.backend_change_user, 1);
		myds->myconn->userinfo->set(client_myds->myconn->userinfo);
		myds->myconn->reset();
		st=previous_status.top();
		previous_status.pop();
		NEXT_IMMEDIATE_NEW(st);
	} else {
		MyHGM->p_update_mysql_error_counter(p_mysql_error_type::mysql, myconn->parent->myhgc->hid, myconn->parent->address, myconn->parent->port, mysql_errno(myconn->mysql));
		if (rc==-1) {
			// the command failed
			int myerr=mysql_errno(myconn->mysql);
			if (myerr >= 2000) {
				bool retry_conn=false;
				// client error, serious
				proxy_error("Detected a broken connection during change user on %s, %d : %d, %s\n", myconn->parent->address, myconn->parent->port, myerr, mysql_error(myconn->mysql));
				if ((myds->myconn->reusable==true) && myds->myconn->IsActiveTransaction()==false && myds->myconn->MultiplexDisabled()==false) {
					retry_conn=true;
				}
				myds->destroy_MySQL_Connection_From_Pool(false);
				myds->fd=0;
				if (retry_conn) {
					myds->DSS=STATE_NOT_INITIALIZED;
					NEXT_IMMEDIATE_NEW(CONNECTING_SERVER);
				}
				*_rc=-1;
				return false;
			} else {
				proxy_warning("Error during change user: %d, %s\n", myerr, mysql_error(myconn->mysql));
					// we won't go back to PROCESSING_QUERY
				st=previous_status.top();
				previous_status.pop();
				char sqlstate[10];
				sprintf(sqlstate,"%s",mysql_sqlstate(myconn->mysql));
				client_myds->myprot.generate_pkt_ERR(true,NULL,NULL,1,mysql_errno(myconn->mysql),sqlstate,mysql_error(myconn->mysql));
				myds->destroy_MySQL_Connection_From_Pool(true);
				myds->fd=0;
				RequestEnd(myds); //fix bug #682
			}
		} else {
			if (rc==-2) {
				bool retry_conn=false;
				proxy_error("Change user timeout during COM_CHANGE_USER on %s , %d\n", myconn->parent->address, myconn->parent->port);
				if ((myds->myconn->reusable==true) && myds->myconn->IsActiveTransaction()==false && myds->myconn->MultiplexDisabled()==false) {
					retry_conn=true;
				}
				myds->destroy_MySQL_Connection_From_Pool(false);
				myds->fd=0;
				if (retry_conn) {
					myds->DSS=STATE_NOT_INITIALIZED;
					NEXT_IMMEDIATE_NEW(CONNECTING_SERVER);
				}
				*_rc=-1;
				return false;
			} else {
				// rc==1 , nothing to do for now
			}
		}
	}
	return false;
}

bool MySQL_Session::handler_again___status_CHANGING_AUTOCOMMIT(int *_rc) {
	//fprintf(stderr,"CHANGING_AUTOCOMMIT\n");
	assert(mybe->server_myds->myconn);
	MySQL_Data_Stream *myds=mybe->server_myds;
	MySQL_Connection *myconn=myds->myconn;
	myds->DSS=STATE_MARIADB_QUERY;
	enum session_status st=status;
	if (myds->mypolls==NULL) {
		thread->mypolls.add(POLLIN|POLLOUT, mybe->server_myds->fd, mybe->server_myds, thread->curtime);
	}
	bool ac = autocommit;
	if (autocommit == false) { // also IsAutoCommit==false
		if (mysql_thread___enforce_autocommit_on_reads == false) {
			if (mybe->server_myds->myconn->IsAutoCommit() == false) {
				if (mybe->server_myds->myconn->IsActiveTransaction() == false) {
					if (CurrentQuery.is_select_NOT_for_update()==true) {
						// client wants autocommit=0
						// enforce_autocommit_on_reads=false
						// there is no transaction
						// this seems to be the first query, and a SELECT not FOR UPDATE
						// we will switch back to autcommit=1
						ac = true;
					}
				} else {
					st=previous_status.top();
					previous_status.pop();
					myds->DSS = STATE_MARIADB_GENERIC;
					NEXT_IMMEDIATE_NEW(st);
				}
			}
		}
	}
	int rc=myconn->async_set_autocommit(myds->revents, ac);
	if (rc==0) {
		st=previous_status.top();
		previous_status.pop();
		myds->DSS = STATE_MARIADB_GENERIC;
		NEXT_IMMEDIATE_NEW(st);
	} else {
		MyHGM->p_update_mysql_error_counter(p_mysql_error_type::mysql, myconn->parent->myhgc->hid, myconn->parent->address, myconn->parent->port, mysql_errno(myconn->mysql));
		if (rc==-1) {
			// the command failed
			int myerr=mysql_errno(myconn->mysql);
			if (myerr >= 2000) {
				bool retry_conn=false;
				// client error, serious
				proxy_error("Detected a broken connection during SET AUTOCOMMIT on %s , %d : %d, %s\n", myconn->parent->address, myconn->parent->port, myerr, mysql_error(myconn->mysql));
				if ((myds->myconn->reusable==true) && myds->myconn->IsActiveTransaction()==false && myds->myconn->MultiplexDisabled()==false) {
					retry_conn=true;
				}
				myds->destroy_MySQL_Connection_From_Pool(false);
				myds->fd=0;
				if (retry_conn) {
					myds->DSS=STATE_NOT_INITIALIZED;
					NEXT_IMMEDIATE_NEW(CONNECTING_SERVER);
				}
				*_rc=-1;
				return false;
			} else {
				proxy_warning("Error during SET AUTOCOMMIT: %d, %s\n", myerr, mysql_error(myconn->mysql));
					// we won't go back to PROCESSING_QUERY
				st=previous_status.top();
				previous_status.pop();
				char sqlstate[10];
				sprintf(sqlstate,"%s",mysql_sqlstate(myconn->mysql));
				client_myds->myprot.generate_pkt_ERR(true,NULL,NULL,1,mysql_errno(myconn->mysql),sqlstate,mysql_error(myconn->mysql));
					myds->destroy_MySQL_Connection_From_Pool(true);
					myds->fd=0;
				RequestEnd(myds);
				status=WAITING_CLIENT_DATA;
				client_myds->DSS=STATE_SLEEP;
			}
		} else {
			// rc==1 , nothing to do for now
		}
	}
	return false;
}

int MySQL_Session::handler() {
	handler_ret = 0;
	bool prepared_stmt_with_no_params = false;
	bool wrong_pass=false;
	if (to_process==0) return 0; // this should be redundant if the called does the same check
	proxy_debug(PROXY_DEBUG_NET,1,"Thread=%p, Session=%p -- Processing session %p\n" , this->thread, this, this);
	PtrSize_t pkt;
	pktH=&pkt;
	unsigned int j;
	unsigned char c;

	if (active_transactions <= 0) {
		active_transactions=NumActiveTransactions();
	}
//	FIXME: Sessions without frontend are an ugly hack
	if (session_fast_forward==false) {
	if (client_myds==NULL) {
		// if we are here, probably we are trying to ping backends
		proxy_debug(PROXY_DEBUG_MYSQL_CONNECTION, 5, "Processing session %p without client_myds\n", this);
		assert(mybe);
		assert(mybe->server_myds);
		goto handler_again;
	} else {
		if (mirror==true) {
			if (mirrorPkt.ptr) { // this is the first time we call handler()
				pkt.ptr=mirrorPkt.ptr;
				pkt.size=mirrorPkt.size;
				mirrorPkt.ptr=NULL; // this will prevent the copy to happen again
			} else {
				if (status==WAITING_CLIENT_DATA) {
					// we are being called a second time with WAITING_CLIENT_DATA
					handler_ret = 0;
					return handler_ret;
				}
			}
		}
	}
	}

__get_pkts_from_client:

	//for (j=0; j<client_myds->PSarrayIN->len;) {
	// implement a more complex logic to run even in case of mirror
	// if client_myds , this is a regular client
	// if client_myds == NULL , it is a mirror
	//     process mirror only status==WAITING_CLIENT_DATA
	for (j=0; j< ( client_myds->PSarrayIN ? client_myds->PSarrayIN->len : 0)  || (mirror==true && status==WAITING_CLIENT_DATA) ;) {
		if (mirror==false) {
			client_myds->PSarrayIN->remove_index(0,&pkt);
		}
		switch (status) {

			case CONNECTING_CLIENT:
				switch (client_myds->DSS) {
					case STATE_SERVER_HANDSHAKE:
						handler___status_CONNECTING_CLIENT___STATE_SERVER_HANDSHAKE(&pkt, &wrong_pass);
						break;
					case STATE_SSL_INIT:
						handler___status_CONNECTING_CLIENT___STATE_SERVER_HANDSHAKE(&pkt, &wrong_pass);
						//handler___status_CONNECTING_CLIENT___STATE_SSL_INIT(&pkt);
						break;
					default:
						proxy_error("Detected not valid state client state: %d\n", client_myds->DSS);
						handler_ret = -1; //close connection
						return handler_ret;
						break;
				}
				break;

			case WAITING_CLIENT_DATA:
				// this is handled only for real traffic, not mirror
				if (pkt.size==(0xFFFFFF+sizeof(mysql_hdr))) {
					// we are handling a multi-packet
					switch (client_myds->DSS) { // real traffic only
						case STATE_SLEEP:
							client_myds->DSS=STATE_SLEEP_MULTI_PACKET;
							break;
						case STATE_SLEEP_MULTI_PACKET:
							break;
						default:
							assert(0);
							break;
					}
				}
				switch (client_myds->DSS) {
					case STATE_SLEEP_MULTI_PACKET:
						if (client_myds->multi_pkt.ptr==NULL) {
							// not initialized yet
							client_myds->multi_pkt.ptr=pkt.ptr;
							client_myds->multi_pkt.size=pkt.size;
						} else {
							PtrSize_t tmp_pkt;
							tmp_pkt.ptr=client_myds->multi_pkt.ptr;
							tmp_pkt.size=client_myds->multi_pkt.size;
							client_myds->multi_pkt.size = pkt.size + tmp_pkt.size-sizeof(mysql_hdr);
							client_myds->multi_pkt.ptr = l_alloc(client_myds->multi_pkt.size);
							memcpy(client_myds->multi_pkt.ptr, tmp_pkt.ptr, tmp_pkt.size);
							memcpy((char *)client_myds->multi_pkt.ptr + tmp_pkt.size , (char *)pkt.ptr+sizeof(mysql_hdr) , pkt.size-sizeof(mysql_hdr)); // the header is not copied
							l_free(tmp_pkt.size , tmp_pkt.ptr);
							l_free(pkt.size , pkt.ptr);
						}
						if (pkt.size==(0xFFFFFF+sizeof(mysql_hdr))) { // there are more packets
							goto __get_pkts_from_client;
						} else {
							// no more packets, move everything back to pkt and proceed
							pkt.ptr=client_myds->multi_pkt.ptr;
							pkt.size=client_myds->multi_pkt.size;
							client_myds->multi_pkt.size=0;
							client_myds->multi_pkt.ptr=NULL;
							client_myds->DSS=STATE_SLEEP;
						}
						if (client_myds->DSS!=STATE_SLEEP) // if DSS==STATE_SLEEP , we continue
							break;
					case STATE_SLEEP:	// only this section can be executed ALSO by mirror
						command_counters->incr(thread->curtime/1000000);
						if (transaction_persistent_hostgroup==-1) {
							if (mysql_thread___set_query_lock_on_hostgroup == 0) { // behavior before 2.0.6
								current_hostgroup=default_hostgroup;
							} else {
								if (locked_on_hostgroup==-1) {
									current_hostgroup = default_hostgroup;
								} else {
									current_hostgroup = locked_on_hostgroup;
								}
							}
						}
						proxy_debug(PROXY_DEBUG_MYSQL_CONNECTION, 5, "Session=%p , client_myds=%p . Statuses: WAITING_CLIENT_DATA - STATE_SLEEP\n", this, client_myds);
						if (session_fast_forward==true) { // if it is fast forward
							mybe=find_or_create_backend(current_hostgroup); // set a backend
							mybe->server_myds->reinit_queues();             // reinitialize the queues in the myds . By default, they are not active
							mybe->server_myds->PSarrayOUT->add(pkt.ptr, pkt.size); // move the first packet
							previous_status.push(FAST_FORWARD); // next status will be FAST_FORWARD . Now we need a connection
							NEXT_IMMEDIATE(CONNECTING_SERVER);  // we create a connection . next status will be FAST_FORWARD
						}
						c=*((unsigned char *)pkt.ptr+sizeof(mysql_hdr));
						if (session_type == PROXYSQL_SESSION_CLICKHOUSE) {
							if ((enum_mysql_command)c == _MYSQL_COM_INIT_DB) {
								PtrSize_t _new_pkt;
								_new_pkt.ptr=malloc(pkt.size+4); // USE + space
								memcpy(_new_pkt.ptr , pkt.ptr, 4);
								unsigned char *_c=(unsigned char *)_new_pkt.ptr;
								_c+=4; *_c=0x03;
								_c+=1; *_c='U';
								_c+=1; *_c='S';
								_c+=1; *_c='E';
								_c+=1; *_c=' ';
//								(unsigned char *)_new_pkt.ptr[4]=0x03;
//								(unsigned char *)_new_pkt.ptr[5]='U';
//								(unsigned char *)_new_pkt.ptr[6]='S';
//								(unsigned char *)_new_pkt.ptr[7]='E';
//								(unsigned char *)_new_pkt.ptr[8]=' ';
								memcpy((char *)_new_pkt.ptr+9 , (char *)pkt.ptr+5, pkt.size-5);
								l_free(pkt.size,pkt.ptr);
								pkt.size+=4;
								pkt.ptr = _new_pkt.ptr;
								c=*((unsigned char *)pkt.ptr+sizeof(mysql_hdr));
							}
						}
						client_myds->com_field_list=false; // default
						if (c == _MYSQL_COM_FIELD_LIST) {
							if (session_type == PROXYSQL_SESSION_MYSQL) {
								MySQL_Protocol *myprot=&client_myds->myprot;
								bool rcp = myprot->generate_COM_QUERY_from_COM_FIELD_LIST(&pkt);
								if (rcp) {
									// all went well
									c=*((unsigned char *)pkt.ptr+sizeof(mysql_hdr));
									client_myds->com_field_list=true;
								} else {
									// parsing failed, proxysql will return not suppported command
								}
							}
						}
						switch ((enum_mysql_command)c) {
							case _MYSQL_COM_QUERY:
								__sync_add_and_fetch(&thread->status_variables.stvar[st_var_queries],1);
								if (session_type == PROXYSQL_SESSION_MYSQL) {
									bool rc_break=false;
									bool lock_hostgroup = false;
									if (session_fast_forward==false) {
										// Note: CurrentQuery sees the query as sent by the client.
										// shortly after, the packets it used to contain the query will be deallocated
										CurrentQuery.begin((unsigned char *)pkt.ptr,pkt.size,true);
									}
									rc_break=handler_special_queries(&pkt);
									if (rc_break==true) {
										if (mirror==false) {
											// track also special queries
											//RequestEnd(NULL);
											// we moved this inside handler_special_queries()
											// because a pointer was becoming invalid
											break;
										} else {
											handler_ret = -1;
											return handler_ret;
										}
									}
									timespec begint;
									timespec endt;
									if (thread->variables.stats_time_query_processor) {
										clock_gettime(CLOCK_THREAD_CPUTIME_ID,&begint);
									}
									qpo=GloQPro->process_mysql_query(this,pkt.ptr,pkt.size,&CurrentQuery);
									if (qpo->max_lag_ms >= 0) {
										thread->status_variables.stvar[st_var_queries_with_max_lag_ms]++;
									}
									if (thread->variables.stats_time_query_processor) {
										clock_gettime(CLOCK_THREAD_CPUTIME_ID,&endt);
										thread->status_variables.stvar[st_var_query_processor_time]=thread->status_variables.stvar[st_var_query_processor_time] +
											(endt.tv_sec*1000000000+endt.tv_nsec) -
											(begint.tv_sec*1000000000+begint.tv_nsec);
									}
									assert(qpo);	// GloQPro->process_mysql_query() should always return a qpo
									rc_break=handler___status_WAITING_CLIENT_DATA___STATE_SLEEP___MYSQL_COM_QUERY_qpo(&pkt, &lock_hostgroup);
									if (mirror==false && rc_break==false) {
										if (mysql_thread___automatic_detect_sqli) {
											if (client_myds->com_field_list == false) {
												if (qpo->firewall_whitelist_mode != WUS_OFF) {
													struct libinjection_sqli_state state;
													int issqli;
													const char * input = (char *)CurrentQuery.QueryPointer;
													size_t slen = CurrentQuery.QueryLength;
													libinjection_sqli_init(&state, input, slen, FLAG_SQL_MYSQL);
													issqli = libinjection_is_sqli(&state);
													if (issqli) {
														bool allow_sqli = false;
														allow_sqli = GloQPro->whitelisted_sqli_fingerprint(state.fingerprint);
														if (allow_sqli) {
															thread->status_variables.stvar[st_var_whitelisted_sqli_fingerprint]++;
														} else {
															thread->status_variables.stvar[st_var_automatic_detected_sqli]++;
															char * username = client_myds->myconn->userinfo->username;
															char * client_address = client_myds->addr.addr;
															proxy_error("SQLinjection detected with fingerprint of '%s' from client %s@%s . Query listed below:\n", state.fingerprint, username, client_address);
															fwrite(CurrentQuery.QueryPointer, CurrentQuery.QueryLength, 1, stderr);
															fprintf(stderr,"\n");
															handler_ret = -1;
															RequestEnd(NULL);
															return handler_ret;
														}
													}
												}
											}
										}
									}
									if (rc_break==true) {
										if (mirror==false) {
											break;
										} else {
											handler_ret = -1;
											return handler_ret;
										}
									}
									if (mirror==false) {
										handler___status_WAITING_CLIENT_DATA___STATE_SLEEP___MYSQL_COM_QUERY___create_mirror_session();
									}

									if (autocommit_on_hostgroup>=0) {
									}
									if (mysql_thread___set_query_lock_on_hostgroup == 1) { // algorithm introduced in 2.0.6
										if (locked_on_hostgroup < 0) {
											if (lock_hostgroup) {
												// we are locking on hostgroup now
												if ( qpo->destination_hostgroup >= 0 ) {
													if (transaction_persistent_hostgroup == -1) {
														current_hostgroup=qpo->destination_hostgroup;
													}
												}
												locked_on_hostgroup = current_hostgroup;
												thread->status_variables.stvar[st_var_hostgroup_locked]++;
												thread->status_variables.stvar[st_var_hostgroup_locked_set_cmds]++;
											}
										}
										if (locked_on_hostgroup >= 0) {
											if (current_hostgroup != locked_on_hostgroup) {
												client_myds->DSS=STATE_QUERY_SENT_NET;
												int l = CurrentQuery.QueryLength;
												char *end = (char *)"";
												if (l>256) {
													l=253;
													end = (char *)"...";
												}
												string nqn = string((char *)CurrentQuery.QueryPointer,l);
												char *err_msg = (char *)"Session trying to reach HG %d while locked on HG %d . Rejecting query: %s";
												char *buf = (char *)malloc(strlen(err_msg)+strlen(nqn.c_str())+strlen(end)+64);
												sprintf(buf, err_msg, current_hostgroup, locked_on_hostgroup, nqn.c_str(), end);
												client_myds->myprot.generate_pkt_ERR(true,NULL,NULL,client_myds->pkt_sid+1,9005,(char *)"HY000",buf, true);
												thread->status_variables.stvar[st_var_hostgroup_locked_queries]++;
												RequestEnd(NULL);
												free(buf);
												l_free(pkt.size,pkt.ptr);
												break;
											}
										}
									}
									mybe=find_or_create_backend(current_hostgroup);
									status=PROCESSING_QUERY;
									// set query retries
									mybe->server_myds->query_retries_on_failure=mysql_thread___query_retries_on_failure;
									// if a number of retries is set in mysql_query_rules, that takes priority
									if (qpo) {
										if (qpo->retries >= 0) {
											mybe->server_myds->query_retries_on_failure=qpo->retries;
										}
									}
									mybe->server_myds->connect_retries_on_failure=mysql_thread___connect_retries_on_failure;
									mybe->server_myds->wait_until=0;
									pause_until=0;
									if (mysql_thread___default_query_delay) {
										pause_until=thread->curtime+mysql_thread___default_query_delay*1000;
									}
									if (qpo) {
										if (qpo->delay > 0) {
											if (pause_until==0)
												pause_until=thread->curtime;
											pause_until+=qpo->delay*1000;
										}
									}


									proxy_debug(PROXY_DEBUG_MYSQL_COM, 5, "Received query to be processed with MariaDB Client library\n");
									mybe->server_myds->killed_at=0;
									mybe->server_myds->kill_type=0;
									if (GloMyLdapAuth) {
										if (session_type==PROXYSQL_SESSION_MYSQL) {
											if (mysql_thread___add_ldap_user_comment && strlen(mysql_thread___add_ldap_user_comment)) {
												add_ldap_comment_to_pkt(&pkt);
											}
										}
									}
									mybe->server_myds->mysql_real_query.init(&pkt);
									mybe->server_myds->statuses.questions++;
									client_myds->setDSS_STATE_QUERY_SENT_NET();
								} else {
									switch (session_type) {
										case PROXYSQL_SESSION_ADMIN:
										case PROXYSQL_SESSION_STATS:
										// this is processed by the admin module
											handler_function(this, (void *)GloAdmin, &pkt);
											l_free(pkt.size,pkt.ptr);
											break;
										case PROXYSQL_SESSION_SQLITE:
											handler_function(this, (void *)GloSQLite3Server, &pkt);
											l_free(pkt.size,pkt.ptr);
											break;
#ifdef PROXYSQLCLICKHOUSE
										case PROXYSQL_SESSION_CLICKHOUSE:
											handler_function(this, (void *)GloClickHouseServer, &pkt);
											l_free(pkt.size,pkt.ptr);
											break;
#endif /* PROXYSQLCLICKHOUSE */
										default:
											assert(0);
									}
								}
								break;
							case _MYSQL_COM_CHANGE_USER:
								handler___status_WAITING_CLIENT_DATA___STATE_SLEEP___MYSQL_COM_CHANGE_USER(&pkt, &wrong_pass);
								break;
							case _MYSQL_COM_STMT_RESET:
								{
									uint32_t stmt_global_id=0;
									memcpy(&stmt_global_id,(char *)pkt.ptr+5,sizeof(uint32_t));
									SLDH->reset(stmt_global_id);
									l_free(pkt.size,pkt.ptr);
									client_myds->setDSS_STATE_QUERY_SENT_NET();
									unsigned int nTrx=NumActiveTransactions();
									uint16_t setStatus = (nTrx ? SERVER_STATUS_IN_TRANS : 0 );
									if (autocommit) setStatus |= SERVER_STATUS_AUTOCOMMIT;
									client_myds->myprot.generate_pkt_OK(true,NULL,NULL,1,0,0,setStatus,0,NULL);
									client_myds->DSS=STATE_SLEEP;
									status=WAITING_CLIENT_DATA;
								}
								break;
							case _MYSQL_COM_STMT_CLOSE:
								{
									uint32_t client_global_id=0;
									memcpy(&client_global_id,(char *)pkt.ptr+5,sizeof(uint32_t));
									// FIXME: no input validation
									uint64_t stmt_global_id=0;
									stmt_global_id=client_myds->myconn->local_stmts->find_global_stmt_id_from_client(client_global_id);
									SLDH->reset(client_global_id);
									if (stmt_global_id) {
										sess_STMTs_meta->erase(stmt_global_id);
									}
									client_myds->myconn->local_stmts->client_close(client_global_id);
								}
								l_free(pkt.size,pkt.ptr);
								// FIXME: this is not complete. Counters should be decreased
								thread->status_variables.stvar[st_var_frontend_stmt_close]++;
								thread->status_variables.stvar[st_var_queries]++;
								client_myds->DSS=STATE_SLEEP;
								status=WAITING_CLIENT_DATA;
								break;
							case _MYSQL_COM_STMT_SEND_LONG_DATA:
								{
									// FIXME: no input validation
									uint32_t stmt_global_id=0;
									memcpy(&stmt_global_id,(char *)pkt.ptr+5,sizeof(uint32_t));
									uint32_t stmt_param_id=0;
									memcpy(&stmt_param_id,(char *)pkt.ptr+9,sizeof(uint16_t));
									SLDH->add(stmt_global_id,stmt_param_id,(char *)pkt.ptr+11,pkt.size-11);
								}
								client_myds->DSS=STATE_SLEEP;
								status=WAITING_CLIENT_DATA;
								l_free(pkt.size,pkt.ptr);
								break;
							case _MYSQL_COM_STMT_PREPARE:
								if (session_type != PROXYSQL_SESSION_MYSQL) { // only MySQL module supports prepared statement!!
									l_free(pkt.size,pkt.ptr);
									client_myds->setDSS_STATE_QUERY_SENT_NET();
									client_myds->myprot.generate_pkt_ERR(true,NULL,NULL,1,1045,(char *)"28000",(char *)"Command not supported");
									client_myds->DSS=STATE_SLEEP;
									status=WAITING_CLIENT_DATA;
									break;
								} else {
									thread->status_variables.stvar[st_var_frontend_stmt_prepare]++;
									thread->status_variables.stvar[st_var_queries]++;
									// if we reach here, we are not on MySQL module
									bool rc_break=false;
									bool lock_hostgroup = false;

									// Note: CurrentQuery sees the query as sent by the client.
									// shortly after, the packets it used to contain the query will be deallocated
									// Note2 : we call the next function as if it was _MYSQL_COM_QUERY
									// because the offset will be identical
									CurrentQuery.begin((unsigned char *)pkt.ptr,pkt.size,true);

									timespec begint;
									timespec endt;
									if (thread->variables.stats_time_query_processor) {
										clock_gettime(CLOCK_THREAD_CPUTIME_ID,&begint);
									}
									qpo=GloQPro->process_mysql_query(this,pkt.ptr,pkt.size,&CurrentQuery);
									if (thread->variables.stats_time_query_processor) {
										clock_gettime(CLOCK_THREAD_CPUTIME_ID,&endt);
										thread->status_variables.query_processor_time=thread->status_variables.query_processor_time +
											(endt.tv_sec*1000000000+endt.tv_nsec) -
											(begint.tv_sec*1000000000+begint.tv_nsec);
									}
									assert(qpo);	// GloQPro->process_mysql_query() should always return a qpo
									rc_break=handler___status_WAITING_CLIENT_DATA___STATE_SLEEP___MYSQL_COM_QUERY_qpo(&pkt, &lock_hostgroup);
									if (rc_break==true) {
										break;
									}
									if (mysql_thread___set_query_lock_on_hostgroup == 1) { // algorithm introduced in 2.0.6
										if (locked_on_hostgroup < 0) {
											if (lock_hostgroup) {
												// we are locking on hostgroup now
												locked_on_hostgroup = current_hostgroup;
											}
										}
										if (locked_on_hostgroup >= 0) {
											if (current_hostgroup != locked_on_hostgroup) {
												client_myds->DSS=STATE_QUERY_SENT_NET;
												int l = CurrentQuery.QueryLength;
												char *end = (char *)"";
												if (l>256) {
													l=253;
													end = (char *)"...";
												}
												string nqn = string((char *)CurrentQuery.QueryPointer,l);
												char *err_msg = (char *)"Session trying to reach HG %d while locked on HG %d . Rejecting query: %s";
												char *buf = (char *)malloc(strlen(err_msg)+strlen(nqn.c_str())+strlen(end)+64);
												sprintf(buf, err_msg, current_hostgroup, locked_on_hostgroup, nqn.c_str(), end);
												client_myds->myprot.generate_pkt_ERR(true,NULL,NULL,client_myds->pkt_sid+1,9005,(char *)"HY000",buf, true);
												thread->status_variables.stvar[st_var_hostgroup_locked_queries]++;
												RequestEnd(NULL);
												free(buf);
												l_free(pkt.size,pkt.ptr);
												break;
											}
										}
									}
									mybe=find_or_create_backend(current_hostgroup);
									if (client_myds->myconn->local_stmts==NULL) {
										client_myds->myconn->local_stmts=new MySQL_STMTs_local_v14(true);
									}
									uint64_t hash=client_myds->myconn->local_stmts->compute_hash((char *)client_myds->myconn->userinfo->username,(char *)client_myds->myconn->userinfo->schemaname,(char *)CurrentQuery.QueryPointer,CurrentQuery.QueryLength);
									MySQL_STMT_Global_info *stmt_info=NULL;
									// we first lock GloStmt
									GloMyStmt->wrlock();
									stmt_info=GloMyStmt->find_prepared_statement_by_hash(hash,false);
									if (stmt_info) {
										// the prepared statement exists in GloMyStmt
										// for this reason, we do not need to prepare it again, and we can already reply to the client
										// we will now generate a unique stmt and send it to the client
										uint32_t new_stmt_id=client_myds->myconn->local_stmts->generate_new_client_stmt_id(stmt_info->statement_id);
										client_myds->setDSS_STATE_QUERY_SENT_NET();
										client_myds->myprot.generate_STMT_PREPARE_RESPONSE(client_myds->pkt_sid+1,stmt_info,new_stmt_id);
										LogQuery(NULL);
										l_free(pkt.size,pkt.ptr);
										client_myds->DSS=STATE_SLEEP;
										status=WAITING_CLIENT_DATA;
										CurrentQuery.end_time=thread->curtime;
										CurrentQuery.end();
									} else {
										mybe=find_or_create_backend(current_hostgroup);
										status=PROCESSING_STMT_PREPARE;
										mybe->server_myds->connect_retries_on_failure=mysql_thread___connect_retries_on_failure;
										mybe->server_myds->wait_until=0;
										pause_until=0;
										mybe->server_myds->killed_at=0;
										mybe->server_myds->kill_type=0;
										mybe->server_myds->mysql_real_query.init(&pkt); // fix memory leak for PREPARE in prepared statements #796
										mybe->server_myds->statuses.questions++;
										client_myds->setDSS_STATE_QUERY_SENT_NET();
									}
									GloMyStmt->unlock();
									break; // make sure to not break before unlocking GloMyStmt
								}
								break;
							case _MYSQL_COM_STMT_EXECUTE:
								if (session_type != PROXYSQL_SESSION_MYSQL) { // only MySQL module supports prepared statement!!
									l_free(pkt.size,pkt.ptr);
									client_myds->setDSS_STATE_QUERY_SENT_NET();
									client_myds->myprot.generate_pkt_ERR(true,NULL,NULL,1,1045,(char *)"28000",(char *)"Command not supported");
									client_myds->DSS=STATE_SLEEP;
									status=WAITING_CLIENT_DATA;
									break;
								} else {
									// if we reach here, we are on MySQL module
<<<<<<< HEAD
									thread->status_variables.frontend_stmt_execute++;
									thread->status_variables.queries++;
									bool rc_break=false;
									bool lock_hostgroup = false;
=======
									thread->status_variables.stvar[st_var_frontend_stmt_execute]++;
									thread->status_variables.stvar[st_var_queries]++;
									//bool rc_break=false;
>>>>>>> 43b75d5d

									uint32_t client_stmt_id=0;
									uint64_t stmt_global_id=0;
									memcpy(&client_stmt_id,(char *)pkt.ptr+5,sizeof(uint32_t));
									stmt_global_id=client_myds->myconn->local_stmts->find_global_stmt_id_from_client(client_stmt_id);
									if (stmt_global_id == 0) {
										// FIXME: add error handling
										assert(0);
									}
									CurrentQuery.stmt_global_id=stmt_global_id;
									// now we get the statement information
									MySQL_STMT_Global_info *stmt_info=NULL;
									stmt_info=GloMyStmt->find_prepared_statement_by_stmt_id(stmt_global_id);
									if (stmt_info==NULL) {
										// we couldn't find it
										l_free(pkt.size,pkt.ptr);
										client_myds->setDSS_STATE_QUERY_SENT_NET();
										client_myds->myprot.generate_pkt_ERR(true,NULL,NULL,1,1045,(char *)"28000",(char *)"Prepared statement doesn't exist", true);
										client_myds->DSS=STATE_SLEEP;
										status=WAITING_CLIENT_DATA;
										break;
									}
									CurrentQuery.stmt_info=stmt_info;
									CurrentQuery.start_time=thread->curtime;

									timespec begint;
									timespec endt;
									if (thread->variables.stats_time_query_processor) {
										clock_gettime(CLOCK_THREAD_CPUTIME_ID,&begint);
									}
									qpo=GloQPro->process_mysql_query(this,pkt.ptr,pkt.size,&CurrentQuery);
									if (qpo->max_lag_ms >= 0) {
										thread->status_variables.queries_with_max_lag_ms++;
									}
									if (thread->variables.stats_time_query_processor) {
										clock_gettime(CLOCK_THREAD_CPUTIME_ID,&endt);
										thread->status_variables.query_processor_time=thread->status_variables.query_processor_time +
											(endt.tv_sec*1000000000+endt.tv_nsec) -
											(begint.tv_sec*1000000000+begint.tv_nsec);
									}
									assert(qpo);	// GloQPro->process_mysql_query() should always return a qpo
									// we now take the metadata associated with STMT_EXECUTE from MySQL_STMTs_meta
									bool stmt_meta_found=true; // let's be optimistic and we assume we will found it
									stmt_execute_metadata_t *stmt_meta=sess_STMTs_meta->find(stmt_global_id);
									if (stmt_meta==NULL) { // we couldn't find any metadata
										stmt_meta_found=false;
									}
									stmt_meta=client_myds->myprot.get_binds_from_pkt(pkt.ptr,pkt.size,stmt_info, &stmt_meta);
									if (stmt_meta==NULL) {
										l_free(pkt.size,pkt.ptr);
										client_myds->setDSS_STATE_QUERY_SENT_NET();
										client_myds->myprot.generate_pkt_ERR(true,NULL,NULL,1,1045,(char *)"28000",(char *)"Error in prepared statement execution", true);
										client_myds->DSS=STATE_SLEEP;
										status=WAITING_CLIENT_DATA;
										//__sync_fetch_and_sub(&stmt_info->ref_count,1); // decrease reference count
										stmt_info=NULL;
										break;
									}
									if (stmt_meta_found==false) {
										// previously we didn't find any metadata
										// but as we reached here, stmt_meta is not null and we save the metadata
										sess_STMTs_meta->insert(stmt_global_id,stmt_meta);
									}
									// else

									CurrentQuery.stmt_meta=stmt_meta;
									//current_hostgroup=qpo->destination_hostgroup;
									rc_break=handler___status_WAITING_CLIENT_DATA___STATE_SLEEP___MYSQL_COM_QUERY_qpo(&pkt, &lock_hostgroup, true);
									if (rc_break==true) {
										break;
									}
									if (mysql_thread___set_query_lock_on_hostgroup == 1) { // algorithm introduced in 2.0.6
										if (locked_on_hostgroup < 0) {
											if (lock_hostgroup) {
												// we are locking on hostgroup now
												locked_on_hostgroup = current_hostgroup;
											}
										}
										if (locked_on_hostgroup >= 0) {
											if (current_hostgroup != locked_on_hostgroup) {
												client_myds->DSS=STATE_QUERY_SENT_NET;
												//int l = CurrentQuery.QueryLength;
												int l = CurrentQuery.stmt_info->query_length;
												char *end = (char *)"";
												if (l>256) {
													l=253;
													end = (char *)"...";
												}
												string nqn = string((char *)CurrentQuery.stmt_info->query,l);
												char *err_msg = (char *)"Session trying to reach HG %d while locked on HG %d . Rejecting query: %s";
												char *buf = (char *)malloc(strlen(err_msg)+strlen(nqn.c_str())+strlen(end)+64);
												sprintf(buf, err_msg, current_hostgroup, locked_on_hostgroup, nqn.c_str(), end);
												client_myds->myprot.generate_pkt_ERR(true,NULL,NULL,client_myds->pkt_sid+1,9005,(char *)"HY000",buf, true);
												thread->status_variables.hostgroup_locked_queries++;
												RequestEnd(NULL);
												free(buf);
												l_free(pkt.size,pkt.ptr);
												break;
											}
										}
									}
									mybe=find_or_create_backend(current_hostgroup);
									status=PROCESSING_STMT_EXECUTE;
									mybe->server_myds->connect_retries_on_failure=mysql_thread___connect_retries_on_failure;
									mybe->server_myds->wait_until=0;
									mybe->server_myds->killed_at=0;
									mybe->server_myds->kill_type=0;
									client_myds->setDSS_STATE_QUERY_SENT_NET();
								}
								break;
//							case _MYSQL_COM_STMT_PREPARE:
//								handler___status_WAITING_CLIENT_DATA___STATE_SLEEP___MYSQL_COM_STMT_PREPARE(&pkt);
//								break;
//							case _MYSQL_COM_STMT_EXECUTE:
//								handler___status_WAITING_CLIENT_DATA___STATE_SLEEP___MYSQL_COM_STMT_EXECUTE(&pkt);
//								break;
//							case _MYSQL_COM_STMT_CLOSE:
//								mybe->server_myds->PSarrayOUT->add(pkt.ptr, pkt.size);
//								break;
							case _MYSQL_COM_QUIT:
								proxy_debug(PROXY_DEBUG_MYSQL_COM, 5, "Got COM_QUIT packet\n");
								GloMyLogger->log_audit_entry(PROXYSQL_MYSQL_AUTH_QUIT, this, NULL);
								l_free(pkt.size,pkt.ptr);
								handler_ret = -1;
								return handler_ret;
								break;
							case _MYSQL_COM_PING:
								handler___status_WAITING_CLIENT_DATA___STATE_SLEEP___MYSQL_COM_PING(&pkt);
								break;
							case _MYSQL_COM_SET_OPTION:
								handler___status_WAITING_CLIENT_DATA___STATE_SLEEP___MYSQL_COM_SET_OPTION(&pkt);
								break;
							case _MYSQL_COM_STATISTICS:
								handler___status_WAITING_CLIENT_DATA___STATE_SLEEP___MYSQL_COM_STATISTICS(&pkt);
								break;
							case _MYSQL_COM_INIT_DB:
								handler___status_WAITING_CLIENT_DATA___STATE_SLEEP___MYSQL_COM_INIT_DB(&pkt);
								break;
							case _MYSQL_COM_FIELD_LIST:
								handler___status_WAITING_CLIENT_DATA___STATE_SLEEP___MYSQL_COM_FIELD_LIST(&pkt);
								break;
							case _MYSQL_COM_PROCESS_KILL:
								handler___status_WAITING_CLIENT_DATA___STATE_SLEEP___MYSQL_COM_PROCESS_KILL(&pkt);
								break;
							default:
								proxy_error("RECEIVED AN UNKNOWN COMMAND: %d -- PLEASE REPORT A BUG\n", c);
								l_free(pkt.size,pkt.ptr);
								handler_ret = -1; // immediately drop the connection
								return handler_ret;
								// assert(0); // see issue #859
								break;
						}
						break;
					default:
						proxy_debug(PROXY_DEBUG_MYSQL_CONNECTION, 5, "Statuses: WAITING_CLIENT_DATA - STATE_UNKNOWN\n");
						{
							if (mirror==false) {
                                                        char buf[INET6_ADDRSTRLEN];
                                                        switch (client_myds->client_addr->sa_family) {
                                                        case AF_INET: {
                                                                struct sockaddr_in *ipv4 = (struct sockaddr_in *)client_myds->client_addr;
                                                                inet_ntop(client_myds->client_addr->sa_family, &ipv4->sin_addr, buf, INET_ADDRSTRLEN);
                                                                break;
                                                                }
                                                        case AF_INET6: {
                                                                struct sockaddr_in6 *ipv6 = (struct sockaddr_in6 *)client_myds->client_addr;
                                                                inet_ntop(client_myds->client_addr->sa_family, &ipv6->sin6_addr, buf, INET6_ADDRSTRLEN);
                                                                break;
                                                        }
                                                        default:
                                                                sprintf(buf, "localhost");
                                                                break;
                                                        }
								proxy_error("Unexpected packet from client %s . Session_status: %d , client_status: %d Disconnecting it\n", buf, status, client_myds->status);
							}
						}
						handler_ret = -1;
						return handler_ret;
						break;
			}
				
				break;
			case FAST_FORWARD:
				mybe->server_myds->PSarrayOUT->add(pkt.ptr, pkt.size);
				break;
			case NONE:
			default:
				{
					char buf[INET6_ADDRSTRLEN];
					switch (client_myds->client_addr->sa_family) {
						case AF_INET: {
							struct sockaddr_in *ipv4 = (struct sockaddr_in *)client_myds->client_addr;
							inet_ntop(client_myds->client_addr->sa_family, &ipv4->sin_addr, buf, INET_ADDRSTRLEN);
							break;
						}
						case AF_INET6: {
							struct sockaddr_in6 *ipv6 = (struct sockaddr_in6 *)client_myds->client_addr;
							inet_ntop(client_myds->client_addr->sa_family, &ipv6->sin6_addr, buf, INET6_ADDRSTRLEN);
							break;
						}
						default:
							sprintf(buf, "localhost");
							break;
						}
					if (pkt.size == 5) {
						c=*((unsigned char *)pkt.ptr+sizeof(mysql_hdr));
						if (c==_MYSQL_COM_QUIT) {
							proxy_error("Unexpected COM_QUIT from client %s . Session_status: %d , client_status: %d Disconnecting it\n", buf, status, client_myds->status);
							GloMyLogger->log_audit_entry(PROXYSQL_MYSQL_AUTH_QUIT, this, NULL);
							proxy_debug(PROXY_DEBUG_MYSQL_COM, 5, "Got COM_QUIT packet\n");
							l_free(pkt.size,pkt.ptr);
							if (thread) {
								thread->status_variables.stvar[st_var_unexpected_com_quit]++;
							}
							handler_ret = -1;
							return handler_ret;
						}
					}
					proxy_error("Unexpected packet from client %s . Session_status: %d , client_status: %d Disconnecting it\n", buf, status, client_myds->status);
					if (thread) {
						thread->status_variables.stvar[st_var_unexpected_packet]++;
					}
					handler_ret = -1;
					return handler_ret;
				}
				break;
		}
	}



handler_again:

	switch (status) {
		case WAITING_CLIENT_DATA:
			// housekeeping
			if (mybes) {
				MySQL_Backend *_mybe;
				unsigned int i;
				for (i=0; i < mybes->len; i++) {
					_mybe=(MySQL_Backend *)mybes->index(i);
					if (_mybe->server_myds) {
						MySQL_Data_Stream *_myds=_mybe->server_myds;
						if (_myds->myconn) {
							if (_myds->myconn->multiplex_delayed) {
								if (_myds->wait_until <= thread->curtime) {
									_myds->wait_until=0;
									_myds->myconn->multiplex_delayed=false;
									_myds->DSS=STATE_NOT_INITIALIZED;
									_myds->return_MySQL_Connection_To_Pool();
								}
							}
						}
					}
				}
			}
			break;
		case FAST_FORWARD:
			if (mybe->server_myds->mypolls==NULL) {
				// register the mysql_data_stream
				thread->mypolls.add(POLLIN|POLLOUT, mybe->server_myds->fd, mybe->server_myds, thread->curtime);
			}
			client_myds->PSarrayOUT->copy_add(mybe->server_myds->PSarrayIN, 0, mybe->server_myds->PSarrayIN->len);
			while (mybe->server_myds->PSarrayIN->len) mybe->server_myds->PSarrayIN->remove_index(mybe->server_myds->PSarrayIN->len-1,NULL);
			// copy all packets from backend to frontend
			//for (unsigned int k=0; k < mybe->server_myds->PSarrayIN->len; k++) {
			//	PtrSize_t pkt;
			//	mybe->server_myds->PSarrayIN->remove_index(0,&pkt);
			//	client_myds->PSarrayOUT->add(pkt.ptr, pkt.size);
			//}
			break;
		case CONNECTING_CLIENT:
			//fprintf(stderr,"CONNECTING_CLIENT\n");
			// FIXME: to implement
			break;
		case PINGING_SERVER:
			{
				int rc=handler_again___status_PINGING_SERVER();
				if (rc==-1) { // if the ping fails, we destroy the session
					handler_ret = -1;
					return handler_ret;
				}
			}
			break;

		case RESETTING_CONNECTION:
			{
				int rc = handler_again___status_RESETTING_CONNECTION();
				if (rc==-1) { // we always destroy the session
					handler_ret = -1;
					return handler_ret;
				}
			}
			break;

		case PROCESSING_STMT_PREPARE:
		case PROCESSING_STMT_EXECUTE:
		case PROCESSING_QUERY:
			//fprintf(stderr,"PROCESSING_QUERY\n");
			if (pause_until > thread->curtime) {
				handler_ret = 0;
				return handler_ret;
			}
			if (mysql_thread___connect_timeout_server_max) {
				if (mybe->server_myds->max_connect_time==0)
					mybe->server_myds->max_connect_time=thread->curtime+(long long)mysql_thread___connect_timeout_server_max*1000;
			} else {
				mybe->server_myds->max_connect_time=0;
			}
			if (
				(mybe->server_myds->myconn && mybe->server_myds->myconn->async_state_machine!=ASYNC_IDLE && mybe->server_myds->wait_until && thread->curtime >= mybe->server_myds->wait_until)
				// query timed out
				||
				(killed==true) // session was killed by admin
			) {
				handler_again___new_thread_to_kill_connection();
			}
			if (mybe->server_myds->DSS==STATE_NOT_INITIALIZED) {
				// we don't have a backend yet
				switch(status) { // this switch can be replaced with a simple previous_status.push(status), but it is here for readibility
					case PROCESSING_QUERY:
						previous_status.push(PROCESSING_QUERY);
						break;
					case PROCESSING_STMT_PREPARE:
						previous_status.push(PROCESSING_STMT_PREPARE);
						break;
					case PROCESSING_STMT_EXECUTE:
						previous_status.push(PROCESSING_STMT_EXECUTE);
						break;
					default:
						assert(0);
						break;
				}
				NEXT_IMMEDIATE(CONNECTING_SERVER);
			} else {
				MySQL_Data_Stream *myds=mybe->server_myds;
				MySQL_Connection *myconn=myds->myconn;
				mybe->server_myds->max_connect_time=0;
				// we insert it in mypolls only if not already there
				if (myds->mypolls==NULL) {
					thread->mypolls.add(POLLIN|POLLOUT, mybe->server_myds->fd, mybe->server_myds, thread->curtime);
				}
				if (default_hostgroup>=0) {
					if (handler_again___verify_backend_user_schema()) {
						goto handler_again;
					}
					if (mirror==false) { // do not care about autocommit and charset if mirror
							proxy_debug(PROXY_DEBUG_MYSQL_CONNECTION, 5, "Session %p , default_HG=%d server_myds DSS=%d , locked_on_HG=%d\n", this, default_hostgroup, mybe->server_myds->DSS, locked_on_hostgroup);
						if (mybe->server_myds->DSS == STATE_READY || mybe->server_myds->DSS == STATE_MARIADB_GENERIC) {
							if (handler_again___verify_init_connect()) {
								goto handler_again;
							}
							if (ldap_ctx) {
								if (handler_again___verify_ldap_user_variable()) {
									goto handler_again;
								}
							}
							if (handler_again___verify_backend_autocommit()) {
								goto handler_again;
							}
							if (locked_on_hostgroup == -1 || locked_on_hostgroup_and_all_variables_set == false ) {

								if (handler_again___verify_backend_multi_statement()) {
									goto handler_again;
								}

								if (handler_again___verify_backend_session_track_gtids()) {
									goto handler_again;
								}

								// Optimize network traffic when we can use 'SET NAMES'
								if (verify_set_names(this)) {
									goto handler_again;
								}

								for (auto i = 0; i < SQL_NAME_LAST; i++) {
									auto client_hash = client_myds->myconn->var_hash[i];
									if (client_hash) {
										auto server_hash = myconn->var_hash[i];
										if (client_hash != server_hash) {
											if(!myconn->var_absent[i] && mysql_variables.verify_variable(this, i)) {
												goto handler_again;
											}
										}
									}
								}

								if (locked_on_hostgroup != -1) {
									locked_on_hostgroup_and_all_variables_set=true;
								}
							}
						}
						if (status==PROCESSING_STMT_EXECUTE) {
							CurrentQuery.mysql_stmt=myconn->local_stmts->find_backend_stmt_by_global_id(CurrentQuery.stmt_global_id);
							if (CurrentQuery.mysql_stmt==NULL) {
								MySQL_STMT_Global_info *stmt_info=NULL;
								// the connection we too doesn't have the prepared statements prepared
								// we try to create it now
								stmt_info=GloMyStmt->find_prepared_statement_by_stmt_id(CurrentQuery.stmt_global_id);
								CurrentQuery.QueryLength=stmt_info->query_length;
								CurrentQuery.QueryPointer=(unsigned char *)stmt_info->query;
								previous_status.push(PROCESSING_STMT_EXECUTE);
								NEXT_IMMEDIATE(PROCESSING_STMT_PREPARE);
								if (CurrentQuery.stmt_global_id!=stmt_info->statement_id) {
									PROXY_TRACE();
								}
							}
						}
					}
				}

				if (myconn->async_state_machine==ASYNC_IDLE) {
					mybe->server_myds->wait_until=0;
					if (qpo) {
						if (qpo->timeout > 0) {
							mybe->server_myds->wait_until=thread->curtime+qpo->timeout*1000;
						}
					}
					if (mysql_thread___default_query_timeout) {
						if (mybe->server_myds->wait_until==0) {
							mybe->server_myds->wait_until=thread->curtime;
							unsigned long long def_query_timeout=mysql_thread___default_query_timeout;
							mybe->server_myds->wait_until+=def_query_timeout*1000;
						}
					}
				}
				int rc;
				timespec begint;
				if (thread->variables.stats_time_backend_query) {
					clock_gettime(CLOCK_THREAD_CPUTIME_ID,&begint);
				}
				switch (status) {
					case PROCESSING_QUERY:
						rc=myconn->async_query(myds->revents, myds->mysql_real_query.QueryPtr,myds->mysql_real_query.QuerySize);
						break;
					case PROCESSING_STMT_PREPARE:
						rc=myconn->async_query(myds->revents, (char *)CurrentQuery.QueryPointer,CurrentQuery.QueryLength,&CurrentQuery.mysql_stmt);
						break;
					case PROCESSING_STMT_EXECUTE:
						// PROCESSING_STMT_EXECUTE FIXME
						{
							rc=myconn->async_query(myds->revents, (char *)CurrentQuery.QueryPointer,CurrentQuery.QueryLength,&CurrentQuery.mysql_stmt, CurrentQuery.stmt_meta);
						}
						break;
					default:
						assert(0);
						break;
				}
				timespec endt;
				if (thread->variables.stats_time_backend_query) {
					clock_gettime(CLOCK_THREAD_CPUTIME_ID,&endt);
					thread->status_variables.stvar[st_var_backend_query_time] = thread->status_variables.stvar[st_var_backend_query_time] +
						(endt.tv_sec*1000000000+endt.tv_nsec) -
						(begint.tv_sec*1000000000+begint.tv_nsec);
				}
				gtid_hid = -1;
				if (rc==0) {

					if (myconn->get_gtid(mybe->gtid_uuid,&mybe->gtid_trxid)) {
						if (mysql_thread___client_session_track_gtid) {
							gtid_hid = current_hostgroup;
							memcpy(gtid_buf,mybe->gtid_uuid,sizeof(gtid_buf));
						}
					}

					// check if multiplexing needs to be disabled
					char *qdt=CurrentQuery.get_digest_text();
					if (qdt)
						myconn->ProcessQueryAndSetStatusFlags(qdt);

					if (mirror == false) {
						// Support for LAST_INSERT_ID()
						if (myconn->mysql->insert_id) {
							last_insert_id=myconn->mysql->insert_id;
						}
						if (myconn->mysql->affected_rows) {
							if (myconn->mysql->affected_rows != ULLONG_MAX) {
								last_HG_affected_rows = current_hostgroup;
								if (mysql_thread___auto_increment_delay_multiplex && myconn->mysql->insert_id) {
									myconn->auto_increment_delay_token = mysql_thread___auto_increment_delay_multiplex + 1;
								}
							}
						}
					}

					switch (status) {
						case PROCESSING_QUERY:
							MySQL_Result_to_MySQL_wire(myconn->mysql, myconn->MyRS);
							break;
						case PROCESSING_STMT_PREPARE:
							{
								thread->status_variables.stvar[st_var_backend_stmt_prepare]++;
								GloMyStmt->wrlock();
								uint32_t client_stmtid;
								uint64_t global_stmtid;
								//bool is_new;
								MySQL_STMT_Global_info *stmt_info=NULL;
									stmt_info=GloMyStmt->add_prepared_statement(
										(char *)client_myds->myconn->userinfo->username,
										(char *)client_myds->myconn->userinfo->schemaname,
										(char *)CurrentQuery.QueryPointer,
										CurrentQuery.QueryLength,
										CurrentQuery.mysql_stmt,
										false);
									if (CurrentQuery.QueryParserArgs.digest_text) {
										if (stmt_info->digest_text==NULL) {
											stmt_info->digest_text=strdup(CurrentQuery.QueryParserArgs.digest_text);
											stmt_info->digest=CurrentQuery.QueryParserArgs.digest;	// copy digest
											stmt_info->MyComQueryCmd=CurrentQuery.MyComQueryCmd; // copy MyComQueryCmd
										}
									}
								global_stmtid=stmt_info->statement_id;
								myds->myconn->local_stmts->backend_insert(global_stmtid,CurrentQuery.mysql_stmt);
								if (previous_status.size() == 0)
								client_stmtid=client_myds->myconn->local_stmts->generate_new_client_stmt_id(global_stmtid);
								CurrentQuery.mysql_stmt=NULL;
								enum session_status st=status;
								size_t sts=previous_status.size();
								if (sts) {
									myconn->async_state_machine=ASYNC_IDLE;
									myds->DSS=STATE_MARIADB_GENERIC;
									st=previous_status.top();
									previous_status.pop();
									GloMyStmt->unlock();
									NEXT_IMMEDIATE(st);
								} else {
									client_myds->myprot.generate_STMT_PREPARE_RESPONSE(client_myds->pkt_sid+1,stmt_info,client_stmtid);
									if (stmt_info->num_params == 0) {
										prepared_stmt_with_no_params = true;
									}
									LogQuery(myds);
									GloMyStmt->unlock();
								}
							}
							break;
						case PROCESSING_STMT_EXECUTE:
							{
								thread->status_variables.stvar[st_var_backend_stmt_execute]++;
								MySQL_Stmt_Result_to_MySQL_wire(CurrentQuery.mysql_stmt, myds->myconn);
								LogQuery(myds);
								if (CurrentQuery.stmt_meta)
									if (CurrentQuery.stmt_meta->pkt) {
										uint32_t stmt_global_id=0;
										memcpy(&stmt_global_id,(char *)(CurrentQuery.stmt_meta->pkt)+5,sizeof(uint32_t));
										SLDH->reset(stmt_global_id);
										free(CurrentQuery.stmt_meta->pkt);
										CurrentQuery.stmt_meta->pkt=NULL;
									}
							}
							CurrentQuery.mysql_stmt=NULL;
							break;
						default:
							assert(0);
							break;
					}
					RequestEnd(myds);
					finishQuery(myds,myconn,prepared_stmt_with_no_params);
				} else {
					MyHGM->p_update_mysql_error_counter(p_mysql_error_type::mysql, myconn->parent->myhgc->hid, myconn->parent->address, myconn->parent->port, mysql_errno(myconn->mysql));
					if (rc==-1) {
						int myerr=mysql_errno(myconn->mysql);
						char *errmsg = NULL;
						if (myerr == 0) {
							if (CurrentQuery.mysql_stmt) {
								myerr = mysql_stmt_errno(CurrentQuery.mysql_stmt);
								errmsg = strdup(mysql_stmt_error(CurrentQuery.mysql_stmt));
							}
						}
						CurrentQuery.mysql_stmt=NULL; // immediately reset mysql_stmt
						// the query failed
						if (
							// due to #774 , we now read myconn->server_status instead of myconn->parent->status
							(myconn->server_status==MYSQL_SERVER_STATUS_OFFLINE_HARD) // the query failed because the server is offline hard
							||
							(myconn->server_status==MYSQL_SERVER_STATUS_SHUNNED && myconn->parent->shunned_automatic==true && myconn->parent->shunned_and_kill_all_connections==true) // the query failed because the server is shunned due to a serious failure
							||
							(myconn->server_status==MYSQL_SERVER_STATUS_SHUNNED_REPLICATION_LAG) // slave is lagging! see #774
						) {
							if (mysql_thread___connect_timeout_server_max) {
								myds->max_connect_time=thread->curtime+mysql_thread___connect_timeout_server_max*1000;
							}
							bool retry_conn=false;
							if (myconn->server_status==MYSQL_SERVER_STATUS_SHUNNED_REPLICATION_LAG) {
								thread->status_variables.stvar[st_var_backend_lagging_during_query]++;
								proxy_error("Detected a lagging server during query: %s, %d\n", myconn->parent->address, myconn->parent->port);
							} else {
								thread->status_variables.stvar[st_var_backend_offline_during_query]++;
								proxy_error("Detected an offline server during query: %s, %d\n", myconn->parent->address, myconn->parent->port);
							}
							if (myds->query_retries_on_failure > 0) {
								myds->query_retries_on_failure--;
								if ((myds->myconn->reusable==true) && myds->myconn->IsActiveTransaction()==false && myds->myconn->MultiplexDisabled()==false) {
									if (myds->myconn->MyRS && myds->myconn->MyRS->transfer_started) {
									// transfer to frontend has started, we cannot retry
									} else {
										retry_conn=true;
										proxy_warning("Retrying query.\n");
									}
								}
							}
							myds->destroy_MySQL_Connection_From_Pool(false);
							myds->fd=0;
							if (retry_conn) {
								myds->DSS=STATE_NOT_INITIALIZED;
								//previous_status.push(PROCESSING_QUERY);
								switch(status) { // this switch can be replaced with a simple previous_status.push(status), but it is here for readibility
									case PROCESSING_QUERY:
										previous_status.push(PROCESSING_QUERY);
										break;
									case PROCESSING_STMT_PREPARE:
										previous_status.push(PROCESSING_STMT_PREPARE);
										break;
									case PROCESSING_STMT_EXECUTE:
										previous_status.push(PROCESSING_STMT_EXECUTE);
										break;
									default:
										assert(0);
										break;
								}
								NEXT_IMMEDIATE(CONNECTING_SERVER);
							}
							handler_ret = -1;
							return handler_ret;
						}
						if (myerr >= 2000 && myerr < 3000) {
							bool retry_conn=false;
							// client error, serious
							proxy_error("Detected a broken connection during query on (%d,%s,%d,%lu) , FD (Conn:%d , MyDS:%d) : %d, %s\n", myconn->parent->myhgc->hid, myconn->parent->address, myconn->parent->port, myconn->get_mysql_thread_id(), myds->fd, myds->myconn->fd,  myerr, ( errmsg ? errmsg : mysql_error(myconn->mysql)));
							if (myds->query_retries_on_failure > 0) {
								myds->query_retries_on_failure--;
								if ((myds->myconn->reusable==true) && myds->myconn->IsActiveTransaction()==false && myds->myconn->MultiplexDisabled()==false) {
									if (myds->myconn->MyRS && myds->myconn->MyRS->transfer_started) {
									// transfer to frontend has started, we cannot retry
									} else {
										retry_conn=true;
										proxy_warning("Retrying query.\n");
									}
								}
							}
							myds->destroy_MySQL_Connection_From_Pool(false);
							myds->fd=0;
							if (retry_conn) {
								myds->DSS=STATE_NOT_INITIALIZED;
								//previous_status.push(PROCESSING_QUERY);
								switch(status) { // this switch can be replaced with a simple previous_status.push(status), but it is here for readibility
									case PROCESSING_QUERY:
										previous_status.push(PROCESSING_QUERY);
										break;
									case PROCESSING_STMT_PREPARE:
										previous_status.push(PROCESSING_STMT_PREPARE);
										break;
									case PROCESSING_STMT_EXECUTE:
										previous_status.push(PROCESSING_STMT_EXECUTE);
										break;
									default:
										assert(0);
										break;
								}
								if (errmsg) {
									free(errmsg);
									errmsg = NULL;
								}
								NEXT_IMMEDIATE(CONNECTING_SERVER);
							}
							if (errmsg) {
								free(errmsg);
								errmsg = NULL;
							}
							handler_ret = -1;
							return handler_ret;
						} else {
							if (mysql_thread___verbose_query_error) {
								proxy_warning("Error during query on (%d,%s,%d,%lu) , user \"%s@%s\" , schema \"%s\" , %d, %s . digest_text = \"%s\"\n", myconn->parent->myhgc->hid, myconn->parent->address, myconn->parent->port, myconn->get_mysql_thread_id(), client_myds->myconn->userinfo->username, (client_myds->addr.addr ? client_myds->addr.addr : (char *)"unknown" ), client_myds->myconn->userinfo->schemaname, myerr, ( errmsg ? errmsg : mysql_error(myconn->mysql)), CurrentQuery.QueryParserArgs.digest_text );
							} else {
								proxy_warning("Error during query on (%d,%s,%d,%lu): %d, %s\n", myconn->parent->myhgc->hid, myconn->parent->address, myconn->parent->port, myconn->get_mysql_thread_id(), myerr, ( errmsg ? errmsg : mysql_error(myconn->mysql)));
							}
							MyHGM->add_mysql_errors(myconn->parent->myhgc->hid, myconn->parent->address, myconn->parent->port, client_myds->myconn->userinfo->username, (client_myds->addr.addr ? client_myds->addr.addr : (char *)"unknown" ), client_myds->myconn->userinfo->schemaname, myerr, (char *)( errmsg ? errmsg : mysql_error(myconn->mysql)));
							bool retry_conn=false;
							switch (myerr) {
								case 1317:  // Query execution was interrupted
									if (killed==true) { // this session is being kiled
										handler_ret = -1;
										return handler_ret;
									}
									if (myds->killed_at) {
										// we intentionally killed the query
										break;
									}
									break;
								case 1047: // WSREP has not yet prepared node for application use
								case 1053: // Server shutdown in progress
									myconn->parent->connect_error(myerr);
									if (myds->query_retries_on_failure > 0) {
										myds->query_retries_on_failure--;
										if ((myds->myconn->reusable==true) && myds->myconn->IsActiveTransaction()==false && myds->myconn->MultiplexDisabled()==false) {
											retry_conn=true;
											proxy_warning("Retrying query.\n");
										}
									}
									switch (myerr) {
										case 1047: // WSREP has not yet prepared node for application use
										case 1053: // Server shutdown in progress
											myds->destroy_MySQL_Connection_From_Pool(false);
											break;
										default:
											if (mysql_thread___reset_connection_algorithm == 2) {
												create_new_session_and_reset_connection(myds);
											} else {
												myds->destroy_MySQL_Connection_From_Pool(true);
											}
											break;
									}
									myconn = myds->myconn; // re-initialize
									myds->fd=0;
									if (retry_conn) {
										myds->DSS=STATE_NOT_INITIALIZED;
										//previous_status.push(PROCESSING_QUERY);
									switch(status) { // this switch can be replaced with a simple previous_status.push(status), but it is here for readibility
										case PROCESSING_QUERY:
											previous_status.push(PROCESSING_QUERY);
											break;
										case PROCESSING_STMT_PREPARE:
											previous_status.push(PROCESSING_STMT_PREPARE);
											break;
										default:
											assert(0);
											break;
										}
										if (errmsg) {
											free(errmsg);
											errmsg = NULL;
										}
										NEXT_IMMEDIATE(CONNECTING_SERVER);
									}
									//handler_ret = -1;
									//return handler_ret;
									break;
								case 1153: // ER_NET_PACKET_TOO_LARGE
									proxy_warning("Error ER_NET_PACKET_TOO_LARGE during query on (%d,%s,%d,%lu): %d, %s\n", myconn->parent->myhgc->hid, myconn->parent->address, myconn->parent->port, myconn->get_mysql_thread_id(), myerr, mysql_error(myconn->mysql));
									break;
								default:
									break; // continue normally
							}

							switch (status) {
								case PROCESSING_QUERY:
									if (myconn) {
										MySQL_Result_to_MySQL_wire(myconn->mysql, myconn->MyRS, myds);
									} else {
										MySQL_Result_to_MySQL_wire(NULL, NULL, myds);
									}
									break;
								case PROCESSING_STMT_PREPARE:
									{
										char sqlstate[10];
										if (myconn && myconn->mysql) {
											sprintf(sqlstate,"%s",mysql_sqlstate(myconn->mysql));
											client_myds->myprot.generate_pkt_ERR(true,NULL,NULL,client_myds->pkt_sid+1,mysql_errno(myconn->mysql),sqlstate,(char *)mysql_stmt_error(myconn->query.stmt));
											GloMyLogger->log_audit_entry(PROXYSQL_MYSQL_AUTH_CLOSE, this, NULL);
										} else {
											client_myds->myprot.generate_pkt_ERR(true,NULL,NULL,client_myds->pkt_sid+1, 2013, (char *)"HY000" ,(char *)"Lost connection to MySQL server during query");
											GloMyLogger->log_audit_entry(PROXYSQL_MYSQL_AUTH_CLOSE, this, NULL);
										}
										client_myds->pkt_sid++;
										if (previous_status.size()) {
											// an STMT_PREPARE failed
											// we have a previous status, probably STMT_EXECUTE,
											//    but returning to that status is not safe after STMT_PREPARE failed
											// for this reason we exit immediately
											wrong_pass=true;
										}
									}
									break;
								case PROCESSING_STMT_EXECUTE:
									{
										char sqlstate[10];
										if (myconn && myconn->mysql) {
											sprintf(sqlstate,"%s",mysql_sqlstate(myconn->mysql));
											client_myds->myprot.generate_pkt_ERR(true,NULL,NULL,client_myds->pkt_sid+1,mysql_errno(myconn->mysql),sqlstate,(char *)mysql_stmt_error(myconn->query.stmt));
										} else {
											client_myds->myprot.generate_pkt_ERR(true,NULL,NULL,client_myds->pkt_sid+1, 2013, (char *)"HY000" ,(char *)"Lost connection to MySQL server during query");
										}
										client_myds->pkt_sid++;
									}
									break;
								default:
									assert(0);
									break;
							}
							RequestEnd(myds);
							if (myds->myconn) {
								myds->myconn->reduce_auto_increment_delay_token();
								if (mysql_thread___multiplexing && (myds->myconn->reusable==true) && myds->myconn->IsActiveTransaction()==false && myds->myconn->MultiplexDisabled()==false) {
									myds->DSS=STATE_NOT_INITIALIZED;
									if (mysql_thread___autocommit_false_not_reusable && myds->myconn->IsAutoCommit()==false) {
										if (mysql_thread___reset_connection_algorithm == 2) {
											create_new_session_and_reset_connection(myds);
										} else {
											myds->destroy_MySQL_Connection_From_Pool(true);
										}
									} else {
										myds->return_MySQL_Connection_To_Pool();
									}
								} else {
									myconn->async_state_machine=ASYNC_IDLE;
									myds->DSS=STATE_MARIADB_GENERIC;
								}
							}
						}
					} else {
						switch (rc) {
							// rc==1 , query is still running
							// start sending to frontend if mysql_thread___threshold_resultset_size is reached
							case 1:
								if (myconn->MyRS && myconn->MyRS->result && myconn->MyRS->resultset_size > (unsigned int) mysql_thread___threshold_resultset_size) {
									myconn->MyRS->get_resultset(client_myds->PSarrayOUT);
								}
								break;
							// rc==2 : a multi-resultset (or multi statement) was detected, and the current statement is completed
							case 2:
								MySQL_Result_to_MySQL_wire(myconn->mysql, myconn->MyRS);
								  if (myconn->MyRS) { // we also need to clear MyRS, so that the next staement will recreate it if needed
										if (myconn->MyRS_reuse) {
											delete myconn->MyRS_reuse;
										}
										//myconn->MyRS->reset_pid = false;
										myconn->MyRS_reuse = myconn->MyRS;
										myconn->MyRS=NULL;
									}
									NEXT_IMMEDIATE(PROCESSING_QUERY);
								break;
							// rc==3 , a multi statement query is still running
							// start sending to frontend if mysql_thread___threshold_resultset_size is reached
							case 3:
								if (myconn->MyRS && myconn->MyRS->result && myconn->MyRS->resultset_size > (unsigned int) mysql_thread___threshold_resultset_size) {
									myconn->MyRS->get_resultset(client_myds->PSarrayOUT);
								}
								break;
							default:
								break;
						}
					}
				}

				goto __exit_DSS__STATE_NOT_INITIALIZED;


			}
			break;

		case CHANGING_USER_SERVER:
			{
				int rc=0;
				if (handler_again___status_CHANGING_USER_SERVER(&rc))
					goto handler_again;	// we changed status
				if (rc==-1) { // we have an error we can't handle
					handler_ret = -1;
					return handler_ret;
				}
			}
			break;

		case CHANGING_AUTOCOMMIT:
			{
				int rc=0;
				if (handler_again___status_CHANGING_AUTOCOMMIT(&rc))
					goto handler_again;	// we changed status
				if (rc==-1) { // we have an error we can't handle
					handler_ret = -1;
					return handler_ret;
				}
			}
			break;

		case SETTING_MULTI_STMT:
			{
				int rc=0;
				if (handler_again___status_SETTING_MULTI_STMT(&rc))
					goto handler_again;	// we changed status
				if (rc==-1) { // we have an error we can't handle
					handler_ret = -1;
					return handler_ret;
				}
			}
			break;

		case SETTING_SESSION_TRACK_GTIDS:
			{
				int rc=0;
				if (handler_again___status_SETTING_SESSION_TRACK_GTIDS(&rc))
					goto handler_again;     // we changed status
				if (rc==-1) { // we have an error we can't handle
					handler_ret = -1;
					return handler_ret;
				}
			}
			break;

		case SETTING_SET_NAMES:
			{
				int rc=0;
				if (handler_again___status_CHANGING_CHARSET(&rc))
					goto handler_again;     // we changed status
				if (rc==-1) { // we have an error we can't handle
					handler_ret = -1;
					return handler_ret;
				}
			}
			break;

		case SETTING_ISOLATION_LEVEL:
		case SETTING_TRANSACTION_READ:
		case SETTING_CHARSET:
		case SETTING_VARIABLE:
			{
				int rc = 0;
				if (mysql_variables.update_variable(this, status, rc)) {
					goto handler_again;
				}
				if (rc == -1) {
					handler_ret = -1;
					return handler_ret;
				}
			}
			break;

		case SETTING_INIT_CONNECT:
			{
				int rc=0;
				if (handler_again___status_SETTING_INIT_CONNECT(&rc))
					goto handler_again;	// we changed status
				if (rc==-1) { // we have an error we can't handle
					handler_ret = -1;
					return handler_ret;
				}
			}
			break;

		case SETTING_LDAP_USER_VARIABLE:
			{
				int rc=0;
				if (handler_again___status_SETTING_LDAP_USER_VARIABLE(&rc))
					goto handler_again;	// we changed status
				if (rc==-1) { // we have an error we can't handle
					handler_ret = -1;
					return handler_ret;
				}
			}
			break;

		case CHANGING_SCHEMA:
			{
				int rc=0;
				if (handler_again___status_CHANGING_SCHEMA(&rc))
					goto handler_again;	// we changed status
				if (rc==-1) { // we have an error we can't handle
					handler_ret = -1;
					return handler_ret;
				}
			}
			break;

		case CONNECTING_SERVER:
			{
				int rc=0;
				if (handler_again___status_CONNECTING_SERVER(&rc))
					goto handler_again;	// we changed status
				if (rc==1) //handler_again___status_CONNECTING_SERVER returns 1
					goto __exit_DSS__STATE_NOT_INITIALIZED;
			}
			break;
		case NONE:
			fprintf(stderr,"NONE\n");
		default:
			break;
	}


__exit_DSS__STATE_NOT_INITIALIZED:
		

	if (mybe && mybe->server_myds) {
	if (mybe->server_myds->DSS > STATE_MARIADB_BEGIN && mybe->server_myds->DSS < STATE_MARIADB_END) {
#ifdef DEBUG
		MySQL_Data_Stream *myds=mybe->server_myds;
		MySQL_Connection *myconn=mybe->server_myds->myconn;
#endif /* DEBUG */
		proxy_debug(PROXY_DEBUG_MYSQL_CONNECTION, 5, "Sess=%p, status=%d, server_myds->DSS==%d , revents==%d , async_state_machine=%d\n", this, status, mybe->server_myds->DSS, myds->revents, myconn->async_state_machine);
	}
	}

	writeout();

	if (wrong_pass==true) {
		client_myds->array2buffer_full();
		client_myds->write_to_net();
		handler_ret = -1;
		return handler_ret;
	}
	handler_ret = 0;
	return handler_ret;
}


void MySQL_Session::handler___status_WAITING_SERVER_DATA___STATE_READING_COM_STMT_PREPARE_RESPONSE(PtrSize_t *pkt) {
	unsigned char c;
	c=*((unsigned char *)pkt->ptr+sizeof(mysql_hdr));

	//fprintf(stderr,"%d %d\n", mybe->server_myds->myprot.current_PreStmt->pending_num_params, mybe->server_myds->myprot.current_PreStmt->pending_num_columns);
	if (c==0xfe && pkt->size < 13) {
		if (mybe->server_myds->myprot.current_PreStmt->pending_num_params+mybe->server_myds->myprot.current_PreStmt->pending_num_columns) {
			mybe->server_myds->DSS=STATE_EOF1;
		} else {
			mybe->server_myds->myconn->processing_prepared_statement_prepare=false;
			client_myds->myconn->processing_prepared_statement_prepare=false;
			mybe->server_myds->DSS=STATE_READY;
			status=WAITING_CLIENT_DATA;
			client_myds->DSS=STATE_SLEEP;
		}
	} else {
		if (mybe->server_myds->myprot.current_PreStmt->pending_num_params) {
			--mybe->server_myds->myprot.current_PreStmt->pending_num_params;
		} else {
			if (mybe->server_myds->myprot.current_PreStmt->pending_num_columns) {
				--mybe->server_myds->myprot.current_PreStmt->pending_num_columns;
			}
		}
	}
	client_myds->PSarrayOUT->add(pkt->ptr, pkt->size);
}


void MySQL_Session::handler___status_CHANGING_USER_CLIENT___STATE_CLIENT_HANDSHAKE(PtrSize_t *pkt, bool *wrong_pass) {
	// FIXME: no support for SSL yet
	if (
		client_myds->myprot.process_pkt_auth_swich_response((unsigned char *)pkt->ptr,pkt->size)==true
	) {
		l_free(pkt->size,pkt->ptr);
		proxy_debug(PROXY_DEBUG_MYSQL_CONNECTION, 5, "Session=%p , DS=%p . Successful connection\n", this, client_myds);
		client_myds->myprot.generate_pkt_OK(true,NULL,NULL,2,0,0,0,0,NULL);
		GloMyLogger->log_audit_entry(PROXYSQL_MYSQL_CHANGE_USER_OK, this, NULL);
		status=WAITING_CLIENT_DATA;
		client_myds->DSS=STATE_SLEEP;
	} else {
		l_free(pkt->size,pkt->ptr);
		*wrong_pass=true;
		// FIXME: this should become close connection
		client_myds->setDSS_STATE_QUERY_SENT_NET();
		char *client_addr=NULL;
		if (client_myds->client_addr) {
			char buf[512];
			switch (client_myds->client_addr->sa_family) {
				case AF_INET: {
					struct sockaddr_in *ipv4 = (struct sockaddr_in *)client_myds->client_addr;
					if (ipv4->sin_port) {
						inet_ntop(client_myds->client_addr->sa_family, &ipv4->sin_addr, buf, INET_ADDRSTRLEN);
						client_addr = strdup(buf);
					} else {
						client_addr = strdup((char *)"localhost");
					}
					break;
				}
				case AF_INET6: {
					struct sockaddr_in6 *ipv6 = (struct sockaddr_in6 *)client_myds->client_addr;
					inet_ntop(client_myds->client_addr->sa_family, &ipv6->sin6_addr, buf, INET6_ADDRSTRLEN);
					client_addr = strdup(buf);
					break;
				}
				default:
					client_addr = strdup((char *)"localhost");
					break;
			}
		} else {
			client_addr = strdup((char *)"");
		}
		char *_s=(char *)malloc(strlen(client_myds->myconn->userinfo->username)+100+strlen(client_addr));
		sprintf(_s,"ProxySQL Error: Access denied for user '%s'@'%s' (using password: %s)", client_myds->myconn->userinfo->username, client_addr, (client_myds->myconn->userinfo->password ? "YES" : "NO"));
		proxy_error("ProxySQL Error: Access denied for user '%s'@'%s' (using password: %s)", client_myds->myconn->userinfo->username, client_addr, (client_myds->myconn->userinfo->password ? "YES" : "NO"));
		client_myds->myprot.generate_pkt_ERR(true,NULL,NULL,2,1045,(char *)"28000", _s, true);
#ifdef DEBUG
		if (client_myds->myconn->userinfo->password) {
			char *tmp_pass=strdup(client_myds->myconn->userinfo->password);
			int lpass = strlen(tmp_pass);
			for (int i=2; i<lpass-1; i++) {
				tmp_pass[i]='*';
			}
			proxy_debug(PROXY_DEBUG_MYSQL_CONNECTION, 5, "Session=%p , DS=%p . Wrong credentials for frontend: %s:%s . Password=%s . Disconnecting\n", this, client_myds, client_myds->myconn->userinfo->username, client_addr, tmp_pass);
			free(tmp_pass);
		} else {
			proxy_debug(PROXY_DEBUG_MYSQL_CONNECTION, 5, "Session=%p , DS=%p . Wrong credentials for frontend: %s:%s . No password. Disconnecting\n", this, client_myds, client_myds->myconn->userinfo->username, client_addr);
		}
#endif //DEBUG
		GloMyLogger->log_audit_entry(PROXYSQL_MYSQL_CHANGE_USER_ERR, this, NULL);
		free(_s);
		__sync_fetch_and_add(&MyHGM->status.access_denied_wrong_password, 1);
	}
}

void MySQL_Session::handler___status_CONNECTING_CLIENT___STATE_SERVER_HANDSHAKE(PtrSize_t *pkt, bool *wrong_pass) {
	bool is_encrypted = client_myds->encrypted;
	bool handshake_response_return = client_myds->myprot.process_pkt_handshake_response((unsigned char *)pkt->ptr,pkt->size);

	proxy_debug(PROXY_DEBUG_MYSQL_CONNECTION,8,"Session=%p , DS=%p , handshake_response=%d , switching_auth_stage=%d , is_encrypted=%d , client_encrypted=%d\n", this, client_myds, handshake_response_return, client_myds->switching_auth_stage, is_encrypted, client_myds->encrypted);
	if (
		(handshake_response_return == false) && (client_myds->switching_auth_stage == 1)
	) {
		proxy_debug(PROXY_DEBUG_MYSQL_CONNECTION,8,"Session=%p , DS=%p . Returning\n", this, client_myds);
		return;
	}
	
	if (
		(is_encrypted == false) && // the connection was encrypted
		(handshake_response_return == false) && // the authentication didn't complete
		(client_myds->encrypted == true) // client is asking for encryption
	) {
		// use SSL
		proxy_debug(PROXY_DEBUG_MYSQL_CONNECTION,8,"Session=%p , DS=%p . SSL_INIT\n", this, client_myds);
		client_myds->DSS=STATE_SSL_INIT;
		client_myds->rbio_ssl = BIO_new(BIO_s_mem());
		client_myds->wbio_ssl = BIO_new(BIO_s_mem());
		client_myds->ssl=SSL_new(GloVars.global.ssl_ctx);
		SSL_set_fd(client_myds->ssl, client_myds->fd);
		SSL_set_accept_state(client_myds->ssl); 
		SSL_set_bio(client_myds->ssl, client_myds->rbio_ssl, client_myds->wbio_ssl);
/*
		while (!SSL_is_init_finished(client_myds->ssl)) {
            int ret = SSL_do_handshake(client_myds->ssl);
            int ret2;
            if (ret != 1) {
                //ERR_print_errors_fp(stderr);
                ret2 = SSL_get_error(client_myds->ssl, ret);
                fprintf(stderr,"%d\n",ret2);
            }

		}			
*/
//		if (!SSL_is_init_finished(client_myds->ssl)) {
//			int n = SSL_do_handshake(client_myds->ssl);
//			
//		}
		//ioctl_FIONBIO(client_myds->fd,0);

//		bool connected = false;
//		while (connected) {	
//		if (!SSL_accept(client_myds->ssl)==-1) {
//		if (SSL_do_handshake(client_myds->ssl)==-1) {
//			ERR_print_errors_fp(stderr);
//		} else {
//			connected = true;
//		}
//		}
		//ioctl_FIONBIO(client_myds->fd,1);
		//int my_ssl_error;
		//int n = SSL_accept(client_myds->ssl);
		//my_ssl_error = SSL_get_error(client_mmyds->ssl);
		return;
	}

	if ( 
		//(client_myds->myprot.process_pkt_handshake_response((unsigned char *)pkt->ptr,pkt->size)==true) 
		(handshake_response_return == true) 
		&&
		(
#if defined(TEST_AURORA) || defined(TEST_GALERA) || defined(TEST_GROUPREP)
			(default_hostgroup<0 && ( session_type == PROXYSQL_SESSION_ADMIN || session_type == PROXYSQL_SESSION_STATS || session_type == PROXYSQL_SESSION_SQLITE) )
#else
			(default_hostgroup<0 && ( session_type == PROXYSQL_SESSION_ADMIN || session_type == PROXYSQL_SESSION_STATS) )
#endif // TEST_AURORA || TEST_GALERA || TEST_GROUPREP
			||
			(default_hostgroup == 0 && session_type == PROXYSQL_SESSION_CLICKHOUSE)
			||
			//(default_hostgroup>=0 && session_type == PROXYSQL_SESSION_MYSQL)
			(default_hostgroup>=0 && ( session_type == PROXYSQL_SESSION_MYSQL || session_type == PROXYSQL_SESSION_SQLITE ) )
			||
			(
				client_myds->encrypted==false
				&&
				strncmp(client_myds->myconn->userinfo->username,mysql_thread___monitor_username,strlen(mysql_thread___monitor_username))==0
			)
		) // Do not delete this line. See bug #492
	)	{
		if (session_type == PROXYSQL_SESSION_ADMIN) {
			if ( (default_hostgroup<0) || (strncmp(client_myds->myconn->userinfo->username,mysql_thread___monitor_username,strlen(mysql_thread___monitor_username))==0) ) {
				if (default_hostgroup==STATS_HOSTGROUP) {
					session_type = PROXYSQL_SESSION_STATS;
				}
			}
		}
		l_free(pkt->size,pkt->ptr);
		//if (client_myds->encrypted==false) {
			if (client_myds->myconn->userinfo->schemaname==NULL) {
#ifdef PROXYSQLCLICKHOUSE
				if (session_type == PROXYSQL_SESSION_CLICKHOUSE) {
					if (strlen(default_schema) == 0) {
						free(default_schema);
						default_schema = strdup((char *)"default");
					}
				}
#endif /* PROXYSQLCLICKHOUSE */
				client_myds->myconn->userinfo->set_schemaname(default_schema,strlen(default_schema));
			}
			int free_users=0;
			int used_users=0;
			if (
				( max_connections_reached == false )
				&&
				( session_type == PROXYSQL_SESSION_MYSQL || session_type == PROXYSQL_SESSION_CLICKHOUSE || session_type == PROXYSQL_SESSION_SQLITE)
			) {
			//if (session_type == PROXYSQL_SESSION_MYSQL || session_type == PROXYSQL_SESSION_CLICKHOUSE) {
				client_authenticated=true;
				switch (session_type) {
					case PROXYSQL_SESSION_SQLITE:
//#if defined(TEST_AURORA) || defined(TEST_GALERA) || defined(TEST_GROUPREP)
						free_users=1;
						break;
//#endif // TEST_AURORA || TEST_GALERA || TEST_GROUPREP
					case PROXYSQL_SESSION_MYSQL:
						proxy_debug(PROXY_DEBUG_MYSQL_CONNECTION,8,"Session=%p , DS=%p , session_type=PROXYSQL_SESSION_MYSQL\n", this, client_myds);
						if (ldap_ctx==NULL) {
							free_users=GloMyAuth->increase_frontend_user_connections(client_myds->myconn->userinfo->username, &used_users);
						} else {
							free_users=GloMyLdapAuth->increase_frontend_user_connections(client_myds->myconn->userinfo->username, &used_users);
						}
						break;
#ifdef PROXYSQLCLICKHOUSE
					case PROXYSQL_SESSION_CLICKHOUSE:
						free_users=GloClickHouseAuth->increase_frontend_user_connections(client_myds->myconn->userinfo->username, &used_users);
						break;
#endif /* PROXYSQLCLICKHOUSE */
					default:
						assert(0);
						break;
				}
			} else {
				free_users=1;
			}
			if (max_connections_reached==true || free_users<=0) {
				proxy_debug(PROXY_DEBUG_MYSQL_CONNECTION,8,"Session=%p , DS=%p , max_connections_reached=%d , free_users=%d\n", this, client_myds, max_connections_reached, free_users);
				client_authenticated=false;
				*wrong_pass=true;
				client_myds->setDSS_STATE_QUERY_SENT_NET();
				uint8_t _pid = 2;
				if (client_myds->switching_auth_stage) _pid+=2;
				if (max_connections_reached==true) {
					proxy_debug(PROXY_DEBUG_MYSQL_CONNECTION, 5, "Session=%p , DS=%p , Too many connections\n", this, client_myds);
					client_myds->myprot.generate_pkt_ERR(true,NULL,NULL,_pid,1040,(char *)"08004", (char *)"Too many connections", true);
					proxy_warning("mysql-max_connections reached. Returning 'Too many connections'\n");
					GloMyLogger->log_audit_entry(PROXYSQL_MYSQL_AUTH_ERR, this, NULL, (char *)"mysql-max_connections reached");
					__sync_fetch_and_add(&MyHGM->status.access_denied_max_connections, 1);
				} else { // see issue #794
					__sync_fetch_and_add(&MyHGM->status.access_denied_max_user_connections, 1);
					proxy_debug(PROXY_DEBUG_MYSQL_CONNECTION, 5, "Session=%p , DS=%p . User '%s' has exceeded the 'max_user_connections' resource (current value: %d)\n", this, client_myds, client_myds->myconn->userinfo->username, used_users);
					char *a=(char *)"User '%s' has exceeded the 'max_user_connections' resource (current value: %d)";
					char *b=(char *)malloc(strlen(a)+strlen(client_myds->myconn->userinfo->username)+16);
					GloMyLogger->log_audit_entry(PROXYSQL_MYSQL_AUTH_ERR, this, NULL, b);
					sprintf(b,a,client_myds->myconn->userinfo->username,used_users);
					client_myds->myprot.generate_pkt_ERR(true,NULL,NULL,2,1226,(char *)"42000", b, true);
					proxy_warning("User '%s' has exceeded the 'max_user_connections' resource (current value: %d)\n",client_myds->myconn->userinfo->username,used_users);
					free(b);
				}
				__sync_add_and_fetch(&MyHGM->status.client_connections_aborted,1);
				client_myds->DSS=STATE_SLEEP;
			} else {
				if (
					( default_hostgroup==ADMIN_HOSTGROUP && strcmp(client_myds->myconn->userinfo->username,(char *)"admin")==0 )
					||
					( default_hostgroup==STATS_HOSTGROUP && strcmp(client_myds->myconn->userinfo->username,(char *)"stats")==0 )
					||
					( default_hostgroup < 0 && strcmp(client_myds->myconn->userinfo->username,(char *)"monitor")==0 )
				) {
					char *client_addr = NULL;
					union {
						struct sockaddr_in in;
						struct sockaddr_in6 in6;
					} custom_sockaddr;
					struct sockaddr *addr=(struct sockaddr *)malloc(sizeof(custom_sockaddr));
					socklen_t addrlen=sizeof(custom_sockaddr);
					memset(addr, 0, sizeof(custom_sockaddr));
					int rc = 0;
					rc = getpeername(client_myds->fd, addr, &addrlen);
					if (rc == 0) {
						char buf[512];
						switch (addr->sa_family) {
							case AF_INET: {
								struct sockaddr_in *ipv4 = (struct sockaddr_in *)addr;
								inet_ntop(addr->sa_family, &ipv4->sin_addr, buf, INET_ADDRSTRLEN);
								client_addr = strdup(buf);
								break;
							}
							case AF_INET6: {
								struct sockaddr_in6 *ipv6 = (struct sockaddr_in6 *)addr;
								inet_ntop(addr->sa_family, &ipv6->sin6_addr, buf, INET6_ADDRSTRLEN);
								client_addr = strdup(buf);
								break;
							}
							default:
								client_addr = strdup((char *)"localhost");
								break;
						}
					} else {
						client_addr = strdup((char *)"");
					}
					uint8_t _pid = 2;
					if (client_myds->switching_auth_stage) _pid+=2;
					if (is_encrypted) _pid++;
					if (
						(strcmp(client_addr,(char *)"127.0.0.1")==0)
						||
						(strcmp(client_addr,(char *)"localhost")==0)
						||
						(strcmp(client_addr,(char *)"::1")==0)
					) {
						// we are good!
						//client_myds->myprot.generate_pkt_OK(true,NULL,NULL, (is_encrypted ? 3 : 2), 0,0,0,0,NULL);
						client_myds->myprot.generate_pkt_OK(true,NULL,NULL, _pid, 0,0,0,0,NULL);
						GloMyLogger->log_audit_entry(PROXYSQL_MYSQL_AUTH_OK, this, NULL);
						status=WAITING_CLIENT_DATA;
						client_myds->DSS=STATE_CLIENT_AUTH_OK;
					} else {
						char *a=(char *)"User '%s' can only connect locally";
						char *b=(char *)malloc(strlen(a)+strlen(client_myds->myconn->userinfo->username));
						sprintf(b,a,client_myds->myconn->userinfo->username);
						//client_myds->myprot.generate_pkt_ERR(true,NULL,NULL, (is_encrypted ? 3 : 2), 1040,(char *)"42000", b, true);
							GloMyLogger->log_audit_entry(PROXYSQL_MYSQL_AUTH_ERR, this, NULL, b);
						client_myds->myprot.generate_pkt_ERR(true,NULL,NULL, _pid, 1040,(char *)"42000", b, true);
						free(b);
					}
					free(addr);
					free(client_addr);
				} else {
					uint8_t _pid = 2;
					if (client_myds->switching_auth_stage) _pid+=2;
					if (is_encrypted) _pid++;
					if (use_ssl == true && is_encrypted == false) {
						*wrong_pass=true;
						GloMyLogger->log_audit_entry(PROXYSQL_MYSQL_AUTH_ERR, this, NULL);
						
						char *_a=(char *)"ProxySQL Error: Access denied for user '%s' (using password: %s). SSL is required";
						char *_s=(char *)malloc(strlen(_a)+strlen(client_myds->myconn->userinfo->username)+32);
						sprintf(_s, _a, client_myds->myconn->userinfo->username, (client_myds->myconn->userinfo->password ? "YES" : "NO"));
						client_myds->myprot.generate_pkt_ERR(true,NULL,NULL, _pid, 1045,(char *)"28000", _s, true);
						proxy_error("ProxySQL Error: Access denied for user '%s' (using password: %s). SSL is required", client_myds->myconn->userinfo->username, (client_myds->myconn->userinfo->password ? "YES" : "NO"));
						proxy_debug(PROXY_DEBUG_MYSQL_CONNECTION,8,"Session=%p , DS=%p . Access denied for user '%s' (using password: %s). SSL is required\n", this, client_myds, client_myds->myconn->userinfo->username, (client_myds->myconn->userinfo->password ? "YES" : "NO"));
						__sync_add_and_fetch(&MyHGM->status.client_connections_aborted,1);
						free(_s);
						__sync_fetch_and_add(&MyHGM->status.access_denied_wrong_password, 1);
					} else {
						// we are good!
						//client_myds->myprot.generate_pkt_OK(true,NULL,NULL, (is_encrypted ? 3 : 2), 0,0,0,0,NULL);
						proxy_debug(PROXY_DEBUG_MYSQL_CONNECTION,8,"Session=%p , DS=%p . STATE_CLIENT_AUTH_OK\n", this, client_myds);
						GloMyLogger->log_audit_entry(PROXYSQL_MYSQL_AUTH_OK, this, NULL);
						client_myds->myprot.generate_pkt_OK(true,NULL,NULL, _pid, 0,0,0,0,NULL);
						status=WAITING_CLIENT_DATA;
						client_myds->DSS=STATE_CLIENT_AUTH_OK;
					}
				}
			}
//		} else {
/*
			// use SSL
			client_myds->DSS=STATE_SSL_INIT;
			client_myds->ssl=SSL_new(GloVars.global.ssl_ctx);
			SSL_set_fd(client_myds->ssl, client_myds->fd);
			ioctl_FIONBIO(client_myds->fd,0);
			if (SSL_accept(client_myds->ssl)==-1) {
				ERR_print_errors_fp(stderr);
			}
			ioctl_FIONBIO(client_myds->fd,1);
*/
//		}
	} else {
		l_free(pkt->size,pkt->ptr);
		proxy_debug(PROXY_DEBUG_MYSQL_CONNECTION, 5, "Session=%p , DS=%p . Wrong credentials for frontend: disconnecting\n", this, client_myds);
		*wrong_pass=true;
		// FIXME: this should become close connection
		client_myds->setDSS_STATE_QUERY_SENT_NET();
		char *client_addr=NULL;
		if (client_myds->client_addr && client_myds->myconn->userinfo->username) {
			char buf[512];
			switch (client_myds->client_addr->sa_family) {
				case AF_INET: {
					struct sockaddr_in *ipv4 = (struct sockaddr_in *)client_myds->client_addr;
					if (ipv4->sin_port) {
						inet_ntop(client_myds->client_addr->sa_family, &ipv4->sin_addr, buf, INET_ADDRSTRLEN);
						client_addr = strdup(buf);
					} else {
						client_addr = strdup((char *)"localhost");
					}
					break;
				}
				case AF_INET6: {
					struct sockaddr_in6 *ipv6 = (struct sockaddr_in6 *)client_myds->client_addr;
					inet_ntop(client_myds->client_addr->sa_family, &ipv6->sin6_addr, buf, INET6_ADDRSTRLEN);
					client_addr = strdup(buf);
					break;
				}
				default:
					client_addr = strdup((char *)"localhost");
					break;
			}
		} else {
			client_addr = strdup((char *)"");
		}
		if (client_myds->myconn->userinfo->username) {
			char *_s=(char *)malloc(strlen(client_myds->myconn->userinfo->username)+100+strlen(client_addr));
			uint8_t _pid = 2;
			if (client_myds->switching_auth_stage) _pid+=2;
			if (is_encrypted) _pid++;
#ifdef DEBUG
		if (client_myds->myconn->userinfo->password) {
			char *tmp_pass=strdup(client_myds->myconn->userinfo->password);
			int lpass = strlen(tmp_pass);
			for (int i=2; i<lpass-1; i++) {
				tmp_pass[i]='*';
			}
			proxy_debug(PROXY_DEBUG_MYSQL_CONNECTION, 5, "Session=%p , DS=%p . Error: Access denied for user '%s'@'%s' , Password='%s'. Disconnecting\n", this, client_myds, client_myds->myconn->userinfo->username, client_addr, tmp_pass);
			free(tmp_pass);
		} else {
			proxy_debug(PROXY_DEBUG_MYSQL_CONNECTION, 5, "Session=%p , DS=%p . Error: Access denied for user '%s'@'%s' . No password. Disconnecting\n", this, client_myds, client_myds->myconn->userinfo->username, client_addr);
		}
#endif // DEBUG
			sprintf(_s,"ProxySQL Error: Access denied for user '%s'@'%s' (using password: %s)", client_myds->myconn->userinfo->username, client_addr, (client_myds->myconn->userinfo->password ? "YES" : "NO"));
			client_myds->myprot.generate_pkt_ERR(true,NULL,NULL, _pid, 1045,(char *)"28000", _s, true);
			proxy_error("ProxySQL Error: Access denied for user '%s'@'%s' (using password: %s)\n", client_myds->myconn->userinfo->username, client_addr, (client_myds->myconn->userinfo->password ? "YES" : "NO"));
			free(_s);
			__sync_fetch_and_add(&MyHGM->status.access_denied_wrong_password, 1);
		}
		GloMyLogger->log_audit_entry(PROXYSQL_MYSQL_AUTH_ERR, this, NULL);
		__sync_add_and_fetch(&MyHGM->status.client_connections_aborted,1);
		client_myds->DSS=STATE_SLEEP;
	}
}

void MySQL_Session::handler___status_CONNECTING_CLIENT___STATE_SSL_INIT(PtrSize_t *pkt) {
/*
	if (client_myds->myprot.process_pkt_handshake_response((unsigned char *)pkt->ptr,pkt->size)==true) {
		l_free(pkt->size,pkt->ptr);
		client_myds->myprot.generate_pkt_OK(true,NULL,NULL,3,0,0,0,0,NULL);
		mybe->server_myds->myconn->userinfo->set(client_myds->myconn->userinfo);
		status=WAITING_CLIENT_DATA;
		client_myds->DSS=STATE_SLEEP;
	} else {
		l_free(pkt->size,pkt->ptr);
		// FIXME: this should become close connection
		perror("Hitting a not implemented feature: https://github.com/sysown/proxysql-0.2/issues/124");
		assert(0);
	}	
*/
}


// Note: as commented in issue #546 and #547 , some clients ignore the status of CLIENT_MULTI_STATEMENTS
// therefore tracking it is not needed, unless in future this should become a security enhancement,
// returning errors to all clients trying to send multi-statements .
// see also #1140
void MySQL_Session::handler___status_WAITING_CLIENT_DATA___STATE_SLEEP___MYSQL_COM_SET_OPTION(PtrSize_t *pkt) {
	gtid_hid=-1;
	char v;
	v=*((char *)pkt->ptr+3);
	proxy_debug(PROXY_DEBUG_MYSQL_COM, 5, "Got COM_SET_OPTION packet , value %d\n", v);
	client_myds->setDSS_STATE_QUERY_SENT_NET();
	unsigned int nTrx=NumActiveTransactions();
	uint16_t setStatus = (nTrx ? SERVER_STATUS_IN_TRANS : 0 );
	if (autocommit) setStatus |= SERVER_STATUS_AUTOCOMMIT;
	if (v==1) { // disabled. MYSQL_OPTION_MULTI_STATEMENTS_OFF == 1
		client_myds->myprot.generate_pkt_EOF(true,NULL,NULL,1,0, setStatus );
		client_myds->myconn->options.client_flag &= ~CLIENT_MULTI_STATEMENTS;
	} else { // enabled, MYSQL_OPTION_MULTI_STATEMENTS_ON == 0
		client_myds->myprot.generate_pkt_EOF(true,NULL,NULL,1,0, setStatus );
		client_myds->myconn->options.client_flag |= CLIENT_MULTI_STATEMENTS;
	}
	client_myds->DSS=STATE_SLEEP;
	l_free(pkt->size,pkt->ptr);
}

void MySQL_Session::handler___status_WAITING_CLIENT_DATA___STATE_SLEEP___MYSQL_COM_PING(PtrSize_t *pkt) {
	gtid_hid=-1;
	proxy_debug(PROXY_DEBUG_MYSQL_COM, 5, "Got COM_PING packet\n");
	l_free(pkt->size,pkt->ptr);
	client_myds->setDSS_STATE_QUERY_SENT_NET();
	unsigned int nTrx=NumActiveTransactions();
	uint16_t setStatus = (nTrx ? SERVER_STATUS_IN_TRANS : 0 );
	if (autocommit) setStatus |= SERVER_STATUS_AUTOCOMMIT;
	client_myds->myprot.generate_pkt_OK(true,NULL,NULL,1,0,0,setStatus,0,NULL);
	client_myds->DSS=STATE_SLEEP;
}

void MySQL_Session::handler___status_WAITING_CLIENT_DATA___STATE_SLEEP___MYSQL_COM_FIELD_LIST(PtrSize_t *pkt) {
	if (session_type == PROXYSQL_SESSION_MYSQL) {
		/* FIXME: temporary */
		l_free(pkt->size,pkt->ptr);
		client_myds->setDSS_STATE_QUERY_SENT_NET();
		client_myds->myprot.generate_pkt_ERR(true,NULL,NULL,1,1045,(char *)"28000",(char *)"Command not supported", true);
		client_myds->DSS=STATE_SLEEP;
	} else {
		l_free(pkt->size,pkt->ptr);
		client_myds->setDSS_STATE_QUERY_SENT_NET();
		client_myds->myprot.generate_pkt_ERR(true,NULL,NULL,1,1045,(char *)"28000",(char *)"Command not supported", true);
		client_myds->DSS=STATE_SLEEP;
	}
}

void MySQL_Session::handler___status_WAITING_CLIENT_DATA___STATE_SLEEP___MYSQL_COM_STMT_PREPARE(PtrSize_t *pkt) {
	if (session_type == PROXYSQL_SESSION_MYSQL) {
		client_myds->myconn->has_prepared_statement=true;
		client_myds->myconn->processing_prepared_statement_prepare=true;
		mybe=find_or_create_backend(default_hostgroup);
		mybe->server_myds->PSarrayOUT->add(pkt->ptr, pkt->size);
		client_myds->setDSS_STATE_QUERY_SENT_NET();
	} else {
		l_free(pkt->size,pkt->ptr);
		client_myds->setDSS_STATE_QUERY_SENT_NET();
		client_myds->myprot.generate_pkt_ERR(true,NULL,NULL,1,1045,(char *)"28000",(char *)"Command not supported");
		client_myds->DSS=STATE_SLEEP;
	}
}

void MySQL_Session::handler___status_WAITING_CLIENT_DATA___STATE_SLEEP___MYSQL_COM_STMT_EXECUTE(PtrSize_t *pkt) {
	if (session_type == PROXYSQL_SESSION_MYSQL) {
		client_myds->myconn->processing_prepared_statement_execute=true;
		mybe=find_or_create_backend(default_hostgroup);
		mybe->server_myds->PSarrayOUT->add(pkt->ptr, pkt->size);
		client_myds->setDSS_STATE_QUERY_SENT_NET();
	} else {
		l_free(pkt->size,pkt->ptr);
		client_myds->setDSS_STATE_QUERY_SENT_NET();
		client_myds->myprot.generate_pkt_ERR(true,NULL,NULL,1,1045,(char *)"28000",(char *)"Command not supported");
		client_myds->DSS=STATE_SLEEP;
	}
}

void MySQL_Session::handler___status_WAITING_CLIENT_DATA___STATE_SLEEP___MYSQL_COM_PROCESS_KILL(PtrSize_t *pkt) {
	l_free(pkt->size,pkt->ptr);
	client_myds->setDSS_STATE_QUERY_SENT_NET();
	client_myds->myprot.generate_pkt_ERR(true,NULL,NULL,1,9003,(char *)"28000",(char *)"Command not supported");
	client_myds->DSS=STATE_SLEEP;
}

void MySQL_Session::handler___status_WAITING_CLIENT_DATA___STATE_SLEEP___MYSQL_COM_INIT_DB(PtrSize_t *pkt) {
	gtid_hid=-1;
	proxy_debug(PROXY_DEBUG_MYSQL_COM, 5, "Got COM_INIT_DB packet\n");
	if (session_type == PROXYSQL_SESSION_MYSQL) {
		__sync_fetch_and_add(&MyHGM->status.frontend_init_db, 1);
		client_myds->myconn->userinfo->set_schemaname((char *)pkt->ptr+sizeof(mysql_hdr)+1,pkt->size-sizeof(mysql_hdr)-1);
		l_free(pkt->size,pkt->ptr);
		client_myds->setDSS_STATE_QUERY_SENT_NET();
		unsigned int nTrx=NumActiveTransactions();
		uint16_t setStatus = (nTrx ? SERVER_STATUS_IN_TRANS : 0 );
		if (autocommit) setStatus |= SERVER_STATUS_AUTOCOMMIT;
		client_myds->myprot.generate_pkt_OK(true,NULL,NULL,1,0,0,setStatus,0,NULL);
		GloMyLogger->log_audit_entry(PROXYSQL_MYSQL_INITDB, this, NULL);
		client_myds->DSS=STATE_SLEEP;
	} else {
		l_free(pkt->size,pkt->ptr);
		client_myds->setDSS_STATE_QUERY_SENT_NET();
		unsigned int nTrx=NumActiveTransactions();
		uint16_t setStatus = (nTrx ? SERVER_STATUS_IN_TRANS : 0 );
		if (autocommit) setStatus |= SERVER_STATUS_AUTOCOMMIT;
		client_myds->myprot.generate_pkt_OK(true,NULL,NULL,1,0,0,setStatus,0,NULL);
		client_myds->DSS=STATE_SLEEP;
	}
}

// this function was introduced due to isseu #718
// some application (like the one written in Perl) do not use COM_INIT_DB , but COM_QUERY with USE dbname
void MySQL_Session::handler___status_WAITING_CLIENT_DATA___STATE_SLEEP___MYSQL_COM_QUERY_USE_DB(PtrSize_t *pkt) {
	gtid_hid=-1;
	proxy_debug(PROXY_DEBUG_MYSQL_COM, 5, "Got COM_QUERY with USE dbname\n");
	if (session_type == PROXYSQL_SESSION_MYSQL) {
		__sync_fetch_and_add(&MyHGM->status.frontend_use_db, 1);
		char *schemaname=strndup((char *)pkt->ptr+sizeof(mysql_hdr)+5,pkt->size-sizeof(mysql_hdr)-5);
		char *schemanameptr=trim_spaces_and_quotes_in_place(schemaname);
/*
		//remove leading spaces
		while(isspace((unsigned char)*schemanameptr)) schemanameptr++;
		// remove trailing semicolon , issue #915
		if (schemanameptr[strlen(schemanameptr)-1]==';') {
			schemanameptr[strlen(schemanameptr)-1]='\0';
		}
*/
		// handle cases like "USE `schemaname`
		if(schemanameptr[0]=='`' && schemanameptr[strlen(schemanameptr)-1]=='`') {
			schemanameptr[strlen(schemanameptr)-1]='\0';
			schemanameptr++;
		}
		client_myds->myconn->userinfo->set_schemaname(schemanameptr,strlen(schemanameptr));
		free(schemaname);
		if (mirror==false) {
			RequestEnd(NULL);
		}
		l_free(pkt->size,pkt->ptr);
		client_myds->setDSS_STATE_QUERY_SENT_NET();
		unsigned int nTrx=NumActiveTransactions();
		uint16_t setStatus = (nTrx ? SERVER_STATUS_IN_TRANS : 0 );
		if (autocommit) setStatus |= SERVER_STATUS_AUTOCOMMIT;
		client_myds->myprot.generate_pkt_OK(true,NULL,NULL,1,0,0,setStatus,0,NULL);
		GloMyLogger->log_audit_entry(PROXYSQL_MYSQL_INITDB, this, NULL);
		client_myds->DSS=STATE_SLEEP;
	} else {
		l_free(pkt->size,pkt->ptr);
		client_myds->setDSS_STATE_QUERY_SENT_NET();
		unsigned int nTrx=NumActiveTransactions();
		uint16_t setStatus = (nTrx ? SERVER_STATUS_IN_TRANS : 0 );
		if (autocommit) setStatus |= SERVER_STATUS_AUTOCOMMIT;
		client_myds->myprot.generate_pkt_OK(true,NULL,NULL,1,0,0,setStatus,0,NULL);
		client_myds->DSS=STATE_SLEEP;
	}
}

bool MySQL_Session::handler___status_WAITING_CLIENT_DATA___STATE_SLEEP___MYSQL_COM_QUERY_qpo(PtrSize_t *pkt, bool *lock_hostgroup, bool prepared) {
/*
	lock_hostgroup:
		If this variable is set to true, this session will get lock to a
		specific hostgroup, and also have multiplexing disabled.
		It means that parsing the query wasn't completely possible (mostly
		a SET statement) and proxysql won't be able to set the same variable
		in another connection.
		This algorithm will be become obsolete once we implement session
		tracking for MySQL 5.7+
*/
	bool exit_after_SetParse = false;
	unsigned char command_type=*((unsigned char *)pkt->ptr+sizeof(mysql_hdr));
	if (qpo->new_query) {
		// the query was rewritten
		l_free(pkt->size,pkt->ptr);	// free old pkt
		// allocate new pkt
		timespec begint;
		if (thread->variables.stats_time_query_processor) {
			clock_gettime(CLOCK_THREAD_CPUTIME_ID,&begint);
		}
		pkt->size=sizeof(mysql_hdr)+1+qpo->new_query->length();
		pkt->ptr=l_alloc(pkt->size);
		mysql_hdr hdr;
		hdr.pkt_id=0;
		hdr.pkt_length=pkt->size-sizeof(mysql_hdr);
		memcpy((unsigned char *)pkt->ptr, &hdr, sizeof(mysql_hdr)); // copy header
		unsigned char *c=(unsigned char *)pkt->ptr+sizeof(mysql_hdr);
		*c=(unsigned char)_MYSQL_COM_QUERY; // set command type
		memcpy((unsigned char *)pkt->ptr+sizeof(mysql_hdr)+1,qpo->new_query->data(),qpo->new_query->length()); // copy query
		CurrentQuery.query_parser_free();
		CurrentQuery.begin((unsigned char *)pkt->ptr,pkt->size,true);
		delete qpo->new_query;
		timespec endt;
		if (thread->variables.stats_time_query_processor) {
			clock_gettime(CLOCK_THREAD_CPUTIME_ID,&endt);
			thread->status_variables.stvar[st_var_query_processor_time] = thread->status_variables.stvar[st_var_query_processor_time] +
				(endt.tv_sec*1000000000+endt.tv_nsec) -
				(begint.tv_sec*1000000000+begint.tv_nsec);
		}
	}

	if (pkt->size > (unsigned int) mysql_thread___max_allowed_packet) {
		// ER_NET_PACKET_TOO_LARGE
		client_myds->DSS=STATE_QUERY_SENT_NET;
		client_myds->myprot.generate_pkt_ERR(true,NULL,NULL,client_myds->pkt_sid+1,1153,(char *)"08S01",(char *)"Got a packet bigger than 'max_allowed_packet' bytes", true);
		RequestEnd(NULL);
		l_free(pkt->size,pkt->ptr);
		return true;
	}

	if (qpo->OK_msg) {
		gtid_hid = -1;
		client_myds->DSS=STATE_QUERY_SENT_NET;
		unsigned int nTrx=NumActiveTransactions();
		uint16_t setStatus = (nTrx ? SERVER_STATUS_IN_TRANS : 0 );
		if (autocommit) setStatus |= SERVER_STATUS_AUTOCOMMIT;
		client_myds->myprot.generate_pkt_OK(true,NULL,NULL,client_myds->pkt_sid+1,0,0,setStatus,0,qpo->OK_msg);
		RequestEnd(NULL);
		l_free(pkt->size,pkt->ptr);
		return true;
	}

	if (qpo->error_msg) {
		client_myds->DSS=STATE_QUERY_SENT_NET;
		client_myds->myprot.generate_pkt_ERR(true,NULL,NULL,client_myds->pkt_sid+1,1148,(char *)"42000",qpo->error_msg);
		RequestEnd(NULL);
		l_free(pkt->size,pkt->ptr);
		return true;
	}

	if (prepared) {	// for prepared statement we exit here
		goto __exit_set_destination_hostgroup;
	}

	// handle here #509, #815 and #816
	if (CurrentQuery.QueryParserArgs.digest_text) {
		char *dig=CurrentQuery.QueryParserArgs.digest_text;
		unsigned int nTrx=NumActiveTransactions();
		if ((locked_on_hostgroup == -1) && (strncasecmp(dig,(char *)"SET ",4)==0)) {
			// this code is executed only if locked_on_hostgroup is not set yet
#ifdef DEBUG
			{
				string nqn = string((char *)CurrentQuery.QueryPointer,CurrentQuery.QueryLength);
				proxy_debug(PROXY_DEBUG_MYSQL_QUERY_PROCESSOR, 5, "Parsing SET command = %s\n", nqn.c_str());
			}
#endif
			if (index(dig,';')) {
				string nqn = string((char *)CurrentQuery.QueryPointer,CurrentQuery.QueryLength);
				proxy_warning("Unable to parse multi-statements command with SET statement: setting lock hostgroup . Command: %s\n", nqn.c_str());
				*lock_hostgroup = true;
				return false;
			}
			int rc;
			string nq=string((char *)CurrentQuery.QueryPointer,CurrentQuery.QueryLength);
			RE2::GlobalReplace(&nq,(char *)"^/\\*!\\d\\d\\d\\d\\d SET(.*)\\*/",(char *)"SET\\1");
			RE2::GlobalReplace(&nq,(char *)"(?U)/\\*.*\\*/",(char *)"");
			if (match_regexes && match_regexes[0]->match(dig)) {
				re2::RE2::Options *opt2=new re2::RE2::Options(RE2::Quiet);
				opt2->set_case_sensitive(false);
				char *pattern=(char *)"(?: *)SET *(?:|SESSION +|@@|@@session.)SQL_LOG_BIN *(?:|:)= *(\\d+) *(?:(|;|-- .*|#.*))$";
				re2::RE2 *re=new RE2(pattern, *opt2);
				int i;
				rc=RE2::PartialMatch(nq, *re, &i);
				delete re;
				delete opt2;
				if (rc && ( i==0 || i==1) ) {
					//fprintf(stderr,"sql_log_bin=%d\n", i);
					if (i == 1) {
						if (!mysql_variables.client_set_value(this, SQL_LOG_BIN, "1"))
							return false;
					}
					else if (i == 0) {
						if (!mysql_variables.client_set_value(this, SQL_LOG_BIN, "0"))
							return false;
					}

#ifdef DEBUG
					proxy_info("Setting SQL_LOG_BIN to %d\n", i);
#endif
#ifdef DEBUG
					{
						string nqn = string((char *)CurrentQuery.QueryPointer,CurrentQuery.QueryLength);
						proxy_debug(PROXY_DEBUG_MYSQL_QUERY_PROCESSOR, 5, "Setting SQL_LOG_BIN to %d for query: %s\n", i, nqn.c_str());
					}
#endif
					if (command_type == _MYSQL_COM_QUERY) {
						client_myds->DSS=STATE_QUERY_SENT_NET;
						uint16_t setStatus = (nTrx ? SERVER_STATUS_IN_TRANS : 0 );
						if (autocommit) setStatus |= SERVER_STATUS_AUTOCOMMIT;
						client_myds->myprot.generate_pkt_OK(true,NULL,NULL,1,0,0,setStatus,0,NULL);
						client_myds->DSS=STATE_SLEEP;
						status=WAITING_CLIENT_DATA;
						RequestEnd(NULL);
						l_free(pkt->size,pkt->ptr);
						return true;
					}
				} else {
					int kq = 0;
					kq = strncmp((const char *)CurrentQuery.QueryPointer, (const char *)"SET @@SESSION.SQL_LOG_BIN = @MYSQLDUMP_TEMP_LOG_BIN;" , CurrentQuery.QueryLength);
#ifdef DEBUG
					{
						string nqn = string((char *)CurrentQuery.QueryPointer,CurrentQuery.QueryLength);
						proxy_debug(PROXY_DEBUG_MYSQL_QUERY_PROCESSOR, 5, "Setting SQL_LOG_BIN to %d for query: %s\n", i, nqn.c_str());
					}
#endif
					if (kq == 0) {
						client_myds->DSS=STATE_QUERY_SENT_NET;
						uint16_t setStatus = (nTrx ? SERVER_STATUS_IN_TRANS : 0 );
						if (autocommit) setStatus |= SERVER_STATUS_AUTOCOMMIT;
						client_myds->myprot.generate_pkt_OK(true,NULL,NULL,1,0,0,setStatus,0,NULL);
						client_myds->DSS=STATE_SLEEP;
						status=WAITING_CLIENT_DATA;
						RequestEnd(NULL);
						l_free(pkt->size,pkt->ptr);
						return true;
					} else {
						string nqn = string((char *)CurrentQuery.QueryPointer,CurrentQuery.QueryLength);
						proxy_error("Unable to parse query. If correct, report it as a bug: %s\n", nqn.c_str());
						unable_to_parse_set_statement(lock_hostgroup);
						return false;
					}
				}
			}
			if (
				(
					match_regexes && (match_regexes[1]->match(dig))
				)
				||
				( strncasecmp(dig,(char *)"SET NAMES", strlen((char *)"SET NAMES")) == 0)
				||
				( strcasestr(dig,(char *)"autocommit"))
			) {
				proxy_debug(PROXY_DEBUG_MYSQL_COM, 5, "Parsing SET command %s\n", nq.c_str());
				proxy_debug(PROXY_DEBUG_MYSQL_QUERY_PROCESSOR, 5, "Parsing SET command = %s\n", nq.c_str());
				SetParser parser(nq);
				std::map<std::string, std::vector<std::string>> set = parser.parse1();
				for(auto it = std::begin(set); it != std::end(set); ++it) {
					std::string var = it->first;
					proxy_debug(PROXY_DEBUG_MYSQL_COM, 5, "Processing SET variable %s\n", var.c_str());
					if (it->second.size() < 1 || it->second.size() > 2) {
						// error not enough arguments
						string nqn = string((char *)CurrentQuery.QueryPointer,CurrentQuery.QueryLength);
						proxy_error("Unable to parse query. If correct, report it as a bug: %s\n", nqn.c_str());
						proxy_debug(PROXY_DEBUG_MYSQL_QUERY_PROCESSOR, 5, "Locking hostgroup for query %s\n", nqn.c_str());
						unable_to_parse_set_statement(lock_hostgroup);
						return false;
					}
					auto values = std::begin(it->second);
					if (var == "sql_mode") {
						std::string value1 = *values;
						if (
							( strcasecmp(value1.c_str(),(char *)"CONCAT") == 0 )
							||
							( strcasecmp(value1.c_str(),(char *)"REPLACE") == 0 )
							||
							( strcasecmp(value1.c_str(),(char *)"IFNULL") == 0 )
						) {
							string nqn = string((char *)CurrentQuery.QueryPointer,CurrentQuery.QueryLength);
							proxy_error("Unable to parse query. If correct, report it as a bug: %s\n", nqn.c_str());
							proxy_debug(PROXY_DEBUG_MYSQL_QUERY_PROCESSOR, 5, "Locking hostgroup for query %s\n", nqn.c_str());
							unable_to_parse_set_statement(lock_hostgroup);
							return false;
						}
						std::size_t found_at = value1.find("@");
						if (found_at != std::string::npos) {
							char *v1 = strdup(value1.c_str());
							char *v1t = v1;
							proxy_debug(PROXY_DEBUG_MYSQL_QUERY_PROCESSOR, 5, "Found @ in SQL_MODE . v1 = %s\n", v1);
							char *v2 = NULL;
							while (v1 && (v2 = strstr(v1,(const char *)"@"))) {
								// we found a @ . Maybe we need to lock hostgroup
								proxy_debug(PROXY_DEBUG_MYSQL_QUERY_PROCESSOR, 5, "Found @ in SQL_MODE . v2 = %s\n", v2);
								if (strncasecmp(v2,(const char *)"@@sql_mode",strlen((const char *)"@@sql_mode"))) {
									unable_to_parse_set_statement(lock_hostgroup);
									free(v1);
									return false;
								} else {
									v2++;
								}
								if (strlen(v2) > 1) {
									v1 = v2+1;
								}
							}
							free(v1t);
						}
						proxy_debug(PROXY_DEBUG_MYSQL_COM, 5, "Processing SET SQL Mode value %s\n", value1.c_str());
						uint32_t sql_mode_int=SpookyHash::Hash32(value1.c_str(),value1.length(),10);
						if (mysql_variables.client_get_hash(this, SQL_SQL_MODE) != sql_mode_int) {
							if (!mysql_variables.client_set_value(this, SQL_SQL_MODE, value1.c_str())) {
								return false;
							}
							proxy_debug(PROXY_DEBUG_MYSQL_COM, 8, "Changing connection SQL Mode to %s\n", value1.c_str());
						}
						exit_after_SetParse = true;
					// the following two blocks of code will be simplified later
					} else if ((var == "sql_auto_is_null") || (var == "sql_safe_updates")) {
						int idx = SQL_NAME_LAST;
						for (int i = 0 ; i < SQL_NAME_LAST ; i++) {
							if (mysql_tracked_variables[i].is_bool) {
								if (!strcasecmp(var.c_str(), mysql_tracked_variables[i].set_variable_name)) {
									idx = mysql_tracked_variables[i].idx;
									break;
								}
							}
						}
						if (idx != SQL_NAME_LAST) {
							if (mysql_variables.parse_variable_boolean(this,idx, *values, exit_after_SetParse, lock_hostgroup)==false) {
								return false;
							}
						}
					} else if ( (var == "sql_select_limit") || (var == "net_write_timeout") || (var == "max_join_size") || (var == "wsrep_sync_wait") ) {
						int idx = SQL_NAME_LAST;
						for (int i = 0 ; i < SQL_NAME_LAST ; i++) {
							if (mysql_tracked_variables[i].is_number) {
								if (!strcasecmp(var.c_str(), mysql_tracked_variables[i].set_variable_name)) {
									idx = mysql_tracked_variables[i].idx;
									break;
								}
							}
						}
						if (idx != SQL_NAME_LAST) {
							if (mysql_variables.parse_variable_number(this,idx, *values, exit_after_SetParse, lock_hostgroup)==false) {
								return false;
							}
						}
					} else if (var == "autocommit") {
						std::string value1 = *values;
						std::size_t found_at = value1.find("@");
						if (found_at != std::string::npos) {
							unable_to_parse_set_statement(lock_hostgroup);
							return false;
						}
						proxy_debug(PROXY_DEBUG_MYSQL_COM, 5, "Processing SET autocommit value %s\n", value1.c_str());
						int __tmp_autocommit = -1;
						if (
							(strcasecmp(value1.c_str(),(char *)"0")==0) ||
							(strcasecmp(value1.c_str(),(char *)"false")==0) ||
							(strcasecmp(value1.c_str(),(char *)"off")==0)
						) {
							__tmp_autocommit = 0;
						} else {
							if (
								(strcasecmp(value1.c_str(),(char *)"1")==0) ||
								(strcasecmp(value1.c_str(),(char *)"true")==0) ||
								(strcasecmp(value1.c_str(),(char *)"on")==0)
							) {
								__tmp_autocommit = 1;
							}
						}
						if (__tmp_autocommit >= 0 && autocommit_handled==false) {
							int fd = __tmp_autocommit;
							__sync_fetch_and_add(&MyHGM->status.autocommit_cnt, 1);
							// we immediately process the number of transactions
							unsigned int nTrx=NumActiveTransactions();
							if (fd==1 && autocommit==true) {
								// nothing to do, return OK
							}
							if (fd==1 && autocommit==false) {
								if (nTrx) {
									// there is an active transaction, we need to forward it
									// because this can potentially close the transaction
									autocommit=true;
									client_myds->myconn->set_autocommit(autocommit);
									autocommit_on_hostgroup=FindOneActiveTransaction();
									exit_after_SetParse = true;
								} else {
									// as there is no active transaction, we do no need to forward it
									// just change internal state
									autocommit=true;
									client_myds->myconn->set_autocommit(autocommit);
								}
							}

							if (fd==0) {
								autocommit=false;	// we set it, no matter if already set or not
								client_myds->myconn->set_autocommit(autocommit);
							}
						} else {
							if (autocommit_handled==true) {
								exit_after_SetParse = true;
							}
						}
					} else if (var == "time_zone") {
						std::string value1 = *values;
						std::size_t found_at = value1.find("@");
						if (found_at != std::string::npos) {
							unable_to_parse_set_statement(lock_hostgroup);
							return false;
						}
						proxy_debug(PROXY_DEBUG_MYSQL_COM, 5, "Processing SET Time Zone value %s\n", value1.c_str());
						uint32_t time_zone_int=SpookyHash::Hash32(value1.c_str(),value1.length(),10);
						if (mysql_variables.client_get_hash(this, SQL_TIME_ZONE) != time_zone_int) {
							if (!mysql_variables.client_set_value(this, SQL_TIME_ZONE, value1.c_str()))
								return false;
							proxy_debug(PROXY_DEBUG_MYSQL_COM, 8, "Changing connection Time zone to %s\n", value1.c_str());
						}
						exit_after_SetParse = true;
					} else if (var == "session_track_gtids") {
						std::string value1 = *values;
						if ((strcasecmp(value1.c_str(),"OWN_GTID")==0) || (strcasecmp(value1.c_str(),"OFF")==0)) {
							proxy_debug(PROXY_DEBUG_MYSQL_COM, 7, "Processing SET session_track_gtids value %s\n", value1.c_str());
							uint32_t session_track_gtids_int=SpookyHash::Hash32(value1.c_str(),value1.length(),10);
							if (client_myds->myconn->options.session_track_gtids_int != session_track_gtids_int) {
								client_myds->myconn->options.session_track_gtids_int = session_track_gtids_int;
								if (client_myds->myconn->options.session_track_gtids) {
									free(client_myds->myconn->options.session_track_gtids);
								}
								proxy_debug(PROXY_DEBUG_MYSQL_COM, 5, "Changing connection session_track_gtids to %s\n", value1.c_str());
								client_myds->myconn->options.session_track_gtids=strdup(value1.c_str());
							}
							exit_after_SetParse = true;
						} else {
							unable_to_parse_set_statement(lock_hostgroup);
							return false;
						}
					} else if ( (var == "character_set_results") || ( var == "collation_connection" )  ||
							(var == "character_set_connection") || (var == "character_set_client") ||
							(var == "character_set_database")) {
						std::string value1 = *values;
						int vl = strlen(value1.c_str());
						const char *v = value1.c_str();
						bool only_normal_chars = true;
						for (int i=0; i<vl && only_normal_chars==true; i++) {
							if (is_normal_char(v[i])==0) {
								only_normal_chars=false;
							}
						}
						if (only_normal_chars) {
							proxy_debug(PROXY_DEBUG_MYSQL_COM, 7, "Processing SET %s value %s\n", var.c_str(), value1.c_str());
							uint32_t var_value_int=SpookyHash::Hash32(value1.c_str(),value1.length(),10);
							int idx = SQL_NAME_LAST;
							for (int i = 0 ; i < SQL_NAME_LAST ; i++) {
								if (!strcasecmp(var.c_str(), mysql_tracked_variables[i].set_variable_name)) {
									idx = mysql_tracked_variables[i].idx;
									break;
								}
							}
							if (idx == SQL_NAME_LAST) {
								proxy_error("Variable %s not found in mysql_tracked_variables[]\n", var.c_str());
								unable_to_parse_set_statement(lock_hostgroup);
								return false;
							}
							if (mysql_variables.client_get_hash(this, idx) != var_value_int) {
								const MARIADB_CHARSET_INFO *ci = NULL;
								if (var == "character_set_results" || var == "character_set_connection" || 
										var == "character_set_client" || var == "character_set_database") {
									ci = proxysql_find_charset_name(value1.c_str());
								}
								else if (var == "collation_connection")
									ci = proxysql_find_charset_collate(value1.c_str());

								if (!ci) {
									if (var == "character_set_results") {
										if (!strcasecmp("NULL", value1.c_str())) {
											if (!mysql_variables.client_set_value(this, idx, "NULL")) {
												return false;
											}
										} else if (!strcasecmp("binary", value1.c_str())) {
											if (!mysql_variables.client_set_value(this, idx, "binary")) {
												return false;
											}
										} else {
											proxy_error("Cannot find charset/collation [%s]\n", value1.c_str());
											assert(0);
										}
									}
								} else {
									std::stringstream ss;
									ss << ci->nr;
									/* changing collation_connection the character_set_connection will be changed as well
									 * and vice versa
									 */
									if (var == "collation_connection") {
										if (!mysql_variables.client_set_value(this, SQL_CHARACTER_SET_CONNECTION, ss.str().c_str()))
											return false;
									}
									if (var == "character_set_connection") {
											if (!mysql_variables.client_set_value(this, SQL_COLLATION_CONNECTION, ss.str().c_str()))
												return false;
									}

									/* this is explicit statement from client. we do not multiplex, therefor we must
									 * remember client's choice in the client's variable for future use in verifications, multiplexing etc.
									 */
									if (!mysql_variables.client_set_value(this, idx, ss.str().c_str()))
										return false;
									proxy_debug(PROXY_DEBUG_MYSQL_COM, 5, "Changing connection %s to %s\n", var.c_str(), value1.c_str());
								}
							}
							exit_after_SetParse = true;
						} else {
							unable_to_parse_set_statement(lock_hostgroup);
							return false;
						}
					} else if (var == "names") {
						std::string value1 = *values++;
						std::size_t found_at = value1.find("@");
						if (found_at != std::string::npos) {
							unable_to_parse_set_statement(lock_hostgroup);
							return false;
						}
						proxy_debug(PROXY_DEBUG_MYSQL_COM, 5, "Processing SET NAMES %s\n",  value1.c_str());
						const MARIADB_CHARSET_INFO * c;
						std::string value2;
						if (values != std::end(it->second)) {
							value2 = *values;
							proxy_debug(PROXY_DEBUG_MYSQL_COM, 5, "Processing SET NAMES With COLLATE %s\n", value2.c_str());
							c = proxysql_find_charset_collate_names(value1.c_str(), value2.c_str());
						} else {
							c = proxysql_find_charset_name(value1.c_str());
						}
						if (!c) {
							char *m = NULL;
							char *errmsg = NULL;
							if (value2.length()) {
								m=(char *)"Unknown character set '%s' or collation '%s'";
								errmsg=(char *)malloc(value1.length() + value2.length() + strlen(m));
								sprintf(errmsg,m,value1.c_str(), value2.c_str());
							} else {
								m=(char *)"Unknown character set: '%s'";
								errmsg=(char *)malloc(value1.length()+strlen(m));
								sprintf(errmsg,m,value1.c_str());
							}
							client_myds->DSS=STATE_QUERY_SENT_NET;
							client_myds->myprot.generate_pkt_ERR(true,NULL,NULL,1,1115,(char *)"42000",errmsg, true);
							client_myds->DSS=STATE_SLEEP;
							status=WAITING_CLIENT_DATA;
							free(errmsg);
							return true;
						} else {
							proxy_debug(PROXY_DEBUG_MYSQL_COM, 8, "Changing connection charset to %d\n", c->nr);
							client_myds->myconn->set_charset(c->nr, NAMES);
							exit_after_SetParse = true;
						}
					} else if (var == "tx_isolation") {
						std::string value1 = *values;
						proxy_debug(PROXY_DEBUG_MYSQL_COM, 5, "Processing SET tx_isolation value %s\n", value1.c_str());
						auto pos = value1.find('-');
						if (pos != std::string::npos)
							value1[pos] = ' ';
						uint32_t isolation_level_int=SpookyHash::Hash32(value1.c_str(),value1.length(),10);
						if (mysql_variables.client_get_hash(this, SQL_ISOLATION_LEVEL) != isolation_level_int) {
							if (!mysql_variables.client_set_value(this, SQL_ISOLATION_LEVEL, value1.c_str()))
								return false;
							proxy_debug(PROXY_DEBUG_MYSQL_COM, 8, "Changing connection TX ISOLATION to %s\n", value1.c_str());
						}
						exit_after_SetParse = true;
					} else {
						std::string value1 = *values;
						std::size_t found_at = value1.find("@");
						if (found_at != std::string::npos) {
							unable_to_parse_set_statement(lock_hostgroup);
							return false;
						}
					}
				}
/*
				if (exit_after_SetParse) {
					goto __exit_set_destination_hostgroup;
				}
*/
				// parseSetCommand wasn't able to parse anything...
				if (set.size() == 0) {
					// try case listed in #1373
					// SET  @@SESSION.sql_mode = CONCAT(CONCAT(@@sql_mode, ',STRICT_ALL_TABLES'), ',NO_AUTO_VALUE_ON_ZERO'),  @@SESSION.sql_auto_is_null = 0, @@SESSION.wait_timeout = 2147483
					// this is not a complete solution. A right solution involves true parsing
					int query_no_space_length = nq.length();
					char *query_no_space=(char *)malloc(query_no_space_length+1);
					memcpy(query_no_space,nq.c_str(),query_no_space_length);
					query_no_space[query_no_space_length]='\0';
					query_no_space_length=remove_spaces(query_no_space);

					string nq1 = string(query_no_space);
					free(query_no_space);
					RE2::GlobalReplace(&nq1,(char *)"SESSION.",(char *)"");
					RE2::GlobalReplace(&nq1,(char *)"SESSION ",(char *)"");
					RE2::GlobalReplace(&nq1,(char *)"session.",(char *)"");
					RE2::GlobalReplace(&nq1,(char *)"session ",(char *)"");
					//fprintf(stderr,"%s\n",nq1.c_str());
					re2::RE2::Options *opt2=new re2::RE2::Options(RE2::Quiet);
					opt2->set_case_sensitive(false);
					char *pattern=(char *)"^SET @@SQL_MODE *(?:|:)= *(?:'||\")(.*)(?:'||\") *, *@@sql_auto_is_null *(?:|:)= *(?:(?:\\w|\\d)*) *, @@wait_timeout *(?:|:)= *(?:\\d*)$";
					re2::RE2 *re=new RE2(pattern, *opt2);
					string s1;
					rc=RE2::FullMatch(nq1, *re, &s1);
					delete re;
					delete opt2;
					if (rc) {
						uint32_t sql_mode_int=SpookyHash::Hash32(s1.c_str(),s1.length(),10);
						if (mysql_variables.client_get_hash(this, SQL_SQL_MODE) != sql_mode_int) {
							if (!mysql_variables.client_set_value(this, SQL_SQL_MODE, s1.c_str()))
								return false;
							std::size_t found_at = s1.find("@");
							if (found_at != std::string::npos) {
								char *v1 = strdup(s1.c_str());
								char *v2 = NULL;
								while (v1 && (v2 = strstr(v1,(const char *)"@"))) {
									// we found a @ . Maybe we need to lock hostgroup
									if (strncasecmp(v2,(const char *)"@@sql_mode",strlen((const char *)"@@sql_mode"))) {
#ifdef DEBUG
										string nqn = string((char *)CurrentQuery.QueryPointer,CurrentQuery.QueryLength);
										proxy_debug(PROXY_DEBUG_MYSQL_QUERY_PROCESSOR, 5, "Locking hostgroup for query %s\n", nqn.c_str());
#endif
										*lock_hostgroup = true;
									}
									if (strlen(v2) > 1) {
										v1 = v2+1;
									}
								}
								free(v1);
								if (*lock_hostgroup) {
									unable_to_parse_set_statement(lock_hostgroup);
									return false;
								}
							}
						}
					} else {
						if (memchr((const char *)CurrentQuery.QueryPointer, '@', CurrentQuery.QueryLength)) {
							unable_to_parse_set_statement(lock_hostgroup);
							return false;
						}
						int kq = 0;
						kq = strncmp((const char *)CurrentQuery.QueryPointer, (const char *)"/*!40101 SET SQL_MODE=@OLD_SQL_MODE */" , CurrentQuery.QueryLength);
						if (kq != 0) {
							kq = strncmp((const char *)CurrentQuery.QueryPointer, (const char *)"/*!40103 SET TIME_ZONE=@OLD_TIME_ZONE */" , CurrentQuery.QueryLength);
							if (kq != 0) {
								string nqn = string((char *)CurrentQuery.QueryPointer,CurrentQuery.QueryLength);
								proxy_error("Unable to parse query. If correct, report it as a bug: %s\n", nqn.c_str());
								return false;
							}
						}
					}
				}

				if (exit_after_SetParse) {
					if (command_type == _MYSQL_COM_QUERY) {
						client_myds->DSS=STATE_QUERY_SENT_NET;
						uint16_t setStatus = (nTrx ? SERVER_STATUS_IN_TRANS : 0 );
						if (autocommit) setStatus |= SERVER_STATUS_AUTOCOMMIT;
						client_myds->myprot.generate_pkt_OK(true,NULL,NULL,1,0,0,setStatus,0,NULL);
						client_myds->DSS=STATE_SLEEP;
						status=WAITING_CLIENT_DATA;
						RequestEnd(NULL);
						l_free(pkt->size,pkt->ptr);
						return true;
					}
				}
			} else if (match_regexes && match_regexes[2]->match(dig)) {
				SetParser parser(nq);
				std::map<std::string, std::vector<std::string>> set = parser.parse2();
				for(auto it = std::begin(set); it != std::end(set); ++it) {
					std::string var = it->first;
					auto values = std::begin(it->second);
					proxy_debug(PROXY_DEBUG_MYSQL_COM, 5, "Processing SET variable %s\n", var.c_str());
					if (var == "isolation level") {
						std::string value1 = *values;
						proxy_debug(PROXY_DEBUG_MYSQL_COM, 5, "Processing SET SESSION TRANSACTION ISOLATION LEVEL value %s\n", value1.c_str());
						uint32_t isolation_level_int=SpookyHash::Hash32(value1.c_str(),value1.length(),10);
						if (mysql_variables.client_get_hash(this, SQL_ISOLATION_LEVEL) != isolation_level_int) {
							if (!mysql_variables.client_set_value(this, SQL_ISOLATION_LEVEL, value1.c_str()))
								return false;
							proxy_debug(PROXY_DEBUG_MYSQL_COM, 8, "Changing connection TRANSACTION ISOLATION LEVEL to %s\n", value1.c_str());
						}
						exit_after_SetParse = true;
					} else if (var == "read") {
						std::string value1 = *values;
						proxy_debug(PROXY_DEBUG_MYSQL_COM, 5, "Processing SET SESSION TRANSACTION READ value %s\n", value1.c_str());
						uint32_t transaction_read_int=SpookyHash::Hash32(value1.c_str(),value1.length(),10);
						if (mysql_variables.client_get_hash(this, SQL_TRANSACTION_READ) != transaction_read_int) {
							if (!mysql_variables.client_set_value(this, SQL_TRANSACTION_READ, value1.c_str()))
								return false;
							proxy_debug(PROXY_DEBUG_MYSQL_COM, 8, "Changing connection TRANSACTION READ to %s\n", value1.c_str());
						}
						exit_after_SetParse = true;
					} else {
						unable_to_parse_set_statement(lock_hostgroup);
						return false;
					}
				}
				if (exit_after_SetParse) {
					if (command_type == _MYSQL_COM_QUERY) {
						client_myds->DSS=STATE_QUERY_SENT_NET;
						uint16_t setStatus = (nTrx ? SERVER_STATUS_IN_TRANS : 0 );
						if (autocommit) setStatus |= SERVER_STATUS_AUTOCOMMIT;
						client_myds->myprot.generate_pkt_OK(true,NULL,NULL,1,0,0,setStatus,0,NULL);
						client_myds->DSS=STATE_SLEEP;
						status=WAITING_CLIENT_DATA;
						RequestEnd(NULL);
						l_free(pkt->size,pkt->ptr);
						return true;
					}
				}
			} else if (match_regexes && match_regexes[3]->match(dig)) {
				SetParser parser(nq);
				std::string charset = parser.parse_character_set();
				const MARIADB_CHARSET_INFO * c;
				if (!charset.empty()) {
					proxy_debug(PROXY_DEBUG_MYSQL_COM, 5, "Processing SET CHARACTER SET %s\n", charset.c_str());
					c = proxysql_find_charset_name(charset.c_str());
				} else {
					unable_to_parse_set_statement(lock_hostgroup);
					return false;
				}
				if (!c) {
					char *m = NULL;
					char *errmsg = NULL;
					m=(char *)"Unknown character set: '%s'";
					errmsg=(char *)malloc(charset.length()+strlen(m));
					sprintf(errmsg,m,charset.c_str());
					client_myds->DSS=STATE_QUERY_SENT_NET;
					client_myds->myprot.generate_pkt_ERR(true,NULL,NULL,1,1115,(char *)"42000",errmsg, true);
					client_myds->DSS=STATE_SLEEP;
					status=WAITING_CLIENT_DATA;
					free(errmsg);
					return true;
				} else {
					proxy_debug(PROXY_DEBUG_MYSQL_COM, 8, "Changing connection charset to %d\n", c->nr);
					client_myds->myconn->set_charset(c->nr, CHARSET);
					exit_after_SetParse = true;
				}
				if (exit_after_SetParse) {
					if (command_type == _MYSQL_COM_QUERY) {
						client_myds->DSS=STATE_QUERY_SENT_NET;
						uint16_t setStatus = (nTrx ? SERVER_STATUS_IN_TRANS : 0 );
						if (autocommit) setStatus |= SERVER_STATUS_AUTOCOMMIT;
						client_myds->myprot.generate_pkt_OK(true,NULL,NULL,1,0,0,setStatus,0,NULL);
						client_myds->DSS=STATE_SLEEP;
						status=WAITING_CLIENT_DATA;
						RequestEnd(NULL);
						l_free(pkt->size,pkt->ptr);
						return true;
					}
				}
			} else {
				unable_to_parse_set_statement(lock_hostgroup);
				return false;
			}
		}
	}

	if (mirror==true) { // for mirror session we exit here
		current_hostgroup=qpo->destination_hostgroup;
		return false;
	}

	// handle case #1797
	if ((pkt->size==SELECT_CONNECTION_ID_LEN+5 && strncasecmp((char *)SELECT_CONNECTION_ID,(char *)pkt->ptr+5,pkt->size-5)==0)) {
		char buf[32];
		char buf2[32];
		sprintf(buf,"%u",thread_session_id);
		int l0=strlen("CONNECTION_ID()");
		memcpy(buf2,(char *)pkt->ptr+5+SELECT_CONNECTION_ID_LEN-l0,l0);
		buf2[l0]=0;
		unsigned int nTrx=NumActiveTransactions();
		uint16_t setStatus = (nTrx ? SERVER_STATUS_IN_TRANS : 0 );
		if (autocommit) setStatus |= SERVER_STATUS_AUTOCOMMIT;
		MySQL_Data_Stream *myds=client_myds;
		MySQL_Protocol *myprot=&client_myds->myprot;
		myds->DSS=STATE_QUERY_SENT_DS;
		int sid=1;
		myprot->generate_pkt_column_count(true,NULL,NULL,sid,1); sid++;
		myprot->generate_pkt_field(true,NULL,NULL,sid,(char *)"",(char *)"",(char *)"",buf2,(char *)"",63,31,MYSQL_TYPE_LONGLONG,161,0,false,0,NULL); sid++;
		myds->DSS=STATE_COLUMN_DEFINITION;
		myprot->generate_pkt_EOF(true,NULL,NULL,sid,0, setStatus); sid++;
		char **p=(char **)malloc(sizeof(char*)*1);
		unsigned long *l=(unsigned long *)malloc(sizeof(unsigned long *)*1);
		l[0]=strlen(buf);
		p[0]=buf;
		myprot->generate_pkt_row(true,NULL,NULL,sid,1,l,p); sid++;
		myds->DSS=STATE_ROW;
		myprot->generate_pkt_EOF(true,NULL,NULL,sid,0, setStatus); sid++;
		myds->DSS=STATE_SLEEP;
		RequestEnd(NULL);
		l_free(pkt->size,pkt->ptr);
		free(p);
		free(l);
		return true;
	}

	// handle case #1421 , about LAST_INSERT_ID
	if (CurrentQuery.QueryParserArgs.digest_text) {
		char *dig=CurrentQuery.QueryParserArgs.digest_text;
		if (strcasestr(dig,"LAST_INSERT_ID") || strcasestr(dig,"@@IDENTITY")) {
			// we need to try to execute it where the last write was successful
			if (last_HG_affected_rows >= 0) {
				MySQL_Backend * _mybe = NULL;
				_mybe = find_backend(last_HG_affected_rows);
				if (_mybe) {
					if (_mybe->server_myds) {
						if (_mybe->server_myds->myconn) {
							if (_mybe->server_myds->myconn->mysql) { // we have an established connection
								// this seems to be the right backend
								qpo->destination_hostgroup = last_HG_affected_rows;
								current_hostgroup = qpo->destination_hostgroup;
								return false; // execute it on backend!
							}
						}
					}
				}
			}
			// if we reached here, we don't know the right backend
			// we try to determine if it is a simple "SELECT LAST_INSERT_ID()" or "SELECT @@IDENTITY" and we return mysql->last_insert_id


			if (
				(pkt->size==SELECT_LAST_INSERT_ID_LEN+5 && strncasecmp((char *)SELECT_LAST_INSERT_ID,(char *)pkt->ptr+5,pkt->size-5)==0)
				||
				(pkt->size==SELECT_LAST_INSERT_ID_LIMIT1_LEN+5 && strncasecmp((char *)SELECT_LAST_INSERT_ID_LIMIT1,(char *)pkt->ptr+5,pkt->size-5)==0)
                ||
                (pkt->size==SELECT_VARIABLE_IDENTITY_LEN+5 && strncasecmp((char *)SELECT_VARIABLE_IDENTITY,(char *)pkt->ptr+5,pkt->size-5)==0)
                ||
                (pkt->size==SELECT_VARIABLE_IDENTITY_LIMIT1_LEN+5 && strncasecmp((char *)SELECT_VARIABLE_IDENTITY_LIMIT1,(char *)pkt->ptr+5,pkt->size-5)==0)
			) {
				char buf[32];
				sprintf(buf,"%llu",last_insert_id);
				char buf2[32];
                int l0=0;
                if (strcasestr(dig,"LAST_INSERT_ID")){
    				l0=strlen("LAST_INSERT_ID()");
                    memcpy(buf2,(char *)pkt->ptr+5+SELECT_LAST_INSERT_ID_LEN-l0,l0);
                }else if(strcasestr(dig,"@@IDENTITY")){
                    l0=strlen("@@IDENTITY");
                    memcpy(buf2,(char *)pkt->ptr+5+SELECT_VARIABLE_IDENTITY_LEN-l0,l0);
                }
				buf2[l0]=0;
				unsigned int nTrx=NumActiveTransactions();
				uint16_t setStatus = (nTrx ? SERVER_STATUS_IN_TRANS : 0 );
				if (autocommit) setStatus |= SERVER_STATUS_AUTOCOMMIT;
				MySQL_Data_Stream *myds=client_myds;
				MySQL_Protocol *myprot=&client_myds->myprot;
				myds->DSS=STATE_QUERY_SENT_DS;
				int sid=1;
				myprot->generate_pkt_column_count(true,NULL,NULL,sid,1); sid++;
				myprot->generate_pkt_field(true,NULL,NULL,sid,(char *)"",(char *)"",(char *)"",buf2,(char *)"",63,31,MYSQL_TYPE_LONGLONG,161,0,false,0,NULL); sid++;
				myds->DSS=STATE_COLUMN_DEFINITION;
				myprot->generate_pkt_EOF(true,NULL,NULL,sid,0, setStatus); sid++;
				char **p=(char **)malloc(sizeof(char*)*1);
				unsigned long *l=(unsigned long *)malloc(sizeof(unsigned long *)*1);
				l[0]=strlen(buf);
				p[0]=buf;
				myprot->generate_pkt_row(true,NULL,NULL,sid,1,l,p); sid++;
				myds->DSS=STATE_ROW;
				myprot->generate_pkt_EOF(true,NULL,NULL,sid,0, setStatus); sid++;
				myds->DSS=STATE_SLEEP;
				RequestEnd(NULL);
				l_free(pkt->size,pkt->ptr);
				free(p);
				free(l);
				return true;
			}

			// if we reached here, we don't know the right backend and we cannot answer the query directly
			// We continue the normal way

			// as a precaution, we reset cache_ttl
			qpo->cache_ttl = 0;
		}
	}

	// handle command KILL #860
	if (prepared == false) {
		if (handle_command_query_kill(pkt)) {
			return true;
		}
	}
	if (qpo->cache_ttl>0) {
		uint32_t resbuf=0;
		unsigned char *aa=GloQC->get(
			client_myds->myconn->userinfo->hash,
			(const unsigned char *)CurrentQuery.QueryPointer ,
			CurrentQuery.QueryLength ,
			&resbuf ,
			thread->curtime/1000 ,
			qpo->cache_ttl
		);
		if (aa) {
			client_myds->buffer2resultset(aa,resbuf);
			free(aa);
			client_myds->PSarrayOUT->copy_add(client_myds->resultset,0,client_myds->resultset->len);
			while (client_myds->resultset->len) client_myds->resultset->remove_index(client_myds->resultset->len-1,NULL);
			if (transaction_persistent_hostgroup == -1) {
				// not active, we can change it
				current_hostgroup=-1;
			}
			RequestEnd(NULL);
			l_free(pkt->size,pkt->ptr);
			return true;
		}
	}

__exit_set_destination_hostgroup:

	if ( qpo->next_query_flagIN >= 0 ) {
		next_query_flagIN=qpo->next_query_flagIN;
	}
	if ( qpo->destination_hostgroup >= 0 ) {
		if (transaction_persistent_hostgroup == -1) {
			current_hostgroup=qpo->destination_hostgroup;
		}
	}

	if (mysql_thread___set_query_lock_on_hostgroup == 1) { // algorithm introduced in 2.0.6
		if (locked_on_hostgroup >= 0) {
			if (current_hostgroup != locked_on_hostgroup) {
				client_myds->DSS=STATE_QUERY_SENT_NET;
				char buf[140];
				sprintf(buf,"ProxySQL Error: connection is locked to hostgroup %d but trying to reach hostgroup %d", locked_on_hostgroup, current_hostgroup);
				client_myds->myprot.generate_pkt_ERR(true,NULL,NULL,client_myds->pkt_sid+1,9006,(char *)"Y0000",buf);
				thread->status_variables.stvar[st_var_hostgroup_locked_queries]++;
				RequestEnd(NULL);
				l_free(pkt->size,pkt->ptr);
				return true;
			}
		}
	}
	return false;
}

void MySQL_Session::handler___status_WAITING_CLIENT_DATA___STATE_SLEEP___MYSQL_COM_STATISTICS(PtrSize_t *pkt) {
	proxy_debug(PROXY_DEBUG_MYSQL_COM, 5, "Got COM_STATISTICS packet\n");
	l_free(pkt->size,pkt->ptr);
	client_myds->setDSS_STATE_QUERY_SENT_NET();
	client_myds->myprot.generate_statistics_response(true,NULL,NULL);
	client_myds->DSS=STATE_SLEEP;	
}

void MySQL_Session::handler___status_WAITING_CLIENT_DATA___STATE_SLEEP___MYSQL_COM_CHANGE_USER(PtrSize_t *pkt, bool *wrong_pass) {
	gtid_hid=-1;
	proxy_debug(PROXY_DEBUG_MYSQL_COM, 5, "Got COM_CHANGE_USER packet\n");
	//if (session_type == PROXYSQL_SESSION_MYSQL) {
	if (session_type == PROXYSQL_SESSION_MYSQL || session_type == PROXYSQL_SESSION_SQLITE) {
		reset();
		init();
		if (client_authenticated) {
			if (ldap_ctx==NULL) {
				GloMyAuth->decrease_frontend_user_connections(client_myds->myconn->userinfo->username);
			} else {
				GloMyLdapAuth->decrease_frontend_user_connections(client_myds->myconn->userinfo->username);
			}
		}
		client_authenticated=false;
		if (client_myds->myprot.process_pkt_COM_CHANGE_USER((unsigned char *)pkt->ptr, pkt->size)==true) {
			l_free(pkt->size,pkt->ptr);
			client_myds->myprot.generate_pkt_OK(true,NULL,NULL,1,0,0,0,0,NULL);
			client_myds->DSS=STATE_SLEEP;
			status=WAITING_CLIENT_DATA;
			*wrong_pass=false;
			client_authenticated=true;
			//int free_users=0;
			int used_users=0;
			/*free_users */GloMyAuth->increase_frontend_user_connections(client_myds->myconn->userinfo->username, &used_users);
			// FIXME: max_connections is not handled for CHANGE_USER
		} else {
			l_free(pkt->size,pkt->ptr);
			proxy_debug(PROXY_DEBUG_MYSQL_CONNECTION, 5, "Wrong credentials for frontend: disconnecting\n");
			*wrong_pass=true;
		// FIXME: this should become close connection
			client_myds->setDSS_STATE_QUERY_SENT_NET();
			char *client_addr=NULL;
			if (client_myds->client_addr) {
				char buf[512];
				switch (client_myds->client_addr->sa_family) {
					case AF_INET: {
						struct sockaddr_in *ipv4 = (struct sockaddr_in *)client_myds->client_addr;
						inet_ntop(client_myds->client_addr->sa_family, &ipv4->sin_addr, buf, INET_ADDRSTRLEN);
						client_addr = strdup(buf);
						break;
					}
					case AF_INET6: {
						struct sockaddr_in6 *ipv6 = (struct sockaddr_in6 *)client_myds->client_addr;
						inet_ntop(client_myds->client_addr->sa_family, &ipv6->sin6_addr, buf, INET6_ADDRSTRLEN);
						client_addr = strdup(buf);
						break;
					}
					default:
						client_addr = strdup((char *)"localhost");
						break;
				}
			} else {
				client_addr = strdup((char *)"");
			}
			char *_s=(char *)malloc(strlen(client_myds->myconn->userinfo->username)+100+strlen(client_addr));
			sprintf(_s,"ProxySQL Error: Access denied for user '%s'@'%s' (using password: %s)", client_myds->myconn->userinfo->username, client_addr, (client_myds->myconn->userinfo->password ? "YES" : "NO"));
			proxy_error("ProxySQL Error: Access denied for user '%s'@'%s' (using password: %s)", client_myds->myconn->userinfo->username, client_addr, (client_myds->myconn->userinfo->password ? "YES" : "NO"));
			client_myds->myprot.generate_pkt_ERR(true,NULL,NULL,2,1045,(char *)"28000", _s, true);
			free(_s);
			__sync_fetch_and_add(&MyHGM->status.access_denied_wrong_password, 1);
		}
	} else {
		//FIXME: send an error message saying "not supported" or disconnect
		l_free(pkt->size,pkt->ptr);
	}
}

void MySQL_Session::handler___client_DSS_QUERY_SENT___server_DSS_NOT_INITIALIZED__get_connection() {
			// Get a MySQL Connection

		MySQL_Connection *mc=NULL;
		MySQL_Backend * _gtid_from_backend = NULL;
		char uuid[64];
		char * gtid_uuid=NULL;
		uint64_t trxid = 0;
		unsigned long long now_us = 0;
		if (qpo->max_lag_ms >= 0) {
			if (qpo->max_lag_ms > 360000) { // this is an absolute time, we convert it to relative
				if (now_us == 0) {
					now_us = realtime_time();
				}
				long long now_ms = now_us/1000;
				qpo->max_lag_ms = now_ms - qpo->max_lag_ms;
				if (qpo->max_lag_ms < 0) {
					qpo->max_lag_ms = -1; // time expired
				}
			}
		}
		if (session_fast_forward == false) {
			if (qpo->min_gtid) {
				gtid_uuid = qpo->min_gtid;
			} else if (qpo->gtid_from_hostgroup >= 0) {
				_gtid_from_backend = find_backend(qpo->gtid_from_hostgroup);
				if (_gtid_from_backend) {
					if (_gtid_from_backend->gtid_uuid[0]) {
						gtid_uuid = _gtid_from_backend->gtid_uuid;
					}
				}
			}

			char *sep_pos = NULL;
			if (gtid_uuid != NULL) {
				sep_pos = index(gtid_uuid,':');
				if (sep_pos == NULL) {
					gtid_uuid = NULL; // gtid is invalid
				}
			}

			if (gtid_uuid != NULL) {
				int l = sep_pos - gtid_uuid;
				trxid = strtoull(sep_pos+1, NULL, 10);
				int m;
				int n=0;
				for (m=0; m<l; m++) {
					if (gtid_uuid[m] != '-') {
						uuid[n]=gtid_uuid[m];
						n++;
					}
				}
				uuid[n]='\0';
				mc=thread->get_MyConn_local(mybe->hostgroup_id, this, uuid, trxid, -1);
			} else {
				mc=thread->get_MyConn_local(mybe->hostgroup_id, this, NULL, 0, (int)qpo->max_lag_ms);
			}
		}
		if (mc==NULL) {
			if (trxid) {
				mc=MyHGM->get_MyConn_from_pool(mybe->hostgroup_id, this, session_fast_forward, uuid, trxid, -1);
			} else {
				mc=MyHGM->get_MyConn_from_pool(mybe->hostgroup_id, this, session_fast_forward, NULL, 0, (int)qpo->max_lag_ms);
			}
		} else {
			thread->status_variables.stvar[st_var_ConnPool_get_conn_immediate]++;
		}
		if (mc) {
			mybe->server_myds->attach_connection(mc);
			thread->status_variables.stvar[st_var_ConnPool_get_conn_success]++;
		} else {
			thread->status_variables.stvar[st_var_ConnPool_get_conn_failure]++;
		}
		if (qpo->max_lag_ms >= 0) {
			if (qpo->max_lag_ms <= 360000) { // this is a relative time , we convert it to absolute
				if (mc == NULL) {
					if (CurrentQuery.waiting_since == 0) {
						CurrentQuery.waiting_since = thread->curtime;
						thread->status_variables.stvar[st_var_queries_with_max_lag_ms__delayed]++;
					}
				}
				if (now_us == 0) {
					now_us = realtime_time();
				}
				long long now_ms = now_us/1000;
				qpo->max_lag_ms = now_ms - qpo->max_lag_ms;
			}
		}
		if (mc) {
			if (CurrentQuery.waiting_since) {
				unsigned long long waited = thread->curtime - CurrentQuery.waiting_since;
				thread->status_variables.stvar[st_var_queries_with_max_lag_ms__total_wait_time_us] += waited;
				CurrentQuery.waiting_since = 0;
			}
		}
	proxy_debug(PROXY_DEBUG_MYSQL_CONNECTION, 5, "Sess=%p -- server_myds=%p -- MySQL_Connection %p\n", this, mybe->server_myds,  mybe->server_myds->myconn);
	if (mybe->server_myds->myconn==NULL) {
		// we couldn't get a connection for whatever reason, ex: no backends, or too busy
		if (thread->mypolls.poll_timeout==0) { // tune poll timeout
				thread->mypolls.poll_timeout = mysql_thread___poll_timeout_on_failure * 1000;
				proxy_debug(PROXY_DEBUG_MYSQL_CONNECTION, 7, "Session=%p , DS=%p , poll_timeout=%llu\n", mybe->server_myds, thread->mypolls.poll_timeout);
		} else {
			if (thread->mypolls.poll_timeout > (unsigned int)mysql_thread___poll_timeout_on_failure * 1000) {
				thread->mypolls.poll_timeout = mysql_thread___poll_timeout_on_failure * 1000;
				proxy_debug(PROXY_DEBUG_MYSQL_CONNECTION, 7, "Session=%p , DS=%p , poll_timeout=%llu\n", mybe->server_myds, thread->mypolls.poll_timeout);
			}
		}
		return;
	}
	if (mybe->server_myds->myconn->fd==-1) {
		// we didn't get a valid connection, we need to create one
		proxy_debug(PROXY_DEBUG_MYSQL_CONNECTION, 5, "Sess=%p -- MySQL Connection has no FD\n", this);
		MySQL_Connection *myconn=mybe->server_myds->myconn;
		myconn->userinfo->set(client_myds->myconn->userinfo);

		myconn->handler(0);
		mybe->server_myds->fd=myconn->fd;
		mybe->server_myds->DSS=STATE_MARIADB_CONNECTING;
		status=CONNECTING_SERVER;
		mybe->server_myds->myconn->reusable=true;
	} else {
		proxy_debug(PROXY_DEBUG_MYSQL_CONNECTION, 5, "Sess=%p -- MySQL Connection found = %p\n", this, mybe->server_myds->myconn);
		mybe->server_myds->assign_fd_from_mysql_conn();
		mybe->server_myds->myds_type=MYDS_BACKEND;
		mybe->server_myds->DSS=STATE_READY;

		if (session_fast_forward==true) {
			status=FAST_FORWARD;
			mybe->server_myds->myconn->reusable=false; // the connection cannot be usable anymore
		}
	}
}

void MySQL_Session::MySQL_Stmt_Result_to_MySQL_wire(MYSQL_STMT *stmt, MySQL_Connection *myconn) {
	MYSQL_RES *stmt_result=myconn->query.stmt_result;
	if (stmt_result) {
		MySQL_ResultSet *MyRS=new MySQL_ResultSet();
		MyRS->init(&client_myds->myprot, stmt_result, stmt->mysql, stmt);
		MyRS->get_resultset(client_myds->PSarrayOUT);
		CurrentQuery.rows_sent = MyRS->num_rows;
		//removed  bool resultset_completed=MyRS->get_resultset(client_myds->PSarrayOUT);
		delete MyRS;
	} else {
		MYSQL *mysql=stmt->mysql;
		// no result set
		int myerrno=mysql_stmt_errno(stmt);
		MyHGM->p_update_mysql_error_counter(p_mysql_error_type::mysql, myconn->parent->myhgc->hid, myconn->parent->address, myconn->parent->port, myerrno);
		if (myerrno==0) {
			unsigned int num_rows = mysql_affected_rows(stmt->mysql);
			unsigned int nTrx=NumActiveTransactions();
			uint16_t setStatus = (nTrx ? SERVER_STATUS_IN_TRANS : 0 );
			if (autocommit) setStatus |= SERVER_STATUS_AUTOCOMMIT;
			if (mysql->server_status & SERVER_MORE_RESULTS_EXIST)
				setStatus |= SERVER_MORE_RESULTS_EXIST;
			setStatus |= ( mysql->server_status & ~SERVER_STATUS_AUTOCOMMIT ); // get flags from server_status but ignore autocommit
			setStatus = setStatus & ~SERVER_STATUS_CURSOR_EXISTS; // Do not send cursor #1128
			client_myds->myprot.generate_pkt_OK(true,NULL,NULL,client_myds->pkt_sid+1,num_rows,mysql->insert_id, setStatus , mysql->warning_count,mysql->info);
			client_myds->pkt_sid++;
		} else {
			// error
			char sqlstate[10];
			sprintf(sqlstate,"%s",mysql_sqlstate(mysql));
			client_myds->myprot.generate_pkt_ERR(true,NULL,NULL,client_myds->pkt_sid+1,mysql_errno(mysql),sqlstate,mysql_error(mysql));
			client_myds->pkt_sid++;
		}
	}
}

void MySQL_Session::MySQL_Result_to_MySQL_wire(MYSQL *mysql, MySQL_ResultSet *MyRS, MySQL_Data_Stream *_myds) {
        if (mysql == NULL) {
                // error
                client_myds->myprot.generate_pkt_ERR(true,NULL,NULL,client_myds->pkt_sid+1, 2013, (char *)"HY000" ,(char *)"Lost connection to MySQL server during query");
                return;
        }
	if (MyRS) {
		assert(MyRS->result);
		bool transfer_started=MyRS->transfer_started;
		bool resultset_completed=MyRS->get_resultset(client_myds->PSarrayOUT);
		CurrentQuery.rows_sent = MyRS->num_rows;
		bool com_field_list=client_myds->com_field_list;
		assert(resultset_completed); // the resultset should always be completed if MySQL_Result_to_MySQL_wire is called
		if (transfer_started==false) { // we have all the resultset when MySQL_Result_to_MySQL_wire was called
			if (qpo && qpo->cache_ttl>0 && com_field_list==false) { // the resultset should be cached
				if (mysql_errno(mysql)==0) { // no errors
					if (
						(qpo->cache_empty_result==1)
						|| (
							(qpo->cache_empty_result == -1)
							&&
							(thread->variables.query_cache_stores_empty_result || MyRS->num_rows)
						)
					) {
						client_myds->resultset->copy_add(client_myds->PSarrayOUT,0,client_myds->PSarrayOUT->len);
						client_myds->resultset_length=MyRS->resultset_size;
						unsigned char *aa=client_myds->resultset2buffer(false);
						while (client_myds->resultset->len) client_myds->resultset->remove_index(client_myds->resultset->len-1,NULL);
						GloQC->set(
							client_myds->myconn->userinfo->hash ,
							(const unsigned char *)CurrentQuery.QueryPointer,
							CurrentQuery.QueryLength,
							aa ,
							client_myds->resultset_length ,
							thread->curtime/1000 ,
							thread->curtime/1000 ,
							thread->curtime/1000 + qpo->cache_ttl
						);
						l_free(client_myds->resultset_length,aa);
						client_myds->resultset_length=0;
					}
				}
			}
		}
	} else { // no result set
		int myerrno=mysql_errno(mysql);
		if (myerrno==0) {
			unsigned int num_rows = mysql_affected_rows(mysql);
			unsigned int nTrx=NumActiveTransactions();
			uint16_t setStatus = (nTrx ? SERVER_STATUS_IN_TRANS : 0 );
			if (autocommit) setStatus |= SERVER_STATUS_AUTOCOMMIT;
			if (mysql->server_status & SERVER_MORE_RESULTS_EXIST)
				setStatus |= SERVER_MORE_RESULTS_EXIST;
			setStatus |= ( mysql->server_status & ~SERVER_STATUS_AUTOCOMMIT ); // get flags from server_status but ignore autocommit
			setStatus = setStatus & ~SERVER_STATUS_CURSOR_EXISTS; // Do not send cursor #1128
			client_myds->myprot.generate_pkt_OK(true,NULL,NULL,client_myds->pkt_sid+1,num_rows,mysql->insert_id, setStatus, mysql->warning_count,mysql->info);
			//client_myds->pkt_sid++;
		} else {
			// error
			MyHGM->p_update_mysql_error_counter(p_mysql_error_type::mysql, _myds->myconn->parent->myhgc->hid, _myds->myconn->parent->address, _myds->myconn->parent->port, myerrno);
			char sqlstate[10];
			sprintf(sqlstate,"%s",mysql_sqlstate(mysql));
			if (_myds && _myds->killed_at) { // see case #750
				if (_myds->kill_type == 0) {
					client_myds->myprot.generate_pkt_ERR(true,NULL,NULL,client_myds->pkt_sid+1,1907,sqlstate,(char *)"Query execution was interrupted, query_timeout exceeded");
				} else {
					client_myds->myprot.generate_pkt_ERR(true,NULL,NULL,client_myds->pkt_sid+1,1317,sqlstate,(char *)"Query execution was interrupted");
				}
			} else {
				client_myds->myprot.generate_pkt_ERR(true,NULL,NULL,client_myds->pkt_sid+1,mysql_errno(mysql),sqlstate,mysql_error(mysql));
			}
			//client_myds->pkt_sid++;
		}
	}
}

void MySQL_Session::SQLite3_to_MySQL(SQLite3_result *result, char *error, int affected_rows, MySQL_Protocol *myprot, bool in_transaction) {
	assert(myprot);
	MySQL_Data_Stream *myds=myprot->get_myds();
	myds->DSS=STATE_QUERY_SENT_DS;
	int sid=1;
	if (result) {
		myprot->generate_pkt_column_count(true,NULL,NULL,sid,result->columns); sid++;
		for (int i=0; i<result->columns; i++) {
			myprot->generate_pkt_field(true,NULL,NULL,sid,(char *)"",(char *)"",(char *)"",result->column_definition[i]->name,(char *)"",33,15,MYSQL_TYPE_VAR_STRING,1,0x1f,false,0,NULL);
			sid++;
		}
		myds->DSS=STATE_COLUMN_DEFINITION;
		unsigned int nTrx = 0;
		uint16_t setStatus = 0;
		if (in_transaction == false) {
			nTrx=NumActiveTransactions();
			setStatus = (nTrx ? SERVER_STATUS_IN_TRANS : 0 );
			if (autocommit) setStatus |= SERVER_STATUS_AUTOCOMMIT;
		} else {
			// this is for SQLite3 Server
			setStatus = SERVER_STATUS_AUTOCOMMIT;
			setStatus |= SERVER_STATUS_IN_TRANS;
		}
		myprot->generate_pkt_EOF(true,NULL,NULL,sid,0, setStatus ); sid++;
		char **p=(char **)malloc(sizeof(char*)*result->columns);
		unsigned long *l=(unsigned long *)malloc(sizeof(unsigned long *)*result->columns);
		for (int r=0; r<result->rows_count; r++) {
		for (int i=0; i<result->columns; i++) {
			l[i]=result->rows[r]->sizes[i];
			p[i]=result->rows[r]->fields[i];
		}
		myprot->generate_pkt_row(true,NULL,NULL,sid,result->columns,l,p); sid++;
		}
		myds->DSS=STATE_ROW;
		myprot->generate_pkt_EOF(true,NULL,NULL,sid,0, 2 | setStatus ); sid++;
		myds->DSS=STATE_SLEEP;
		free(l);
		free(p);
	
	} else { // no result set
		if (error) {
			// there was an error
			if (strcmp(error,(char *)"database is locked")==0) {
				myprot->generate_pkt_ERR(true,NULL,NULL,sid,1205,(char *)"HY000",error);
			} else {
				myprot->generate_pkt_ERR(true,NULL,NULL,sid,1045,(char *)"28000",error);
			}
		} else {
			// no error, DML succeeded
			unsigned int nTrx = 0;
			uint16_t setStatus = 0;
			if (in_transaction == false) {
				nTrx=NumActiveTransactions();
				setStatus = (nTrx ? SERVER_STATUS_IN_TRANS : 0 );
				if (autocommit) setStatus |= SERVER_STATUS_AUTOCOMMIT;
			} else {
				// this is for SQLite3 Server
				setStatus = SERVER_STATUS_AUTOCOMMIT;
				setStatus |= SERVER_STATUS_IN_TRANS;
			}
			myprot->generate_pkt_OK(true,NULL,NULL,sid,affected_rows,0,setStatus,0,NULL);
		}
		myds->DSS=STATE_SLEEP;
	}
}

void MySQL_Session::set_unhealthy() {
	proxy_debug(PROXY_DEBUG_MYSQL_CONNECTION, 5, "Sess:%p\n", this);
	healthy=0;
}


unsigned int MySQL_Session::NumActiveTransactions() {
	unsigned int ret=0;
	if (mybes==0) return ret;
	MySQL_Backend *_mybe;
	unsigned int i;
	for (i=0; i < mybes->len; i++) {
		_mybe=(MySQL_Backend *)mybes->index(i);
		if (_mybe->server_myds)
			if (_mybe->server_myds->myconn)
				if (_mybe->server_myds->myconn->IsActiveTransaction())
					ret++;
	}
	return ret;
}

bool MySQL_Session::HasOfflineBackends() {
	bool ret=false;
	if (mybes==0) return ret;
	MySQL_Backend *_mybe;
	unsigned int i;
	for (i=0; i < mybes->len; i++) {
		_mybe=(MySQL_Backend *)mybes->index(i);
		if (_mybe->server_myds)
			if (_mybe->server_myds->myconn)
				if (_mybe->server_myds->myconn->IsServerOffline()) {
					ret=true;
					return ret;
				}
	}
	return ret;
}

bool MySQL_Session::SetEventInOfflineBackends() {
	bool ret=false;
	if (mybes==0) return ret;
	MySQL_Backend *_mybe;
	unsigned int i;
	for (i=0; i < mybes->len; i++) {
		_mybe=(MySQL_Backend *)mybes->index(i);
		if (_mybe->server_myds)
			if (_mybe->server_myds->myconn)
				if (_mybe->server_myds->myconn->IsServerOffline()) {
					_mybe->server_myds->revents|=POLLIN;
					ret = true;
				}
	}
	return ret;
}

int MySQL_Session::FindOneActiveTransaction() {
	int ret=-1;
	if (mybes==0) return ret;
	MySQL_Backend *_mybe;
	unsigned int i;
	for (i=0; i < mybes->len; i++) {
		_mybe=(MySQL_Backend *)mybes->index(i);
		if (_mybe->server_myds)
			if (_mybe->server_myds->myconn)
				if (_mybe->server_myds->myconn->IsActiveTransaction())
					return (int)_mybe->server_myds->myconn->parent->myhgc->hid;
	}
	return ret;
}

unsigned long long MySQL_Session::IdleTime() {
		if (client_myds==0) return 0;
		if (status!=WAITING_CLIENT_DATA) return 0;
		int idx=client_myds->poll_fds_idx;
		unsigned long long last_sent=thread->mypolls.last_sent[idx];
		unsigned long long last_recv=thread->mypolls.last_recv[idx];
		unsigned long long last_time=(last_sent > last_recv ? last_sent : last_recv);
    return thread->curtime - last_time;
}



// this is called either from RequestEnd(), or at the end of executing
// prepared statements 
void MySQL_Session::LogQuery(MySQL_Data_Stream *myds) {
	// we need to access statistics before calling CurrentQuery.end()
	// so we track the time here
	CurrentQuery.end_time=thread->curtime;

	if (qpo) {
		if (qpo->log==1) {
			GloMyLogger->log_request(this, myds);	// we send for logging only if logging is enabled for this query
		} else {
			if (qpo->log==-1) {
				if (mysql_thread___eventslog_default_log==1) {
					GloMyLogger->log_request(this, myds);	// we send for logging only if enabled by default
				}
			}
		}
	}
}
// this should execute most of the commands executed when a request is finalized
// this should become the place to hook other functions
void MySQL_Session::RequestEnd(MySQL_Data_Stream *myds) {

	switch (status) {
		case PROCESSING_STMT_EXECUTE:
		case PROCESSING_STMT_PREPARE:
			// if a prepared statement is executed, LogQuery was already called
			break;
		default:
			LogQuery(myds);
			break;
	}

	GloQPro->delete_QP_out(qpo);
	// if there is an associated myds, clean its status
	if (myds) {
		// if there is a mysql connection, clean its status
		if (myds->myconn) {
			myds->myconn->async_free_result();
			myds->myconn->compute_unknown_transaction_status();
		}
		myds->free_mysql_real_query();
	}
	// reset status of the session
	status=WAITING_CLIENT_DATA;
	if (client_myds) {
		// reset status of client data stream
		client_myds->DSS=STATE_SLEEP;
		// finalize the query
		CurrentQuery.end();
	}
	started_sending_data_to_client=false;
}


// this function tries to report all the memory statistics related to the sessions
void MySQL_Session::Memory_Stats() {
	if (thread==NULL)
		return;
	unsigned int i;
	unsigned long long backend=0;
	unsigned long long frontend=0;
	unsigned long long internal=0;
	internal+=sizeof(MySQL_Session);
	if (qpo)
		internal+=sizeof(Query_Processor_Output);
	if (client_myds) {
		internal+=sizeof(MySQL_Data_Stream);
		if (client_myds->queueIN.buffer)
			frontend+=QUEUE_T_DEFAULT_SIZE;
		if (client_myds->queueOUT.buffer)
			frontend+=QUEUE_T_DEFAULT_SIZE;
		if (client_myds->myconn) {
			internal+=sizeof(MySQL_Connection);
		}
		if (client_myds->PSarrayIN) {
			internal += client_myds->PSarrayIN->total_size();
		}
		if (client_myds->PSarrayIN) {
			if (session_fast_forward==true) {
				internal += client_myds->PSarrayOUT->total_size();
			} else {
				internal += client_myds->PSarrayOUT->total_size(RESULTSET_BUFLEN);
				internal += client_myds->resultset->total_size(RESULTSET_BUFLEN);
			}
		}
	}
	for (i=0; i < mybes->len; i++) {
		MySQL_Backend *_mybe=(MySQL_Backend *)mybes->index(i);
			internal+=sizeof(MySQL_Backend);
		if (_mybe->server_myds) {
			internal+=sizeof(MySQL_Data_Stream);
			if (_mybe->server_myds->queueIN.buffer)
				backend+=QUEUE_T_DEFAULT_SIZE;
			if (_mybe->server_myds->queueOUT.buffer)
				backend+=QUEUE_T_DEFAULT_SIZE;
			if (_mybe->server_myds->myconn) {
				MySQL_Connection *myconn=_mybe->server_myds->myconn;
				internal+=sizeof(MySQL_Connection);
				if (myconn->mysql) {
					backend+=sizeof(MYSQL);
					backend+=myconn->mysql->net.max_packet;
					backend+=(4096*15); // ASYNC_CONTEXT_DEFAULT_STACK_SIZE
				}
				if (myconn->MyRS) {
					backend+=myconn->MyRS->current_size();
				}
			}
		}
  }
	thread->status_variables.stvar[st_var_mysql_backend_buffers_bytes] += backend;
	thread->status_variables.stvar[st_var_mysql_frontend_buffers_bytes]+= frontend;
	thread->status_variables.stvar[st_var_mysql_session_internal_bytes] += internal;
}


void MySQL_Session::create_new_session_and_reset_connection(MySQL_Data_Stream *_myds) {
	MySQL_Data_Stream *new_myds = NULL;
	MySQL_Connection * mc = _myds->myconn;
	// we remove the connection from the original data stream
	_myds->detach_connection();
	_myds->unplug_backend();

	// we create a brand new session, a new data stream, and attach the connection to it
	MySQL_Session * new_sess = new MySQL_Session();
	new_sess->mybe = new_sess->find_or_create_backend(mc->parent->myhgc->hid);

	new_myds = new_sess->mybe->server_myds;
	new_myds->attach_connection(mc);
	new_myds->assign_fd_from_mysql_conn();
	new_myds->myds_type = MYDS_BACKEND;
	new_sess->to_process = 1;
	new_myds->wait_until = thread->curtime + mysql_thread___connect_timeout_server*1000;   // max_timeout
	mc->last_time_used = thread->curtime;
	new_myds->myprot.init(&new_myds, new_myds->myconn->userinfo, NULL);
	new_sess->status = RESETTING_CONNECTION;
	mc->async_state_machine = ASYNC_IDLE; // may not be true, but is used to correctly perform error handling
	new_myds->DSS = STATE_MARIADB_QUERY;
	thread->register_session_connection_handler(new_sess,true);
	mysql_variables.on_connect_to_backend(mc);
	if (new_myds->mypolls==NULL) {
		thread->mypolls.add(POLLIN|POLLOUT, new_myds->fd, new_myds, thread->curtime);
	}
	int rc = new_sess->handler();
	if (rc==-1) {
		unsigned int sess_idx = thread->mysql_sessions->len-1;
		thread->unregister_session(sess_idx);
		delete new_sess;
	}
}

bool MySQL_Session::handle_command_query_kill(PtrSize_t *pkt) {
	unsigned char command_type=*((unsigned char *)pkt->ptr+sizeof(mysql_hdr));
	if (CurrentQuery.QueryParserArgs.digest_text) {
		if (command_type == _MYSQL_COM_QUERY) {
			if (client_myds && client_myds->myconn) {
				MySQL_Connection *mc = client_myds->myconn;
				if (mc->userinfo && mc->userinfo->username) {
					if (CurrentQuery.MyComQueryCmd == MYSQL_COM_QUERY_KILL) {
						char *qu = mysql_query_strip_comments((char *)pkt->ptr+1+sizeof(mysql_hdr), pkt->size-1-sizeof(mysql_hdr));
						string nq=string(qu,strlen(qu));
						re2::RE2::Options *opt2=new re2::RE2::Options(RE2::Quiet);
						opt2->set_case_sensitive(false);
						char *pattern=(char *)"^KILL\\s+(CONNECTION |QUERY |)\\s*(\\d+)\\s*$";
						re2::RE2 *re=new RE2(pattern, *opt2);
						int id=0;
						string tk;
						RE2::FullMatch(nq, *re, &tk, &id);
						delete re;
						delete opt2;
						proxy_debug(PROXY_DEBUG_MYSQL_QUERY_PROCESSOR, 2, "filtered query= \"%s\"\n", qu);
						free(qu);
						if (id) {
							int tki = -1;
							if (tk.c_str()) {
								if ((strlen(tk.c_str())==0) || (strcasecmp(tk.c_str(),"CONNECTION ")==0)) {
									tki = 0;
								} else {
									if (strcasecmp(tk.c_str(),"QUERY ")==0) {
										tki = 1;
									}
								}
							}
							if (tki >= 0) {
								proxy_debug(PROXY_DEBUG_MYSQL_QUERY_PROCESSOR, 2, "Killing %s %d\n", (tki == 0 ? "CONNECTION" : "QUERY") , id);
								GloMTH->kill_connection_or_query( id, (tki == 0 ? false : true ),  mc->userinfo->username);
								client_myds->DSS=STATE_QUERY_SENT_NET;
								unsigned int nTrx=NumActiveTransactions();
								uint16_t setStatus = (nTrx ? SERVER_STATUS_IN_TRANS : 0 );
								if (autocommit) setStatus = SERVER_STATUS_AUTOCOMMIT;
								client_myds->myprot.generate_pkt_OK(true,NULL,NULL,1,0,0,setStatus,0,NULL);
								client_myds->DSS=STATE_SLEEP;
								status=WAITING_CLIENT_DATA;
								RequestEnd(NULL);
								l_free(pkt->size,pkt->ptr);
								return true;
							}
						}
					}
				}
			}
		}
	}
	return false;
}

void MySQL_Session::add_ldap_comment_to_pkt(PtrSize_t *_pkt) {
	if (GloMyLdapAuth==NULL)
		return;
	if (ldap_ctx==NULL)
		return;
	if (client_myds==NULL || client_myds->myconn==NULL || client_myds->myconn->userinfo==NULL)
		return;
	if (client_myds->myconn->userinfo->fe_username==NULL)
		return;
	char *fe=client_myds->myconn->userinfo->fe_username;
	char *a = (char *)" /* %s=%s */";
	char *b = (char *)malloc(strlen(a)+strlen(fe)+strlen(mysql_thread___add_ldap_user_comment));
	sprintf(b,a,mysql_thread___add_ldap_user_comment,fe);
	PtrSize_t _new_pkt;
	_new_pkt.ptr = malloc(strlen(b) + _pkt->size);
	memcpy(_new_pkt.ptr , _pkt->ptr, 5);
	unsigned char *_c=(unsigned char *)_new_pkt.ptr;
	_c+=5;
	void *idx = memchr((char *)_pkt->ptr+5, ' ', _pkt->size-5);
	if (idx) {
		size_t first_word_len = (char *)idx - (char *)_pkt->ptr - 5;
		if (((char *)_pkt->ptr+5)[0]=='/' && ((char *)_pkt->ptr+5)[1]=='*') {
			b[1]=' ';
			b[2]=' ';
			b[strlen(b)-1] = ' ';
			b[strlen(b)-2] = ' ';
		}
		memcpy(_c, (char *)_pkt->ptr+5, first_word_len);
		_c+= first_word_len;
		memcpy(_c,b,strlen(b));
		_c+= strlen(b);
		memcpy(_c, (char *)idx, _pkt->size - 5 - first_word_len);
	} else {
		memcpy(_c, (char *)_pkt->ptr+5, _pkt->size-5);
		_c+=_pkt->size-5;
		memcpy(_c,b,strlen(b));
	}
	l_free(_pkt->size,_pkt->ptr);
	_pkt->size = _pkt->size + strlen(b);
	_pkt->ptr = _new_pkt.ptr;
	free(b);
	CurrentQuery.QueryLength = _pkt->size - 5;
	CurrentQuery.QueryPointer = (unsigned char *)_pkt->ptr + 5;
}

void MySQL_Session::finishQuery(MySQL_Data_Stream *myds, MySQL_Connection *myconn, bool prepared_stmt_with_no_params) {
					myds->myconn->reduce_auto_increment_delay_token();
					if (locked_on_hostgroup >= 0) {
						if (qpo->multiplex == -1) {
							myds->myconn->set_status_no_multiplex(true);
						}
					}
					if (mysql_thread___multiplexing && (myds->myconn->reusable==true) && myds->myconn->IsActiveTransaction()==false && myds->myconn->MultiplexDisabled()==false) {
						if (mysql_thread___connection_delay_multiplex_ms && mirror==false) {
							myds->wait_until=thread->curtime+mysql_thread___connection_delay_multiplex_ms*1000;
							myconn->async_state_machine=ASYNC_IDLE;
							myconn->multiplex_delayed=true;
							myds->DSS=STATE_MARIADB_GENERIC;
						} else if (prepared_stmt_with_no_params==true) { // see issue #1432
							myconn->async_state_machine=ASYNC_IDLE;
							myds->DSS=STATE_MARIADB_GENERIC;
							myds->wait_until=0;
							myconn->multiplex_delayed=false;
						} else {
							myconn->multiplex_delayed=false;
							myds->wait_until=0;
							myds->DSS=STATE_NOT_INITIALIZED;
							if (mysql_thread___autocommit_false_not_reusable && myds->myconn->IsAutoCommit()==false) {
								if (mysql_thread___reset_connection_algorithm == 2) {
									create_new_session_and_reset_connection(myds);
								} else {
									myds->destroy_MySQL_Connection_From_Pool(true);
								}
							} else {
								myds->return_MySQL_Connection_To_Pool();
							}
						}
						if (transaction_persistent==true) {
							transaction_persistent_hostgroup=-1;
						}
					} else {
						myconn->multiplex_delayed=false;
						myconn->compute_unknown_transaction_status();
						myconn->async_state_machine=ASYNC_IDLE;
						myds->DSS=STATE_MARIADB_GENERIC;
						if (transaction_persistent==true) {
							if (transaction_persistent_hostgroup==-1) { // change only if not set already, do not allow to change it again
								if (myds->myconn->IsActiveTransaction()==true) { // only active transaction is important here. Ignore other criterias
									transaction_persistent_hostgroup=current_hostgroup;
								}
							} else {
								if (myds->myconn->IsActiveTransaction()==false) { // a transaction just completed
									transaction_persistent_hostgroup=-1;
								}
							}
						}
					}
}


bool MySQL_Session::known_query_for_locked_on_hostgroup(uint64_t digest) {
	bool ret = false;
	switch (digest) {
		case 1732998280766099668ULL: // "SET @OLD_CHARACTER_SET_CLIENT=@@CHARACTER_SET_CLIENT"
		case 3748394912237323598ULL: // "SET @OLD_CHARACTER_SET_RESULTS=@@CHARACTER_SET_RESULTS"
		case 14407184196285870219ULL: // "SET @OLD_COLLATION_CONNECTION=@@COLLATION_CONNECTION"
		case 16906282918371515167ULL: // "SET @OLD_TIME_ZONE=@@TIME_ZONE"
		case 15781568104089880179ULL: // "SET @OLD_UNIQUE_CHECKS=@@UNIQUE_CHECKS, UNIQUE_CHECKS=0"
		case 5915334213354374281ULL: // "SET @OLD_FOREIGN_KEY_CHECKS=@@FOREIGN_KEY_CHECKS, FOREIGN_KEY_CHECKS=0"
		case 7837089204483965579ULL: //  "SET @OLD_SQL_MODE=@@SQL_MODE, SQL_MODE='NO_AUTO_VALUE_ON_ZERO'"
		case 4312882378746554890ULL: // "SET @OLD_SQL_NOTES=@@SQL_NOTES, SQL_NOTES=0"
		case 4379922288366515816ULL: // "SET @rocksdb_get_is_supported = IF (@rocksdb_has_p_s_session_variables, 'SELECT COUNT(*) INTO @rocksdb_is_supported FROM performance_schema.session_variables WHERE VARIABLE_NAME... 
		case 12687634401278615449ULL: // "SET @rocksdb_enable_bulk_load = IF (@rocksdb_is_supported, 'SET SESSION rocksdb_bulk_load = 1', 'SET @rocksdb_dummy_bulk_load = 0')"
		case 15991633859978935883ULL: // "SET @MYSQLDUMP_TEMP_LOG_BIN = @@SESSION.SQL_LOG_BIN"
		case 10636751085721966716ULL: // "SET @@GLOBAL.GTID_PURGED=?"
		case 15976043181199829579ULL: // "SET SQL_QUOTE_SHOW_CREATE=?"
		case 12094956190640701942ULL: // "SET SESSION information_schema_stats_expiry=0"
/*
		case ULL: // 
		case ULL: // 
		case ULL: // 
		case ULL: // 
		case ULL: // 
*/
			ret = true;
			break;
		default:
			break;
	}
	return ret;
}



void MySQL_Session::unable_to_parse_set_statement(bool *lock_hostgroup) {
	// we couldn't parse the query
	string nqn = string((char *)CurrentQuery.QueryPointer,CurrentQuery.QueryLength);
	proxy_debug(PROXY_DEBUG_MYSQL_QUERY_PROCESSOR, 5, "Locking hostgroup for query %s\n", nqn.c_str());
	if (qpo->multiplex == -1) {
		// we have no rule about this SET statement. We set hostgroup locking
		if (locked_on_hostgroup < 0) {
			proxy_debug(PROXY_DEBUG_MYSQL_QUERY_PROCESSOR, 5, "SET query to cause setting lock_hostgroup: %s\n", nqn.c_str());
			if (known_query_for_locked_on_hostgroup(CurrentQuery.QueryParserArgs.digest)) {
				proxy_info("Setting lock_hostgroup for SET query: %s\n", nqn.c_str());
			} else {
				if (client_myds && client_myds->addr.addr) {
					proxy_warning("Unable to parse unknown SET query from client %s:%d. Setting lock_hostgroup. Please report a bug for future enhancements:%s\n", client_myds->addr.addr, client_myds->addr.port, nqn.c_str());
				} else {
					proxy_warning("Unable to parse unknown SET query. Setting lock_hostgroup. Please report a bug for future enhancements:%s\n", nqn.c_str());
				}
			}
			*lock_hostgroup = true;
		} else {
			proxy_debug(PROXY_DEBUG_MYSQL_QUERY_PROCESSOR, 5, "SET query to cause setting lock_hostgroup, but already set: %s\n", nqn.c_str());
			if (known_query_for_locked_on_hostgroup(CurrentQuery.QueryParserArgs.digest)) {
				//proxy_info("Setting lock_hostgroup for SET query: %s\n", nqn.c_str());
			} else {
				if (client_myds && client_myds->addr.addr) {
					proxy_warning("Unable to parse unknown SET query from client %s:%d. Setting lock_hostgroup. Please report a bug for future enhancements:%s\n", client_myds->addr.addr, client_myds->addr.port, nqn.c_str());
				} else {
					proxy_warning("Unable to parse unknown SET query. Setting lock_hostgroup. Please report a bug for future enhancements:%s\n", nqn.c_str());
				}
			}
		}
	} else {
		proxy_debug(PROXY_DEBUG_MYSQL_QUERY_PROCESSOR, 5, "Unable to parse SET query but NOT setting lock_hostgroup %s\n", nqn.c_str());
	}
}

bool MySQL_Session::has_any_backend() {
	for (unsigned int j=0;j < mybes->len;j++) {
		MySQL_Backend *tmp_mybe=(MySQL_Backend *)mybes->index(j);
		MySQL_Data_Stream *__myds=tmp_mybe->server_myds;
		if (__myds->myconn) {
			return true;
		}
	}
	return false;
}<|MERGE_RESOLUTION|>--- conflicted
+++ resolved
@@ -3264,16 +3264,10 @@
 									break;
 								} else {
 									// if we reach here, we are on MySQL module
-<<<<<<< HEAD
-									thread->status_variables.frontend_stmt_execute++;
-									thread->status_variables.queries++;
 									bool rc_break=false;
 									bool lock_hostgroup = false;
-=======
 									thread->status_variables.stvar[st_var_frontend_stmt_execute]++;
 									thread->status_variables.stvar[st_var_queries]++;
-									//bool rc_break=false;
->>>>>>> 43b75d5d
 
 									uint32_t client_stmt_id=0;
 									uint64_t stmt_global_id=0;
