#include "MySQL_HostGroups_Manager.h"
#include "MySQL_Thread.h"
#include "proxysql.h"
#include "cpp.h"
#include "re2/re2.h"
#include "re2/regexp.h"
#include "SpookyV2.h"
#include "set_parser.h"

#include "MySQL_Data_Stream.h"
#include "query_processor.h"
#include "MySQL_PreparedStatement.h"
#include "MySQL_Logger.hpp"
#include "StatCounters.h"
#include "MySQL_Authentication.hpp"
#include "MySQL_LDAP_Authentication.hpp"
#include "MySQL_Protocol.h"
#include "SQLite3_Server.h"
#include "MySQL_Variables.h"


#include "libinjection.h"
#include "libinjection_sqli.h"

#define SELECT_VERSION_COMMENT "select @@version_comment limit 1"
#define SELECT_VERSION_COMMENT_LEN 32

#define PROXYSQL_VERSION_COMMENT "\x01\x00\x00\x01\x01\x27\x00\x00\x02\x03\x64\x65\x66\x00\x00\x00\x11\x40\x40\x76\x65\x72\x73\x69\x6f\x6e\x5f\x63\x6f\x6d\x6d\x65\x6e\x74\x00\x0c\x21\x00\x18\x00\x00\x00\xfd\x00\x00\x1f\x00\x00\x05\x00\x00\x03\xfe\x00\x00\x02\x00\x0b\x00\x00\x04\x0a(ProxySQL)\x05\x00\x00\x05\xfe\x00\x00\x02\x00"
#define PROXYSQL_VERSION_COMMENT_LEN 81

// PROXYSQL_VERSION_COMMENT_WITH_OK is sent instead of PROXYSQL_VERSION_COMMENT
// if Client supports CLIENT_DEPRECATE_EOF
#define PROXYSQL_VERSION_COMMENT_WITH_OK "\x01\x00\x00\x01\x01" \
"\x27\x00\x00\x02\x03\x64\x65\x66\x00\x00\x00\x11\x40\x40\x76\x65\x72\x73\x69\x6f\x6e\x5f\x63\x6f\x6d\x6d\x65\x6e\x74\x00\x0c\x21\x00\x18\x00\x00\x00\xfd\x00\x00\x1f\x00\x00" \
"\x0b\x00\x00\x03\x0a(ProxySQL)" \
"\x07\x00\x00\x04\xfe\x00\x00\x02\x00\x00\x00"
#define PROXYSQL_VERSION_COMMENT_WITH_OK_LEN 74

#define SELECT_CONNECTION_ID "SELECT CONNECTION_ID()"
#define SELECT_CONNECTION_ID_LEN 22
#define SELECT_LAST_INSERT_ID "SELECT LAST_INSERT_ID()"
#define SELECT_LAST_INSERT_ID_LEN 23
#define SELECT_LAST_INSERT_ID_LIMIT1 "SELECT LAST_INSERT_ID() LIMIT 1"
#define SELECT_LAST_INSERT_ID_LIMIT1_LEN 31
#define SELECT_VARIABLE_IDENTITY "SELECT @@IDENTITY"
#define SELECT_VARIABLE_IDENTITY_LEN 17
#define SELECT_VARIABLE_IDENTITY_LIMIT1 "SELECT @@IDENTITY LIMIT 1"
#define SELECT_VARIABLE_IDENTITY_LIMIT1_LEN 25

#define EXPMARIA


static inline char is_digit(char c) {
	if(c >= '0' && c <= '9')
		return 1;
	return 0;
}
static inline char is_normal_char(char c) {
	if(c >= 'a' && c <= 'z')
		return 1;
	if(c >= 'A' && c <= 'Z')
		return 1;
	if(c >= '0' && c <= '9')
		return 1;
	if(c == '$' || c == '_')
		return 1;
	return 0;
}

extern MARIADB_CHARSET_INFO * proxysql_find_charset_name(const char * const name);
extern MARIADB_CHARSET_INFO * proxysql_find_charset_collate_names(const char *csname, const char *collatename);
extern const MARIADB_CHARSET_INFO * proxysql_find_charset_nr(unsigned int nr);
extern MARIADB_CHARSET_INFO * proxysql_find_charset_collate(const char *collatename);

extern MySQL_Authentication *GloMyAuth;
extern MySQL_LDAP_Authentication *GloMyLdapAuth;
extern ProxySQL_Admin *GloAdmin;
extern MySQL_Logger *GloMyLogger;
extern MySQL_STMT_Manager_v14 *GloMyStmt;

extern SQLite3_Server *GloSQLite3Server;

#ifdef PROXYSQLCLICKHOUSE
extern ClickHouse_Authentication *GloClickHouseAuth;
extern ClickHouse_Server *GloClickHouseServer;
#endif /* PROXYSQLCLICKHOUSE */

Session_Regex::Session_Regex(char *p) {
	s=strdup(p);
	re2::RE2::Options *opt2=new re2::RE2::Options(RE2::Quiet);
	opt2->set_case_sensitive(false);
	opt=(void *)opt2;
	re=(RE2 *)new RE2(s, *opt2);
}

Session_Regex::~Session_Regex() {
	free(s);
	delete (RE2 *)re;
	delete (re2::RE2::Options *)opt;
}

bool Session_Regex::match(char *m) {
	bool rc=false;
	rc=RE2::PartialMatch(m,*(RE2 *)re);
	return rc;
}


KillArgs::KillArgs(char *u, char *p, char *h, unsigned int P, unsigned int _hid, unsigned long i, int kt, MySQL_Thread *_mt) {
	username=strdup(u);
	password=strdup(p);
	hostname=strdup(h);
	port=P;
	hid=_hid;
	id=i;
	kill_type=kt;
	mt=_mt;
}

KillArgs::~KillArgs() {
	free(username);
	free(password);
	free(hostname);
}



void * kill_query_thread(void *arg) {
	KillArgs *ka=(KillArgs *)arg;
	MYSQL *mysql;
	MySQL_Thread * thread = ka->mt;
	mysql=mysql_init(NULL);
	mysql_options4(mysql, MYSQL_OPT_CONNECT_ATTR_ADD, "program_name", "proxysql_killer");
	mysql_options4(mysql, MYSQL_OPT_CONNECT_ATTR_ADD, "_server_host", ka->hostname);
	if (!mysql) {
		goto __exit_kill_query_thread;
	}
	MYSQL *ret;
	if (ka->port) {
		switch (ka->kill_type) {
			case KILL_QUERY:
				proxy_warning("KILL QUERY %lu on %s:%d\n", ka->id, ka->hostname, ka->port);
				if (thread) {
					thread->status_variables.stvar[st_var_killed_queries]++;
				}
				break;
			case KILL_CONNECTION:
				proxy_warning("KILL CONNECTION %lu on %s:%d\n", ka->id, ka->hostname, ka->port);
				if (thread) {
					thread->status_variables.stvar[st_var_killed_connections]++;
				}
				break;
			default:
				break;
		}
		ret=mysql_real_connect(mysql,ka->hostname,ka->username,ka->password,NULL,ka->port,NULL,0);
	} else {
		switch (ka->kill_type) {
			case KILL_QUERY:
				proxy_warning("KILL QUERY %lu on localhost\n", ka->id);
				break;
			case KILL_CONNECTION:
				proxy_warning("KILL CONNECTION %lu on localhost\n", ka->id);
				break;
			default:
				break;
		}
		ret=mysql_real_connect(mysql,"localhost",ka->username,ka->password,NULL,0,ka->hostname,0);
	}
	if (!ret) {
		proxy_error("Failed to connect to server %s:%d to run KILL %s %llu: Error: %s\n" , ka->hostname, ka->port, ( ka->kill_type==KILL_QUERY ? "QUERY" : "CONNECTION" ) , ka->id, mysql_error(mysql));
		// TODO: Ask for this specific case: 'modify killargs to include hostgroup info
		MyHGM->p_update_mysql_error_counter(p_mysql_error_type::mysql, ka->hid, ka->hostname, ka->port, mysql_errno(mysql));
		goto __exit_kill_query_thread;
	}
	char buf[100];
	switch (ka->kill_type) {
		case KILL_QUERY:
			sprintf(buf,"KILL QUERY %lu", ka->id);
			break;
		case KILL_CONNECTION:
			sprintf(buf,"KILL CONNECTION %lu", ka->id);
			break;
		default:
			sprintf(buf,"KILL %lu", ka->id);
			break;
	}
	// FIXME: these 2 calls are blocking, fortunately on their own thread
	mysql_query(mysql,buf);
__exit_kill_query_thread:
	if (mysql)
		mysql_close(mysql);
	delete ka;
	return NULL;
}

extern Query_Processor *GloQPro;
extern Query_Cache *GloQC;
extern ProxySQL_Admin *GloAdmin;
extern MySQL_Threads_Handler *GloMTH;

Query_Info::Query_Info() {
	MyComQueryCmd=MYSQL_COM_QUERY___NONE;
	QueryPointer=NULL;
	QueryLength=0;
	QueryParserArgs.digest_text=NULL;
	QueryParserArgs.first_comment=NULL;
	stmt_info=NULL;
	bool_is_select_NOT_for_update=false;
	bool_is_select_NOT_for_update_computed=false;
	have_affected_rows=false;
	waiting_since = 0;
	affected_rows=0;
	rows_sent=0;
}

Query_Info::~Query_Info() {
	GloQPro->query_parser_free(&QueryParserArgs);
	if (stmt_info) {
		stmt_info=NULL;
	}
}

void Query_Info::begin(unsigned char *_p, int len, bool mysql_header) {
	MyComQueryCmd=MYSQL_COM_QUERY___NONE;
	QueryPointer=NULL;
	QueryLength=0;
	mysql_stmt=NULL;
	stmt_meta=NULL;
	QueryParserArgs.digest_text=NULL;
	QueryParserArgs.first_comment=NULL;
	start_time=sess->thread->curtime;
	init(_p, len, mysql_header);
	if (mysql_thread___commands_stats || mysql_thread___query_digests) {
		query_parser_init();
		if (mysql_thread___commands_stats)
			query_parser_command_type();
	}
	bool_is_select_NOT_for_update=false;
	bool_is_select_NOT_for_update_computed=false;
	have_affected_rows=false;
	waiting_since = 0;
	affected_rows=0;
	rows_sent=0;
	sess->gtid_hid=-1;
}

void Query_Info::end() {
	query_parser_update_counters();
	query_parser_free();
	if ((end_time-start_time) > (unsigned int)mysql_thread___long_query_time*1000) {
		__sync_add_and_fetch(&sess->thread->status_variables.stvar[st_var_queries_slow],1);
	}
	if (sess->with_gtid) {
		__sync_add_and_fetch(&sess->thread->status_variables.stvar[st_var_queries_gtid],1);
	}
	assert(mysql_stmt==NULL);
	if (stmt_info) {
		stmt_info=NULL;
	}
	if (stmt_meta) { // fix bug #796: memory is not freed in case of error during STMT_EXECUTE
		if (stmt_meta->pkt) {
			uint32_t stmt_global_id=0;
			memcpy(&stmt_global_id,(char *)(stmt_meta->pkt)+5,sizeof(uint32_t));
			sess->SLDH->reset(stmt_global_id);
			free(stmt_meta->pkt);
			stmt_meta->pkt=NULL;
		}
		stmt_meta = NULL;
	}
}

void Query_Info::init(unsigned char *_p, int len, bool mysql_header) {
	QueryLength=(mysql_header ? len-5 : len);
	QueryPointer=(mysql_header ? _p+5 : _p);
	MyComQueryCmd = MYSQL_COM_QUERY__UNINITIALIZED;
	bool_is_select_NOT_for_update=false;
	bool_is_select_NOT_for_update_computed=false;
	have_affected_rows=false;
	waiting_since = 0;
	affected_rows=0;
	rows_sent=0;
}

void Query_Info::query_parser_init() {
	GloQPro->query_parser_init(&QueryParserArgs,(char *)QueryPointer,QueryLength,0);
}

enum MYSQL_COM_QUERY_command Query_Info::query_parser_command_type() {
	MyComQueryCmd=GloQPro->query_parser_command_type(&QueryParserArgs);
	return MyComQueryCmd;
}

void Query_Info::query_parser_free() {
	GloQPro->query_parser_free(&QueryParserArgs);
}

unsigned long long Query_Info::query_parser_update_counters() {
	if (stmt_info) {
		MyComQueryCmd=stmt_info->MyComQueryCmd;
	}
	if (MyComQueryCmd==MYSQL_COM_QUERY___NONE) return 0; // this means that it was never initialized
	if (MyComQueryCmd == MYSQL_COM_QUERY__UNINITIALIZED) return 0; // this means that it was never initialized
	unsigned long long ret=GloQPro->query_parser_update_counters(sess, MyComQueryCmd, &QueryParserArgs, end_time-start_time);
	MyComQueryCmd=MYSQL_COM_QUERY___NONE;
	QueryPointer=NULL;
	QueryLength=0;
	return ret;
}

char * Query_Info::get_digest_text() {
	return GloQPro->get_digest_text(&QueryParserArgs);
}

bool Query_Info::is_select_NOT_for_update() {
	if (stmt_info) { // we are processing a prepared statement. We already have the information
		return stmt_info->is_select_NOT_for_update;
	}
	if (QueryPointer==NULL) {
		return false;
	}
	if (bool_is_select_NOT_for_update_computed) {
		return bool_is_select_NOT_for_update;
	}
	bool_is_select_NOT_for_update_computed=true;
	if (QueryLength<7) {
		return false;
	}
	char *QP = (char *)QueryPointer;
	size_t ql = QueryLength;
	// we try to use the digest, if avaiable
	if (QueryParserArgs.digest_text) {
		QP = QueryParserArgs.digest_text;
		ql = strlen(QP);
	}
	if (strncasecmp(QP,(char *)"SELECT ",7)) {
		return false;
	}
	// if we arrive till here, it is a SELECT
	if (ql>=17) {
		char *p=QP;
		p+=ql-11;
		if (strncasecmp(p," FOR UPDATE",11)==0) {
			__sync_fetch_and_add(&MyHGM->status.select_for_update_or_equivalent, 1);
			return false;
		}
		p=QP;
		p+=ql-10;
		if (strncasecmp(p," FOR SHARE",10)==0) {
			__sync_fetch_and_add(&MyHGM->status.select_for_update_or_equivalent, 1);
			return false;
		}
		if (ql>=25) {
			char *p=QP;
			p+=ql-19;
			if (strncasecmp(p," LOCK IN SHARE MODE",19)==0) {
				__sync_fetch_and_add(&MyHGM->status.select_for_update_or_equivalent, 1);
				return false;
			}
			p=QP;
			p+=ql-7;
			if (strncasecmp(p," NOWAIT",7)==0) {
				// let simplify. If NOWAIT is used, we assume FOR UPDATE|SHARE is used
				__sync_fetch_and_add(&MyHGM->status.select_for_update_or_equivalent, 1);
				return false;
/*
				if (strcasestr(QP," FOR UPDATE ")==NULL) {
					__sync_fetch_and_add(&MyHGM->status.select_for_update_or_equivalent, 1);
					return false;
				}
				if (strcasestr(QP," FOR SHARE ")==NULL) {
					__sync_fetch_and_add(&MyHGM->status.select_for_update_or_equivalent, 1);
					return false;
				}
*/
			}
			p=QP;
			p+=ql-12;
			if (strncasecmp(p," SKIP LOCKED",12)==0) {
				// let simplify. If SKIP LOCKED is used, we assume FOR UPDATE|SHARE is used
				__sync_fetch_and_add(&MyHGM->status.select_for_update_or_equivalent, 1);
				return false;
/*
				if (strcasestr(QP," FOR UPDATE ")) {
					__sync_fetch_and_add(&MyHGM->status.select_for_update_or_equivalent, 1);
					return false;
				}
				if (strcasestr(QP," FOR SHARE ")) {
					__sync_fetch_and_add(&MyHGM->status.select_for_update_or_equivalent, 1);
					return false;
				}
*/
			}
			p=QP;
			char buf[129];
			if (ql>=128) { // for long query, just check the last 128 bytes
				p+=ql-128;
				memcpy(buf,p,128);
				buf[128]=0;
			} else {
				memcpy(buf,p,ql);
				buf[ql]=0;
			}
			if (strcasestr(buf," FOR ")) {
				if (strcasestr(buf," FOR UPDATE ")) {
					__sync_fetch_and_add(&MyHGM->status.select_for_update_or_equivalent, 1);
					return false;
				}
				if (strcasestr(buf," FOR SHARE ")) {
					__sync_fetch_and_add(&MyHGM->status.select_for_update_or_equivalent, 1);
					return false;
				}
			}
		}
	}
	bool_is_select_NOT_for_update=true;
	return true;
}

void * MySQL_Session::operator new(size_t size) {
	return l_alloc(size);
}

void MySQL_Session::operator delete(void *ptr) {
	l_free(sizeof(MySQL_Session),ptr);
}


void MySQL_Session::set_status(enum session_status e) {
	if (e==session_status___NONE) {
		if (mybe) {
			if (mybe->server_myds) {
				assert(mybe->server_myds->myconn==0);
				if (mybe->server_myds->myconn) {
					assert(mybe->server_myds->myconn->async_state_machine==ASYNC_IDLE);
				}
			}
		}
	}
	status=e;
}


MySQL_Session::MySQL_Session() {
	thread_session_id=0;
	//handler_ret = 0;
	pause_until=0;
	qpo=new Query_Processor_Output();
	start_time=0;
	command_counters=new StatCounters(15,10);
	healthy=1;
	autocommit=true;
	autocommit_handled=false;
	sending_set_autocommit=false;
	autocommit_on_hostgroup=-1;
	killed=false;
	session_type=PROXYSQL_SESSION_MYSQL;
	//admin=false;
	connections_handler=false;
	max_connections_reached=false;
	//stats=false;
	client_authenticated=false;
	default_schema=NULL;
	schema_locked=false;
	session_fast_forward=false;
	started_sending_data_to_client=false;
	handler_function=NULL;
	client_myds=NULL;
	to_process=0;
	mybe=NULL;
	mirror=false;
	mirrorPkt.ptr=NULL;
	mirrorPkt.size=0;
	set_status(session_status___NONE);

	idle_since = 0;
	transaction_started_at = 0;

	CurrentQuery.sess=this;

	current_hostgroup=-1;
	default_hostgroup=-1;
	locked_on_hostgroup=-1;
	locked_on_hostgroup_and_all_variables_set=false;
	next_query_flagIN=-1;
	mirror_hostgroup=-1;
	mirror_flagOUT=-1;
	active_transactions=0;

	with_gtid = false;
	use_ssl = false;

	//gtid_trxid = 0;
	gtid_hid = -1;
	memset(gtid_buf,0,sizeof(gtid_buf));

	match_regexes=NULL;

	init(); // we moved this out to allow CHANGE_USER

	last_insert_id=0; // #1093

	last_HG_affected_rows = -1; // #1421 : advanced support for LAST_INSERT_ID()
	ldap_ctx = NULL;
}

void MySQL_Session::init() {
	transaction_persistent_hostgroup=-1;
	transaction_persistent=false;
	mybes= new PtrArray(4);
	sess_STMTs_meta=new MySQL_STMTs_meta();
	SLDH=new StmtLongDataHandler();
}

void MySQL_Session::reset() {
	autocommit=true;
	autocommit_handled=false;
	sending_set_autocommit=false;
	autocommit_on_hostgroup=-1;
	current_hostgroup=-1;
	default_hostgroup=-1;
	locked_on_hostgroup=-1;
	locked_on_hostgroup_and_all_variables_set=false;
	if (sess_STMTs_meta) {
		delete sess_STMTs_meta;
		sess_STMTs_meta=NULL;
	}
	if (SLDH) {
		delete SLDH;
		SLDH=NULL;
	}
	if (mybes) {
		reset_all_backends();
		delete mybes;
		mybes=NULL;
	}
	mybe=NULL;

	with_gtid = false;

	//gtid_trxid = 0;
	gtid_hid = -1;
	memset(gtid_buf,0,sizeof(gtid_buf));
	if (session_type == PROXYSQL_SESSION_SQLITE) {
		SQLite3_Session *sqlite_sess = (SQLite3_Session *)thread->gen_args;
		if (sqlite_sess->sessdb) {
			sqlite3 *db = sqlite_sess->sessdb->get_db();
			if ((*proxy_sqlite3_get_autocommit)(db)==0) {
				sqlite_sess->sessdb->execute((char *)"COMMIT");
			}
		}
	}
}

MySQL_Session::~MySQL_Session() {

	reset(); // we moved this out to allow CHANGE_USER

	if (locked_on_hostgroup >= 0) {
		thread->status_variables.stvar[st_var_hostgroup_locked]--;
	}

	if (client_myds) {
		if (client_authenticated) {
			switch (session_type) {
#ifdef PROXYSQLCLICKHOUSE
				case PROXYSQL_SESSION_CLICKHOUSE:
					GloClickHouseAuth->decrease_frontend_user_connections(client_myds->myconn->userinfo->username);
					break;
#endif /* PROXYSQLCLICKHOUSE */
				default:
					GloMyAuth->decrease_frontend_user_connections(client_myds->myconn->userinfo->username);
					break;
			}
		}
		delete client_myds;
	}
	if (default_schema) {
		free(default_schema);
	}
	proxy_debug(PROXY_DEBUG_NET,1,"Thread=%p, Session=%p -- Shutdown Session %p\n" , this->thread, this, this);
	delete command_counters;
	if (session_type==PROXYSQL_SESSION_MYSQL && connections_handler==false && mirror==false) {
		__sync_fetch_and_sub(&MyHGM->status.client_connections,1);
	}
	assert(qpo);
	delete qpo;
	match_regexes=NULL;
	if (mirror) {
		__sync_sub_and_fetch(&GloMTH->status_variables.mirror_sessions_current,1);
		GloMTH->status_variables.p_gauge_array[p_th_gauge::mirror_concurrency]->Decrement();
	}
	if (ldap_ctx) {
		GloMyLdapAuth->ldap_ctx_free(ldap_ctx);
		ldap_ctx = NULL;
	}
}


// scan the pointer array of mysql backends (mybes) looking for a backend for the specified hostgroup_id
MySQL_Backend * MySQL_Session::find_backend(int hostgroup_id) {
	MySQL_Backend *_mybe;
	unsigned int i;
	for (i=0; i < mybes->len; i++) {
		_mybe=(MySQL_Backend *)mybes->index(i);
		if (_mybe->hostgroup_id==hostgroup_id) {
			return _mybe;
		}
	}
	return NULL; // NULL = backend not found
};


MySQL_Backend * MySQL_Session::create_backend(int hostgroup_id, MySQL_Data_Stream *_myds) {
	MySQL_Backend *_mybe=new MySQL_Backend();
	proxy_debug(PROXY_DEBUG_NET,4,"HID=%d, _myds=%p, _mybe=%p\n" , hostgroup_id, _myds, _mybe);
	_mybe->hostgroup_id=hostgroup_id;
	if (_myds) {
		_mybe->server_myds=_myds;
	} else {
		_mybe->server_myds = new MySQL_Data_Stream();
		_mybe->server_myds->DSS=STATE_NOT_INITIALIZED;
		_mybe->server_myds->init(MYDS_BACKEND_NOT_CONNECTED, this, 0);
	}
	mybes->add(_mybe);
	return _mybe;
};

MySQL_Backend * MySQL_Session::find_or_create_backend(int hostgroup_id, MySQL_Data_Stream *_myds) {
	MySQL_Backend *_mybe=find_backend(hostgroup_id);
	proxy_debug(PROXY_DEBUG_NET,4,"HID=%d, _myds=%p, _mybe=%p\n" , hostgroup_id, _myds, _mybe);
	return ( _mybe ? _mybe : create_backend(hostgroup_id, _myds) );
};

void MySQL_Session::reset_all_backends() {
	MySQL_Backend *mybe;
	while(mybes->len) {
		mybe=(MySQL_Backend *)mybes->remove_index_fast(0);
		mybe->reset();
		delete mybe;
	}
};

void MySQL_Session::writeout() {
	int tps = 10; // throttling per second , by default every 100ms
	int total_written = 0;
	unsigned long long last_sent_=0;
	bool disable_throttle = mysql_thread___throttle_max_bytes_per_second_to_client == 0;
	int mwpl = mysql_thread___throttle_max_bytes_per_second_to_client; // max writes per call
	mwpl = mwpl/tps;
	if (session_type!=PROXYSQL_SESSION_MYSQL) {
		disable_throttle = true;
	}
	if (client_myds) client_myds->array2buffer_full();
	if (mybe && mybe->server_myds && mybe->server_myds->myds_type==MYDS_BACKEND) {
		if (session_type==PROXYSQL_SESSION_MYSQL) {
			if (mybe->server_myds->net_failure==false) { 
				if (mybe->server_myds->poll_fds_idx>-1) { // NOTE: attempt to force writes
					mybe->server_myds->array2buffer_full();
				}
			}
		} else {
			mybe->server_myds->array2buffer_full();
		}
	}
	if (client_myds && thread->curtime >= client_myds->pause_until) {
		if (mirror==false) {
			bool runloop=false;
			if (client_myds->mypolls) {
				last_sent_ = client_myds->mypolls->last_sent[client_myds->poll_fds_idx];
			}
			int retbytes=client_myds->write_to_net_poll();
			total_written+=retbytes;
			if (retbytes==QUEUE_T_DEFAULT_SIZE) { // optimization to solve memory bloat
				runloop=true;
			}
			while (runloop && (disable_throttle || total_written < mwpl)) {
				runloop=false; // the default
				client_myds->array2buffer_full();
				struct pollfd fds;
				fds.fd=client_myds->fd;
				fds.events=POLLOUT;
				fds.revents=0;
				int retpoll=poll(&fds, 1, 0);
				if (retpoll>0) {
					if (fds.revents==POLLOUT) {
						retbytes=client_myds->write_to_net_poll();
						total_written+=retbytes;
						if (retbytes==QUEUE_T_DEFAULT_SIZE) { // optimization to solve memory bloat
							runloop=true;
						}
					}
				}
			}
		}
	}

	// flow control
	if (!disable_throttle && total_written > 0) {
	   if (total_written > mwpl) {
			unsigned long long add_ = 1000000/tps + 1000000/tps*((unsigned long long)total_written - (unsigned long long)mwpl)/mwpl;
			pause_until = thread->curtime + add_;
			client_myds->remove_pollout();
			client_myds->pause_until = thread->curtime + add_;
		} else {
			if (total_written >= QUEUE_T_DEFAULT_SIZE) {
				unsigned long long time_diff = thread->curtime - last_sent_;
				if (time_diff == 0) { // sending data really too fast!
					unsigned long long add_ = 1000000/tps + 1000000/tps*((unsigned long long)total_written - (unsigned long long)mwpl)/mwpl;
					pause_until = thread->curtime + add_;
					client_myds->remove_pollout();
					client_myds->pause_until = thread->curtime + add_;
				} else {
					float current_Bps = (float)total_written*1000*1000/time_diff;
					if (current_Bps > mysql_thread___throttle_max_bytes_per_second_to_client) {
						unsigned long long add_ = 1000000/tps;
						pause_until = thread->curtime + add_;
						assert(pause_until > thread->curtime);
						client_myds->remove_pollout();
						client_myds->pause_until = thread->curtime + add_;
					}
				}
			}
		}
	}

	if (mybe) {
		if (mybe->server_myds) mybe->server_myds->write_to_net_poll();
	}
	proxy_debug(PROXY_DEBUG_NET,1,"Thread=%p, Session=%p -- Writeout Session %p\n" , this->thread, this, this);
}

// FIXME: This function is currently disabled . See #469
bool MySQL_Session::handler_CommitRollback(PtrSize_t *pkt) {
	char c=((char *)pkt->ptr)[5];
	bool ret=false;
	if (c=='c' || c=='C') {
		if (strncasecmp((char *)"commit",(char *)pkt->ptr+5,6)==0) {
				__sync_fetch_and_add(&MyHGM->status.commit_cnt, 1);
				ret=true;
			}
		} else {
			if (c=='r' || c=='R') {
				if ( strncasecmp((char *)"rollback",(char *)pkt->ptr+5,8)==0 ) {
					__sync_fetch_and_add(&MyHGM->status.rollback_cnt, 1);
					ret=true;
				}
			}
		}

	if (ret==false) {
		return false;	// quick exit
	}
	unsigned int nTrx=NumActiveTransactions();
	if (nTrx) {
		// there is an active transaction, we must forward the request
		return false;
	} else {
		// there is no active transaction, we will just reply OK
		client_myds->DSS=STATE_QUERY_SENT_NET;
		uint16_t setStatus = 0;
		if (autocommit) setStatus |= SERVER_STATUS_AUTOCOMMIT;
		client_myds->myprot.generate_pkt_OK(true,NULL,NULL,1,0,0,setStatus,0,NULL);
		client_myds->DSS=STATE_SLEEP;
		status=WAITING_CLIENT_DATA;
		if (mirror==false) {
			RequestEnd(NULL);
		}
		l_free(pkt->size,pkt->ptr);
		if (c=='c' || c=='C') {
			__sync_fetch_and_add(&MyHGM->status.commit_cnt_filtered, 1);
		} else {
			__sync_fetch_and_add(&MyHGM->status.rollback_cnt_filtered, 1);
		}
		return true;
	}
	return false;
}


bool MySQL_Session::handler_SetAutocommit(PtrSize_t *pkt) {
	autocommit_handled=false;
	sending_set_autocommit=false;
	size_t sal=strlen("set autocommit");
	char * _ptr = (char *)pkt->ptr;
#ifdef DEBUG
	string nqn = string((char *)CurrentQuery.QueryPointer,CurrentQuery.QueryLength);
	proxy_debug(PROXY_DEBUG_MYSQL_QUERY_PROCESSOR, 5, "Parsing SET command = %s\n", nqn.c_str());
#endif
	if ( pkt->size >= 7+sal) {
		if (strncasecmp((char *)"SET @@session.autocommit",(char *)pkt->ptr+5,strlen((char *)"SET @@session.autocommit"))==0) {
			memmove(_ptr+9, _ptr+19, pkt->size - 19);
			memset(_ptr+pkt->size-10,' ',10);
		}
		if (strncasecmp((char *)"set autocommit",(char *)pkt->ptr+5,sal)==0) {
			void *p = NULL;
			// make a copy
			PtrSize_t _new_pkt;
			_new_pkt.size = pkt->size;
			_new_pkt.ptr = malloc(_new_pkt.size);
			memcpy(_new_pkt.ptr, pkt->ptr, _new_pkt.size);
			_ptr = (char *)_new_pkt.ptr;
			for (int i=5+sal; i < (int)_new_pkt.size; i++) {
				*((char *)_new_pkt.ptr+i) = tolower(*((char *)_new_pkt.ptr+i));
			}
			p = memmem(_ptr+5+sal, pkt->size-5-sal, (void *)"false", 5);
			if (p) {
				memcpy(p,(void *)"0    ",5);
			}
			p = memmem(_ptr+5+sal, pkt->size-5-sal, (void *)"true", 4);
			if (p) {
				memcpy(p,(void *)"1   ",4);
			}
			p = memmem(_ptr+5+sal, pkt->size-5-sal, (void *)"off", 3);
			if (p) {
				memcpy(p,(void *)"0  ",3);
			}
			p = memmem(_ptr+5+sal, pkt->size-5-sal, (void *)"on", 2);
			if (p) {
				memcpy(p,(void *)"1 ",2);
			}
			unsigned int i;
			bool eq=false;
			int fd=-1; // first digit
			for (i=5+sal;i<_new_pkt.size;i++) {
				char c=((char *)_new_pkt.ptr)[i];
				if (c!='0' && c!='1' && c!=' ' && c!='=' && c!='/') {
					free(_new_pkt.ptr);
					return false; // found a not valid char
				}
				if (eq==false) {
					if (c!=' ' && c!='=') {
						free(_new_pkt.ptr);
						return false; // found a not valid char
					}
					if (c=='=') eq=true;
				} else {
					if (c!='0' && c!='1' && c!=' ' && c!='/') {
						free(_new_pkt.ptr);
						return false; // found a not valid char
					}
					if (fd==-1) {
						if (c=='0' || c=='1') { // found first digit
							if (c=='0')
								fd=0;
							else
								fd=1;
						}
					} else {
						if (c=='0' || c=='1') { // found second digit
							free(_new_pkt.ptr);
							return false;
						} else {
							if (c=='/' || c==' ') {
								break;
							}
						}
					}
				}
			}
			if (fd >= 0) { // we can set autocommit
				autocommit_handled=true;
#ifdef DEBUG
			proxy_debug(PROXY_DEBUG_MYSQL_QUERY_PROCESSOR, 5, "Setting autocommit to = %d\n", fd);
#endif
				__sync_fetch_and_add(&MyHGM->status.autocommit_cnt, 1);
				// we immediately process the number of transactions
				unsigned int nTrx=NumActiveTransactions();
				if (fd==1 && autocommit==true) {
					// nothing to do, return OK
					goto __ret_autocommit_OK;
				}
				if (fd==1 && autocommit==false) {
					if (nTrx) {
						// there is an active transaction, we need to forward it
						// because this can potentially close the transaction
						autocommit=true;
						client_myds->myconn->set_autocommit(autocommit);
						autocommit_on_hostgroup=FindOneActiveTransaction();
						free(_new_pkt.ptr);
						sending_set_autocommit=true;
						return false;
					} else {
						// as there is no active transaction, we do no need to forward it
						// just change internal state
						autocommit=true;
						client_myds->myconn->set_autocommit(autocommit);
						goto __ret_autocommit_OK;
					}
				}

				if (fd==0) {
					autocommit=false;	// we set it, no matter if already set or not
					client_myds->myconn->set_autocommit(autocommit);
					// it turned out I was wrong
					// set autocommit=0 has no effect if there is an acrive transaction
					// therefore, we never forward set autocommit = 0
					goto __ret_autocommit_OK;
				}
__ret_autocommit_OK:
				client_myds->DSS=STATE_QUERY_SENT_NET;
				uint16_t setStatus = (nTrx ? SERVER_STATUS_IN_TRANS : 0 );
				if (autocommit) setStatus |= SERVER_STATUS_AUTOCOMMIT;
				client_myds->myprot.generate_pkt_OK(true,NULL,NULL,1,0,0,setStatus,0,NULL);
				client_myds->DSS=STATE_SLEEP;
				status=WAITING_CLIENT_DATA;
				if (mirror==false) {
					RequestEnd(NULL);
				}
				l_free(pkt->size,pkt->ptr);
				__sync_fetch_and_add(&MyHGM->status.autocommit_cnt_filtered, 1);
				free(_new_pkt.ptr);
				return true;
			}
			free(_new_pkt.ptr);
		}
	}
	return false;
}

void MySQL_Session::generate_proxysql_internal_session_json(json &j) {
	char buff[32];
	sprintf(buff,"%p",this);
	j["address"] = buff;
	if (thread) {
		sprintf(buff,"%p",thread);
		j["thread"] = buff;
	}
	uint64_t age_ms = (thread->curtime - start_time)/1000;
	j["age_ms"] = age_ms;
	j["status"] = status;
	j["autocommit"] = autocommit;
	j["thread_session_id"] = thread_session_id;
	j["current_hostgroup"] = current_hostgroup;
	j["default_hostgroup"] = default_hostgroup;
	j["locked_on_hostgroup"] = locked_on_hostgroup;
	j["autocommit_on_hostgroup"] = autocommit_on_hostgroup;
	j["last_insert_id"] = last_insert_id;
	j["last_HG_affected_rows"] = last_HG_affected_rows;
	j["gtid"]["hid"] = gtid_hid;
	j["gtid"]["last"] = ( strlen(gtid_buf) ? gtid_buf : "" );
	j["qpo"]["create_new_connection"] = qpo->create_new_conn;
	j["qpo"]["reconnect"] = qpo->reconnect;
	j["qpo"]["sticky_conn"] = qpo->sticky_conn;
	j["qpo"]["cache_timeout"] = qpo->cache_timeout;
	j["qpo"]["cache_ttl"] = qpo->cache_ttl;
	j["qpo"]["delay"] = qpo->delay;
	j["qpo"]["destination_hostgroup"] = qpo->destination_hostgroup;
	j["qpo"]["firewall_whitelist_mode"] = qpo->firewall_whitelist_mode;
	j["qpo"]["multiplex"] = qpo->multiplex;
	j["qpo"]["timeout"] = qpo->timeout;
	j["qpo"]["retries"] = qpo->retries;
	j["qpo"]["max_lag_ms"] = qpo->max_lag_ms;
	j["client"]["userinfo"]["username"] = ( client_myds->myconn->userinfo->username ? client_myds->myconn->userinfo->username : "" );
#ifdef DEBUG
	j["client"]["userinfo"]["password"] = ( client_myds->myconn->userinfo->password ? client_myds->myconn->userinfo->password : "" );
#endif
	j["client"]["stream"]["pkts_recv"] = client_myds->pkts_recv;
	j["client"]["stream"]["pkts_sent"] = client_myds->pkts_sent;
	j["client"]["stream"]["bytes_recv"] = client_myds->bytes_info.bytes_recv;
	j["client"]["stream"]["bytes_sent"] = client_myds->bytes_info.bytes_sent;
	j["client"]["client_addr"]["address"] = ( client_myds->addr.addr ? client_myds->addr.addr : "" );
	j["client"]["client_addr"]["port"] = client_myds->addr.port;
	j["client"]["proxy_addr"]["address"] = ( client_myds->proxy_addr.addr ? client_myds->proxy_addr.addr : "" );
	j["client"]["proxy_addr"]["port"] = client_myds->proxy_addr.port;
	j["client"]["encrypted"] = client_myds->encrypted;
	if (client_myds->encrypted) {
		const SSL_CIPHER *cipher = SSL_get_current_cipher(client_myds->ssl);
		if (cipher) {
			const char * name = SSL_CIPHER_get_name(cipher);
			if (name) {
				j["client"]["ssl_cipher"] = name;
			}
		}
	}
	j["client"]["DSS"] = client_myds->DSS;
	j["default_schema"] = ( default_schema ? default_schema : "" );
	j["transaction_persistent"] = transaction_persistent;
	j["conn"]["session_track_gtids"] = ( client_myds->myconn->options.session_track_gtids ? client_myds->myconn->options.session_track_gtids : "") ;
	for (auto idx = 0; idx < SQL_NAME_LAST; idx++) {
		client_myds->myconn->variables[idx].fill_client_internal_session(j, idx);
	}
	j["conn"]["autocommit"] = ( client_myds->myconn->options.autocommit ? "ON" : "OFF" );
	j["conn"]["client_flag"]["value"] = client_myds->myconn->options.client_flag;
	j["conn"]["client_flag"]["client_found_rows"] = (client_myds->myconn->options.client_flag & CLIENT_FOUND_ROWS ? 1 : 0);
	j["conn"]["client_flag"]["client_multi_statements"] = (client_myds->myconn->options.client_flag & CLIENT_MULTI_STATEMENTS ? 1 : 0);
	j["conn"]["client_flag"]["client_multi_results"] = (client_myds->myconn->options.client_flag & CLIENT_MULTI_RESULTS ? 1 : 0);
	j["conn"]["no_backslash_escapes"] = client_myds->myconn->options.no_backslash_escapes;
	j["conn"]["status"]["compression"] = client_myds->myconn->get_status(STATUS_MYSQL_CONNECTION_COMPRESSION);
	j["conn"]["status"]["transaction"] = client_myds->myconn->get_status(STATUS_MYSQL_CONNECTION_TRANSACTION);
	j["conn"]["ps"]["client_stmt_to_global_ids"] = client_myds->myconn->local_stmts->client_stmt_to_global_ids;
	for (unsigned int k=0; k<mybes->len; k++) {
		MySQL_Backend *_mybe = NULL;
		_mybe=(MySQL_Backend *)mybes->index(k);
		unsigned int i = _mybe->hostgroup_id;
		j["backends"][i]["hostgroup_id"] = i;
		j["backends"][i]["gtid"] = ( strlen(_mybe->gtid_uuid) ? _mybe->gtid_uuid : "" );
		if (_mybe->server_myds) {
			MySQL_Data_Stream *_myds=_mybe->server_myds;
			sprintf(buff,"%p",_myds);
			j["backends"][i]["stream"]["address"] = buff;
			j["backends"][i]["stream"]["questions"] = _myds->statuses.questions;
			j["backends"][i]["stream"]["myconnpoll_get"] = _myds->statuses.myconnpoll_get;
			j["backends"][i]["stream"]["myconnpoll_put"] = _myds->statuses.myconnpoll_put;
			/* when fast_forward is not used, these metrics are always 0. Explicitly disabled
			j["backend"][i]["stream"]["pkts_recv"] = _myds->pkts_recv;
			j["backend"][i]["stream"]["pkts_sent"] = _myds->pkts_sent;
			*/
			j["backends"][i]["stream"]["bytes_recv"] = _myds->bytes_info.bytes_recv;
			j["backends"][i]["stream"]["bytes_sent"] = _myds->bytes_info.bytes_sent;
			j["backends"][i]["stream"]["DSS"] = _myds->DSS;
			if (_myds->myconn) {
				MySQL_Connection * _myconn = _myds->myconn;
				for (auto idx = 0; idx < SQL_NAME_LAST; idx++) {
					_myconn->variables[idx].fill_server_internal_session(j, i, idx);
				}
				sprintf(buff,"%p",_myconn);
				j["backends"][i]["conn"]["address"] = buff;
				j["backends"][i]["conn"]["auto_increment_delay_token"] = _myconn->auto_increment_delay_token;
				j["backends"][i]["conn"]["bytes_recv"] = _myconn->bytes_info.bytes_recv;
				j["backends"][i]["conn"]["bytes_sent"] = _myconn->bytes_info.bytes_sent;
				j["backends"][i]["conn"]["questions"] = _myconn->statuses.questions;
				j["backends"][i]["conn"]["myconnpoll_get"] = _myconn->statuses.myconnpoll_get;
				j["backends"][i]["conn"]["myconnpoll_put"] = _myconn->statuses.myconnpoll_put;
				//j["backend"][i]["conn"]["charset"] = _myds->myconn->options.charset; // not used for backend
				j["backends"][i]["conn"]["session_track_gtids"] = ( _myconn->options.session_track_gtids ? _myconn->options.session_track_gtids : "") ;
				j["backends"][i]["conn"]["init_connect"] = ( _myconn->options.init_connect ? _myconn->options.init_connect : "");
				j["backends"][i]["conn"]["init_connect_sent"] = _myds->myconn->options.init_connect_sent;
				j["backends"][i]["conn"]["autocommit"] = ( _myds->myconn->options.autocommit ? "ON" : "OFF" );
				j["backends"][i]["conn"]["last_set_autocommit"] = _myds->myconn->options.last_set_autocommit;
				j["backends"][i]["conn"]["no_backslash_escapes"] = _myconn->options.no_backslash_escapes;
				j["backends"][i]["conn"]["status"]["get_lock"] = _myconn->get_status(STATUS_MYSQL_CONNECTION_GET_LOCK);
				j["backends"][i]["conn"]["status"]["lock_tables"] = _myconn->get_status(STATUS_MYSQL_CONNECTION_LOCK_TABLES);
				j["backends"][i]["conn"]["status"]["has_savepoint"] = _myconn->get_status(STATUS_MYSQL_CONNECTION_HAS_SAVEPOINT);
				j["backends"][i]["conn"]["status"]["temporary_table"] = _myconn->get_status(STATUS_MYSQL_CONNECTION_TEMPORARY_TABLE);
				j["backends"][i]["conn"]["status"]["user_variable"] = _myconn->get_status(STATUS_MYSQL_CONNECTION_USER_VARIABLE);
				j["backends"][i]["conn"]["status"]["found_rows"] = _myconn->get_status(STATUS_MYSQL_CONNECTION_FOUND_ROWS);
				j["backends"][i]["conn"]["status"]["no_multiplex"] = _myconn->get_status(STATUS_MYSQL_CONNECTION_NO_MULTIPLEX);
				j["backends"][i]["conn"]["status"]["compression"] = _myconn->get_status(STATUS_MYSQL_CONNECTION_COMPRESSION);
				j["backends"][i]["conn"]["status"]["prepared_statement"] = _myconn->get_status(STATUS_MYSQL_CONNECTION_PREPARED_STATEMENT);
				j["backends"][i]["conn"]["MultiplexDisabled"] = _myconn->MultiplexDisabled();
				j["backends"][i]["conn"]["ps"]["backend_stmt_to_global_ids"] = _myconn->local_stmts->backend_stmt_to_global_ids;
				j["backends"][i]["conn"]["ps"]["global_stmt_to_backend_ids"] = _myconn->local_stmts->global_stmt_to_backend_ids;
				j["backends"][i]["conn"]["client_flag"]["value"] = _myconn->options.client_flag;
				j["backends"][i]["conn"]["client_flag"]["client_found_rows"] = (_myconn->options.client_flag & CLIENT_FOUND_ROWS ? 1 : 0);
				j["backends"][i]["conn"]["client_flag"]["client_multi_statements"] = (_myconn->options.client_flag & CLIENT_MULTI_STATEMENTS ? 1 : 0);
				if (_myconn->mysql && _myconn->ret_mysql) {
					MYSQL * _my = _myconn->mysql;
					sprintf(buff,"%p",_my);
					j["backends"][i]["conn"]["mysql"]["address"] = buff;
					j["backends"][i]["conn"]["mysql"]["host"] = ( _my->host ? _my->host : "" );
					j["backends"][i]["conn"]["mysql"]["host_info"] = ( _my->host_info ? _my->host_info : "" );
					j["backends"][i]["conn"]["mysql"]["port"] = _my->port;
					j["backends"][i]["conn"]["mysql"]["server_version"] = ( _my->server_version ? _my->server_version : "" );
					j["backends"][i]["conn"]["mysql"]["user"] = ( _my->user ? _my->user : "" );
					j["backends"][i]["conn"]["mysql"]["unix_socket"] = (_my->unix_socket ? _my->unix_socket : "");
					j["backends"][i]["conn"]["mysql"]["db"] = (_my->db ? _my->db : "");
					j["backends"][i]["conn"]["mysql"]["affected_rows"] = _my->affected_rows;
					j["backends"][i]["conn"]["mysql"]["insert_id"] = _my->insert_id;
					j["backends"][i]["conn"]["mysql"]["thread_id"] = _my->thread_id;
					j["backends"][i]["conn"]["mysql"]["server_status"] = _my->server_status;
					j["backends"][i]["conn"]["mysql"]["charset"] = _my->charset->nr;
					//j["backends"][i]["conn"]["mysql"][""] = _my->;
					//j["backends"][i]["conn"]["mysql"][""] = _my->;
					j["backends"][i]["conn"]["mysql"]["options"]["charset_name"] = ( _my->options.charset_name ? _my->options.charset_name : "" );
					j["backends"][i]["conn"]["mysql"]["options"]["use_ssl"] = _my->options.use_ssl;
					j["backends"][i]["conn"]["mysql"]["net"]["last_errno"] = _my->net.last_errno;
					j["backends"][i]["conn"]["mysql"]["net"]["fd"] = _my->net.fd;
					j["backends"][i]["conn"]["mysql"]["net"]["max_packet_size"] = _my->net.max_packet_size;
					j["backends"][i]["conn"]["mysql"]["net"]["sqlstate"] = _my->net.sqlstate;
					//j["backends"][i]["conn"]["mysql"]["net"][""] = _my->net.;
					//j["backends"][i]["conn"]["mysql"]["net"][""] = _my->net.;
				}
			}
		}
	}
}

void MySQL_Session::return_proxysql_internal(PtrSize_t *pkt) {
	unsigned int l = 0;
	l = strlen((char *)"PROXYSQL INTERNAL SESSION");
	if (pkt->size==(5+l) && strncasecmp((char *)"PROXYSQL INTERNAL SESSION", (char *)pkt->ptr+5, l)==0) {
		json j;
		generate_proxysql_internal_session_json(j);
		std::string s = j.dump(4, ' ', false, json::error_handler_t::replace);
		SQLite3_result *resultset = new SQLite3_result(1);
		resultset->add_column_definition(SQLITE_TEXT,"session_info");
		char *pta[1];
		pta[0] = (char *)s.c_str();
		resultset->add_row(pta);
		bool deprecate_eof_active = client_myds->myconn->options.client_flag & CLIENT_DEPRECATE_EOF;
		SQLite3_to_MySQL(resultset, NULL, 0, &client_myds->myprot, false, deprecate_eof_active);
		delete resultset;
		return;
	}
	// default
	client_myds->DSS=STATE_QUERY_SENT_NET;
	client_myds->myprot.generate_pkt_ERR(true,NULL,NULL,1,1064,(char *)"42000",(char *)"Unknown PROXYSQL INTERNAL command",true);
	client_myds->DSS=STATE_SLEEP;
	status=WAITING_CLIENT_DATA;
	if (mirror==false) {
		RequestEnd(NULL);
	}
	l_free(pkt->size,pkt->ptr);
}

bool MySQL_Session::handler_special_queries(PtrSize_t *pkt) {
	bool deprecate_eof_active = client_myds->myconn->options.client_flag & CLIENT_DEPRECATE_EOF;

	if (pkt->size>(5+18) && strncasecmp((char *)"PROXYSQL INTERNAL ",(char *)pkt->ptr+5,18)==0) {
		return_proxysql_internal(pkt);
		return true;
	}
	if (mysql_thread___forward_autocommit == false) {
		if (handler_SetAutocommit(pkt) == true) {
			return true;
		}
		if (handler_CommitRollback(pkt) == true) {
			return true;
		}
	}

	if (session_type != PROXYSQL_SESSION_CLICKHOUSE) {
		if (pkt->size>(5+4) && strncasecmp((char *)"USE ",(char *)pkt->ptr+5,4)==0) {
			handler___status_WAITING_CLIENT_DATA___STATE_SLEEP___MYSQL_COM_QUERY_USE_DB(pkt);
			return true;
		}
	}
	if (pkt->size==SELECT_VERSION_COMMENT_LEN+5 && strncmp((char *)SELECT_VERSION_COMMENT,(char *)pkt->ptr+5,pkt->size-5)==0) {
		// FIXME: this doesn't return AUTOCOMMIT or IN_TRANS
		PtrSize_t pkt_2;
		if (deprecate_eof_active) {
			pkt_2.size=PROXYSQL_VERSION_COMMENT_WITH_OK_LEN;
			pkt_2.ptr=l_alloc(pkt_2.size);
			memcpy(pkt_2.ptr,PROXYSQL_VERSION_COMMENT_WITH_OK,pkt_2.size);
		} else {
			pkt_2.size=PROXYSQL_VERSION_COMMENT_LEN;
			pkt_2.ptr=l_alloc(pkt_2.size);
			memcpy(pkt_2.ptr,PROXYSQL_VERSION_COMMENT,pkt_2.size);
		}
		status=WAITING_CLIENT_DATA;
		client_myds->DSS=STATE_SLEEP;
		client_myds->PSarrayOUT->add(pkt_2.ptr,pkt_2.size);
		if (mirror==false) {
			RequestEnd(NULL);
		}
		l_free(pkt->size,pkt->ptr);
		return true;
	}
	if (pkt->size==strlen((char *)"select USER()")+5 && strncmp((char *)"select USER()",(char *)pkt->ptr+5,pkt->size-5)==0) {
		// FIXME: this doesn't return AUTOCOMMIT or IN_TRANS
		char *query1=(char *)"SELECT \"%s\" AS 'USER()'";
		char *query2=(char *)malloc(strlen(query1)+strlen(client_myds->myconn->userinfo->username)+10);
		sprintf(query2,query1,client_myds->myconn->userinfo->username);
		char *error;
		int cols;
		int affected_rows;
		SQLite3_result *resultset;
		GloAdmin->admindb->execute_statement(query2, &error , &cols , &affected_rows , &resultset);
		SQLite3_to_MySQL(resultset, error, affected_rows, &client_myds->myprot, false, deprecate_eof_active);
		delete resultset;
		free(query2);
		if (mirror==false) {
			RequestEnd(NULL);
		}
		l_free(pkt->size,pkt->ptr);
		return true;
	}
	if ( (pkt->size < 60) && (pkt->size > 38) && (strncasecmp((char *)"SET SESSION character_set_server",(char *)pkt->ptr+5,32)==0) ) { // issue #601
		char *idx=NULL;
		char *p=(char *)pkt->ptr+37;
		idx=(char *)memchr(p,'=',pkt->size-37);
		if (idx) { // we found =
			PtrSize_t pkt_2;
			pkt_2.size=5+strlen((char *)"SET NAMES ")+pkt->size-1-(idx-(char *)pkt->ptr);
			pkt_2.ptr=l_alloc(pkt_2.size);
			mysql_hdr Hdr;
			memcpy(&Hdr,pkt->ptr,sizeof(mysql_hdr));
			Hdr.pkt_length=pkt_2.size-5;
			memcpy((char *)pkt_2.ptr+4,(char *)pkt->ptr+4,1);
			memcpy(pkt_2.ptr,&Hdr,sizeof(mysql_hdr));
			strcpy((char *)pkt_2.ptr+5,(char *)"SET NAMES ");
			memcpy((char *)pkt_2.ptr+15,idx+1,pkt->size-1-(idx-(char *)pkt->ptr));
			l_free(pkt->size,pkt->ptr);
			pkt->size=pkt_2.size;
			pkt->ptr=pkt_2.ptr;
		}
	}
	if ( (pkt->size < 60) && (pkt->size > 39) && (strncasecmp((char *)"SET SESSION character_set_results",(char *)pkt->ptr+5,33)==0) ) { // like the above
		char *idx=NULL;
		char *p=(char *)pkt->ptr+38;
		idx=(char *)memchr(p,'=',pkt->size-38);
		if (idx) { // we found =
			PtrSize_t pkt_2;
			pkt_2.size=5+strlen((char *)"SET NAMES ")+pkt->size-1-(idx-(char *)pkt->ptr);
			pkt_2.ptr=l_alloc(pkt_2.size);
			mysql_hdr Hdr;
			memcpy(&Hdr,pkt->ptr,sizeof(mysql_hdr));
			Hdr.pkt_length=pkt_2.size-5;
			memcpy((char *)pkt_2.ptr+4,(char *)pkt->ptr+4,1);
			memcpy(pkt_2.ptr,&Hdr,sizeof(mysql_hdr));
			strcpy((char *)pkt_2.ptr+5,(char *)"SET NAMES ");
			memcpy((char *)pkt_2.ptr+15,idx+1,pkt->size-1-(idx-(char *)pkt->ptr));
			l_free(pkt->size,pkt->ptr);
			pkt->size=pkt_2.size;
			pkt->ptr=pkt_2.ptr;
		}
	}
	if (
		(pkt->size < 100) && (pkt->size > 15) && (strncasecmp((char *)"SET NAMES ",(char *)pkt->ptr+5,10)==0)
		&&
		(memchr((const void *)((char *)pkt->ptr+5),',',pkt->size-15)==NULL) // there is no comma
	) {
		char *unstripped=strndup((char *)pkt->ptr+15,pkt->size-15);
		char *csname=trim_spaces_and_quotes_in_place(unstripped);
		//unsigned int charsetnr = 0;
		const MARIADB_CHARSET_INFO * c;
		char * collation_name_unstripped = NULL;
		char * collation_name = NULL;
		if (strcasestr(csname," COLLATE ")) {
			collation_name_unstripped = strcasestr(csname," COLLATE ") + strlen(" COLLATE ");
			collation_name = trim_spaces_and_quotes_in_place(collation_name_unstripped);
			char *_s1=index(csname,' ');
			char *_s2=index(csname,'\'');
			char *_s3=index(csname,'"');
			char *_s = NULL;
			if (_s1) {
				_s = _s1;
			}
			if (_s2) {
				if (_s) {
					if (_s2 < _s) {
						_s = _s2;
					}
				} else {
					_s = _s2;
				}
			}
			if (_s3) {
				if (_s) {
					if (_s3 < _s) {
						_s = _s3;
					}
				} else {
					_s = _s3;
				}
			}
			if (_s) {
				*_s = '\0';
			}

			_s1 = index(collation_name,' ');
			_s2 = index(collation_name,'\'');
			_s3 = index(collation_name,'"');
			_s = NULL;
			if (_s1) {
				_s = _s1;
			}
			if (_s2) {
				if (_s) {
					if (_s2 < _s) {
						_s = _s2;
					}
				} else {
					_s = _s2;
				}
			}
			if (_s3) {
				if (_s) {
					if (_s3 < _s) {
						_s = _s3;
					}
				} else {
					_s = _s3;
				}
			}
			if (_s) {
				*_s = '\0';
			}

			c = proxysql_find_charset_collate_names(csname,collation_name);
		} else {
			c = proxysql_find_charset_name(csname);
		}
		free(unstripped);
		if (c) {
			client_myds->DSS=STATE_QUERY_SENT_NET;
			client_myds->myconn->set_charset(c->nr, NAMES);
			unsigned int nTrx=NumActiveTransactions();
			uint16_t setStatus = (nTrx ? SERVER_STATUS_IN_TRANS : 0 );
			if (autocommit) setStatus |= SERVER_STATUS_AUTOCOMMIT;
			client_myds->myprot.generate_pkt_OK(true,NULL,NULL,1,0,0,setStatus,0,NULL);
			client_myds->DSS=STATE_SLEEP;
			status=WAITING_CLIENT_DATA;
			if (mirror==false) {
				RequestEnd(NULL);
			}
			l_free(pkt->size,pkt->ptr);
			__sync_fetch_and_add(&MyHGM->status.frontend_set_names, 1);
			return true;
		}
	}
	if ( (pkt->size == 18) && (strncasecmp((char *)"SHOW WARNINGS",(char *)pkt->ptr+5,13)==0) ) {
		SQLite3_result * resultset=new SQLite3_result(3);
		resultset->add_column_definition(SQLITE_TEXT,"Level");
		resultset->add_column_definition(SQLITE_TEXT,"Code");
		resultset->add_column_definition(SQLITE_TEXT,"Message");
		SQLite3_to_MySQL(resultset, NULL, 0, &client_myds->myprot, false, deprecate_eof_active);
		delete resultset;
		client_myds->DSS=STATE_SLEEP;
		status=WAITING_CLIENT_DATA;
		if (mirror==false) {
			RequestEnd(NULL);
		}
		l_free(pkt->size,pkt->ptr);
		return true;
	}
	return false;
}

void MySQL_Session::handler___status_WAITING_CLIENT_DATA___STATE_SLEEP___MYSQL_COM_QUERY___create_mirror_session() {
	if (pktH->size < 15*1024*1024 && (qpo->mirror_hostgroup >= 0 || qpo->mirror_flagOUT >= 0)) {
		// check if there are too many mirror sessions in queue
		if (thread->mirror_queue_mysql_sessions->len >= (unsigned int)mysql_thread___mirror_max_queue_length) {
			return;
		}
		// at this point, we will create the new session
		// we will later decide if queue it or sent it immediately

//		int i=0;
//		for (i=0;i<100;i++) {
		MySQL_Session *newsess=NULL;
		if (thread->mirror_queue_mysql_sessions_cache->len==0) {
			newsess=new MySQL_Session();
			newsess->client_myds = new MySQL_Data_Stream();
			newsess->client_myds->DSS=STATE_SLEEP;
			newsess->client_myds->sess=newsess;
			newsess->client_myds->fd=0;
			newsess->client_myds->myds_type=MYDS_FRONTEND;
			newsess->client_myds->PSarrayOUT= new PtrSizeArray();
			newsess->thread_session_id=__sync_fetch_and_add(&glovars.thread_id,1);
			if (newsess->thread_session_id==0) {
				newsess->thread_session_id=__sync_fetch_and_add(&glovars.thread_id,1);
			}
			newsess->status=WAITING_CLIENT_DATA;
			MySQL_Connection *myconn=new MySQL_Connection;
			newsess->client_myds->attach_connection(myconn);
			newsess->client_myds->myprot.init(&newsess->client_myds, newsess->client_myds->myconn->userinfo, newsess);
			newsess->mirror=true;
			newsess->client_myds->destroy_queues();
		} else {
			newsess=(MySQL_Session *)thread->mirror_queue_mysql_sessions_cache->remove_index_fast(0);
		}
		newsess->client_myds->myconn->userinfo->set(client_myds->myconn->userinfo);
		newsess->to_process=1;
		newsess->default_hostgroup=default_hostgroup;
		if (qpo->mirror_hostgroup>= 0) {
			newsess->mirror_hostgroup=qpo->mirror_hostgroup; // in the new session we copy the mirror hostgroup
		} else {
			newsess->mirror_hostgroup=default_hostgroup; // copy the default
		}
		newsess->mirror_flagOUT=qpo->mirror_flagOUT; // in the new session we copy the mirror flagOUT
		if (newsess->default_schema==NULL) {
			newsess->default_schema=strdup(default_schema);
		} else {
			if (strcmp(newsess->default_schema,default_schema)) {
				free(newsess->default_schema);
				newsess->default_schema=strdup(default_schema);
			}
		}
		newsess->mirrorPkt.size=pktH->size;
		newsess->mirrorPkt.ptr=l_alloc(newsess->mirrorPkt.size);
		memcpy(newsess->mirrorPkt.ptr,pktH->ptr,pktH->size);

		if (thread->mirror_queue_mysql_sessions->len==0) {
			// there are no sessions in the queue, we try to execute immediately
			// Only mysql_thread___mirror_max_concurrency mirror session can run in parallel
			if (__sync_add_and_fetch(&GloMTH->status_variables.mirror_sessions_current,1) > (unsigned int)mysql_thread___mirror_max_concurrency ) {
				// if the limit is reached, we queue it instead
				__sync_sub_and_fetch(&GloMTH->status_variables.mirror_sessions_current,1);
				thread->mirror_queue_mysql_sessions->add(newsess);
			}	else {
				GloMTH->status_variables.p_gauge_array[p_th_gauge::mirror_concurrency]->Increment();
				thread->register_session(newsess);
				newsess->handler(); // execute immediately
				//newsess->to_process=0;
				if (newsess->status==WAITING_CLIENT_DATA) { // the mirror session has completed
					thread->unregister_session(thread->mysql_sessions->len-1);
					unsigned int l = (unsigned int)mysql_thread___mirror_max_concurrency;
					if (thread->mirror_queue_mysql_sessions->len*0.3 > l) l=thread->mirror_queue_mysql_sessions->len*0.3;
					if (thread->mirror_queue_mysql_sessions_cache->len <= l) {
						bool to_cache=true;
						if (newsess->mybe) {
							if (newsess->mybe->server_myds) {
								to_cache=false;
							}
						}
						if (to_cache) {
							__sync_sub_and_fetch(&GloMTH->status_variables.mirror_sessions_current,1);
							GloMTH->status_variables.p_gauge_array[p_th_gauge::mirror_concurrency]->Decrement();
							thread->mirror_queue_mysql_sessions_cache->add(newsess);
						} else {
							delete newsess;
						}
					} else {
						delete newsess;
					}
				}
			}
		} else {
			thread->mirror_queue_mysql_sessions->add(newsess);
		}
	}
}

int MySQL_Session::handler_again___status_PINGING_SERVER() {
	assert(mybe->server_myds->myconn);
	MySQL_Data_Stream *myds=mybe->server_myds;
	MySQL_Connection *myconn=myds->myconn;
	int rc=myconn->async_ping(myds->revents);
	if (rc==0) {
		myconn->async_state_machine=ASYNC_IDLE;
		myconn->compute_unknown_transaction_status();
		//if (mysql_thread___multiplexing && (myconn->reusable==true) && myds->myconn->IsActiveTransaction()==false && myds->myconn->MultiplexDisabled()==false) {
		// due to issue #2096 we disable the global check on mysql_thread___multiplexing
		if ((myconn->reusable==true) && myds->myconn->IsActiveTransaction()==false && myds->myconn->MultiplexDisabled()==false) {
			myds->return_MySQL_Connection_To_Pool();
		} else {
			myds->destroy_MySQL_Connection_From_Pool(true);
		}
		delete mybe->server_myds;
		mybe->server_myds=NULL;
		set_status(session_status___NONE);
			return -1;
	} else {
		MyHGM->p_update_mysql_error_counter(p_mysql_error_type::mysql, myconn->parent->myhgc->hid, myconn->parent->address, myconn->parent->port, mysql_errno(myconn->mysql));
		if (rc==-1 || rc==-2) {
			if (rc==-2) {
				unsigned long long us = mysql_thread___ping_timeout_server*1000;
				us += thread->curtime;
				us -= myds->wait_until;
				proxy_error("Ping timeout during ping on %s:%d after %lluus (timeout %dms)\n", myconn->parent->address, myconn->parent->port, us, mysql_thread___ping_timeout_server);
			} else { // rc==-1
				int myerr=mysql_errno(myconn->mysql);
				proxy_error("Detected a broken connection during ping on (%d,%s,%d) , FD (Conn:%d , MyDS:%d) : %d, %s\n", myconn->parent->myhgc->hid, myconn->parent->address, myconn->parent->port, myds->fd, myds->myconn->fd, myerr, mysql_error(myconn->mysql));
			}
			myds->destroy_MySQL_Connection_From_Pool(false);
			myds->fd=0;
			delete mybe->server_myds;
			mybe->server_myds=NULL;
			return -1;
		} else {
			// rc==1 , nothing to do for now
			if (myds->mypolls==NULL) {
				thread->mypolls.add(POLLIN|POLLOUT, myds->fd, myds, thread->curtime);
			}
		}
	}
	return 0;
}

int MySQL_Session::handler_again___status_RESETTING_CONNECTION() {
	assert(mybe->server_myds->myconn);
	MySQL_Data_Stream *myds=mybe->server_myds;
	MySQL_Connection *myconn=myds->myconn;
	if (myds->mypolls==NULL) {
		thread->mypolls.add(POLLIN|POLLOUT, myds->fd, myds, thread->curtime);
	}
	myds->DSS=STATE_MARIADB_QUERY;
	// we recreate local_stmts : see issue #752
	delete myconn->local_stmts;
	myconn->local_stmts=new MySQL_STMTs_local_v14(false); // false by default, it is a backend
	int rc=myconn->async_change_user(myds->revents);
	if (rc==0) {
		__sync_fetch_and_add(&MyHGM->status.backend_change_user, 1);
		//myds->myconn->userinfo->set(client_myds->myconn->userinfo);
		myds->myconn->reset();
		myds->DSS = STATE_MARIADB_GENERIC;
		myconn->async_state_machine=ASYNC_IDLE;
//		if (mysql_thread___multiplexing && (myconn->reusable==true) && myds->myconn->IsActiveTransaction()==false && myds->myconn->MultiplexDisabled()==false) {
			myds->return_MySQL_Connection_To_Pool();
//		} else {
//			myds->destroy_MySQL_Connection_From_Pool(true);
//		}
		delete mybe->server_myds;
		mybe->server_myds=NULL;
		set_status(session_status___NONE);
		return -1;
	} else {
		MyHGM->p_update_mysql_error_counter(p_mysql_error_type::mysql, myconn->parent->myhgc->hid, myconn->parent->address, myconn->parent->port, mysql_errno(myconn->mysql));
		if (rc==-1 || rc==-2) {
			if (rc==-2) {
				proxy_error("Change user timeout during COM_CHANGE_USER on %s , %d\n", myconn->parent->address, myconn->parent->port);
			} else { // rc==-1
				int myerr=mysql_errno(myconn->mysql);
				proxy_error("Detected an error during COM_CHANGE_USER on (%d,%s,%d) , FD (Conn:%d , MyDS:%d) : %d, %s\n", myconn->parent->myhgc->hid, myconn->parent->address, myconn->parent->port, myds->fd, myds->myconn->fd, myerr, mysql_error(myconn->mysql));
			}
			myds->destroy_MySQL_Connection_From_Pool(false);
			myds->fd=0;
			//delete mybe->server_myds;
			//mybe->server_myds=NULL;
			RequestEnd(myds); //fix bug #682
			return -1;
		} else {
			// rc==1 , nothing to do for now
			if (myds->mypolls==NULL) {
				thread->mypolls.add(POLLIN|POLLOUT, myds->fd, myds, thread->curtime);
			}
		}
	}
	return 0;
}


void MySQL_Session::handler_again___new_thread_to_kill_connection() {
	MySQL_Data_Stream *myds=mybe->server_myds;
	if (myds->myconn && myds->myconn->mysql) {
		if (myds->killed_at==0) {
			myds->wait_until=0;
			myds->killed_at=thread->curtime;
			//fprintf(stderr,"Expired: %llu, %llu\n", mybe->server_myds->wait_until, thread->curtime);
			MySQL_Connection_userinfo *ui=client_myds->myconn->userinfo;
			char *auth_password=NULL;
			if (ui->password) {
				if (ui->password[0]=='*') { // we don't have the real password, let's pass sha1
					auth_password=ui->sha1_pass;
				} else {
					auth_password=ui->password;
				}
			}
			KillArgs *ka = new KillArgs(ui->username, auth_password, myds->myconn->parent->address, myds->myconn->parent->port, myds->myconn->parent->myhgc->hid, myds->myconn->mysql->thread_id, KILL_QUERY, thread);
			pthread_attr_t attr;
			pthread_attr_init(&attr);
			pthread_attr_setdetachstate(&attr, PTHREAD_CREATE_DETACHED);
			pthread_attr_setstacksize (&attr, 256*1024);
			pthread_t pt;
			if (pthread_create(&pt, &attr, &kill_query_thread, ka) != 0) {
				proxy_error("Thread creation\n");
				assert(0);
			}
		}
	}
}

// NEXT_IMMEDIATE is a legacy macro used inside handler() to immediately jump
// to handler_again
#define NEXT_IMMEDIATE(new_st) do { set_status(new_st); goto handler_again; } while (0)
// NEXT_IMMEDIATE_NEW is a new macro to use *outside* handler().
// handler() should check the return code of the function it calls, and if
// true should jump to handler_again
#define NEXT_IMMEDIATE_NEW(new_st) do { set_status(new_st); return true; } while (0)

bool MySQL_Session::handler_again___verify_backend_multi_statement() {
	if ((client_myds->myconn->options.client_flag & CLIENT_MULTI_STATEMENTS) != (mybe->server_myds->myconn->options.client_flag & CLIENT_MULTI_STATEMENTS)) {

		if (client_myds->myconn->options.client_flag & CLIENT_MULTI_STATEMENTS)
			mybe->server_myds->myconn->options.client_flag |= CLIENT_MULTI_STATEMENTS;
		else
			mybe->server_myds->myconn->options.client_flag &= ~CLIENT_MULTI_STATEMENTS;

		switch(status) { // this switch can be replaced with a simple previous_status.push(status), but it is here for readibility
			case PROCESSING_QUERY:
				previous_status.push(PROCESSING_QUERY);
				break;
				case PROCESSING_STMT_PREPARE:
			previous_status.push(PROCESSING_STMT_PREPARE);
				break;
				case PROCESSING_STMT_EXECUTE:
				previous_status.push(PROCESSING_STMT_EXECUTE);
				break;
			default:
				assert(0);
				break;
		}
		NEXT_IMMEDIATE_NEW(SETTING_MULTI_STMT);
	}
	return false;
}

bool MySQL_Session::handler_again___verify_init_connect() {
	if (mybe->server_myds->myconn->options.init_connect_sent==false) {
		// we needs to set it to true
		mybe->server_myds->myconn->options.init_connect_sent=true;
		if (mysql_thread___init_connect) {
			// we send init connect queries only if set
			mybe->server_myds->myconn->options.init_connect=strdup(mysql_thread___init_connect);
			switch(status) { // this switch can be replaced with a simple previous_status.push(status), but it is here for readibility
				case PROCESSING_QUERY:
					previous_status.push(PROCESSING_QUERY);
					break;
				case PROCESSING_STMT_PREPARE:
					previous_status.push(PROCESSING_STMT_PREPARE);
					break;
				case PROCESSING_STMT_EXECUTE:
					previous_status.push(PROCESSING_STMT_EXECUTE);
					break;
				default:
					assert(0);
					break;
			}
			NEXT_IMMEDIATE_NEW(SETTING_INIT_CONNECT);
		}
	}
	return false;
}

bool MySQL_Session::handler_again___verify_backend_session_track_gtids() {
	bool ret = false;
	proxy_debug(PROXY_DEBUG_MYSQL_CONNECTION, 5, "Session %p , client: %s , backend: %s\n", this, client_myds->myconn->options.session_track_gtids, mybe->server_myds->myconn->options.session_track_gtids);
	// we first verify that the backend supports it
	// if backend is old (or if it is not mysql) ignore this setting
	if ((mybe->server_myds->myconn->mysql->server_capabilities & CLIENT_SESSION_TRACKING) == 0) {
		// the backend doesn't support CLIENT_SESSION_TRACKING
		return ret; // exit immediately
	}
	uint32_t b_int = mybe->server_myds->myconn->options.session_track_gtids_int;
	uint32_t f_int = client_myds->myconn->options.session_track_gtids_int;

	// we need to precompute and hardcode the values for OFF and OWN_GTID
	// for performance reason we hardcoded the values
	// OFF = 114160514
	if (
		(b_int == 114160514) // OFF
		||
		(b_int == 0) // not configured yet
	) {
		if (strcmp(mysql_thread___default_session_track_gtids, (char *)"OWN_GTID")==0) {
			// backend connection doesn't have session_track_gtids enabled
			ret = true;
		} else {
			if (f_int != 0 && f_int != 114160514) {
				// client wants GTID
				ret = true;
			}
		}
	}

	if (ret) {
		// we deprecated handler_again___verify_backend__generic_variable
		// and moved the logic here
		if (mybe->server_myds->myconn->options.session_track_gtids) { // reset current value
			free(mybe->server_myds->myconn->options.session_track_gtids);
			mybe->server_myds->myconn->options.session_track_gtids = NULL;
		}
		// because the only two possible values are OWN_GTID and OFF
		// and because we don't mind receiving GTIDs , if we reach here
		// it means we are setting it to OWN_GTID, either because the client
		// wants it, or because it is the default
		// therefore we hardcode "OWN_GTID"
		mybe->server_myds->myconn->options.session_track_gtids = strdup((char *)"OWN_GTID");
		mybe->server_myds->myconn->options.session_track_gtids_int =
			SpookyHash::Hash32((char *)"OWN_GTID", strlen((char *)"OWN_GTID"), 10);
		// we now switch status to set session_track_gtids
		switch(status) {
			case PROCESSING_QUERY:
			case PROCESSING_STMT_PREPARE:
			case PROCESSING_STMT_EXECUTE:
				previous_status.push(status);
				break;
			default:
				assert(0);
				break;
		}
		NEXT_IMMEDIATE_NEW(SETTING_SESSION_TRACK_GTIDS);
	}
	return ret;
}

bool MySQL_Session::handler_again___verify_ldap_user_variable() {
	bool ret = false;
	if (mybe->server_myds->myconn->options.ldap_user_variable_sent==false) {
		ret = true;
	}
	if (mybe->server_myds->myconn->options.ldap_user_variable_value == NULL) {
		ret = true;
	}
	if (ret==false) {
		if (mybe->server_myds->myconn->options.ldap_user_variable_sent) {
			if (client_myds && client_myds->myconn) {
				if (client_myds->myconn->userinfo) {
					if (client_myds->myconn->userinfo->fe_username) {
		 				if (strcmp(mybe->server_myds->myconn->options.ldap_user_variable_value,client_myds->myconn->userinfo->fe_username)) {
							ret = true;
							free(mybe->server_myds->myconn->options.ldap_user_variable);
							mybe->server_myds->myconn->options.ldap_user_variable = NULL;
							free(mybe->server_myds->myconn->options.ldap_user_variable_value);
							mybe->server_myds->myconn->options.ldap_user_variable_value = NULL;
							mybe->server_myds->myconn->options.ldap_user_variable_sent = false;
						}
					}
				}
			}
		}
	}
	if (ret) {
		// we needs to set it to true
		mybe->server_myds->myconn->options.ldap_user_variable_sent=true;
		if (mysql_thread___ldap_user_variable) {
			// we send ldap user variable  query only if set
			mybe->server_myds->myconn->options.ldap_user_variable=strdup(mysql_thread___ldap_user_variable);
			switch(status) { // this switch can be replaced with a simple previous_status.push(status), but it is here for readibility
				case PROCESSING_QUERY:
					previous_status.push(PROCESSING_QUERY);
					break;
				case PROCESSING_STMT_PREPARE:
					previous_status.push(PROCESSING_STMT_PREPARE);
					break;
				case PROCESSING_STMT_EXECUTE:
					previous_status.push(PROCESSING_STMT_EXECUTE);
					break;
				default:
					assert(0);
					break;
			}
			NEXT_IMMEDIATE_NEW(SETTING_LDAP_USER_VARIABLE);
		}
	}
	return false;
}

bool MySQL_Session::handler_again___verify_backend_autocommit() {
	if (mysql_thread___forward_autocommit == true) {
		return false;
	}
	if (sending_set_autocommit) {
		// if sending_set_autocommit==true, the next query proxysql is going
		// to run defines autocommit, for example:
		// * SET autocommit=1 , or
		// * SET sql_mode='', autocommit=1
		// for this reason, matching autocommit beforehand is not required
		// and we return
		//
		// Nonetheless, we need to set autocommit in backend's MySQL_Connection
		MySQL_Connection *mc = mybe->server_myds->myconn;
		mc->set_autocommit(autocommit);
		mc->options.last_set_autocommit = ( mc->options.autocommit ? 1 : 0 );
		return false;
	}
	proxy_debug(PROXY_DEBUG_MYSQL_CONNECTION, 5, "Session %p , client: %d , backend: %d\n", this, client_myds->myconn->options.autocommit, mybe->server_myds->myconn->options.autocommit);
	if (autocommit != mybe->server_myds->myconn->IsAutoCommit()) {
		// see case #485
		if (mysql_thread___enforce_autocommit_on_reads == false && autocommit == false) {
			// enforce_autocommit_on_reads is disabled
			// we need to check if it is a SELECT not FOR UPDATE
			if (CurrentQuery.is_select_NOT_for_update()==false) {
				//previous_status.push(PROCESSING_QUERY);
				switch(status) { // this switch can be replaced with a simple previous_status.push(status), but it is here for readibility
					case PROCESSING_QUERY:
						previous_status.push(PROCESSING_QUERY);
						break;
					case PROCESSING_STMT_PREPARE:
						previous_status.push(PROCESSING_STMT_PREPARE);
						break;
					case PROCESSING_STMT_EXECUTE:
						previous_status.push(PROCESSING_STMT_EXECUTE);
						break;
					default:
						assert(0);
						break;
				}
				NEXT_IMMEDIATE_NEW(CHANGING_AUTOCOMMIT);
			}
		} else {
			// in every other cases, enforce autocommit
			//previous_status.push(PROCESSING_QUERY);
			switch(status) { // this switch can be replaced with a simple previous_status.push(status), but it is here for readibility
				case PROCESSING_QUERY:
					previous_status.push(PROCESSING_QUERY);
					break;
				case PROCESSING_STMT_PREPARE:
					previous_status.push(PROCESSING_STMT_PREPARE);
					break;
				case PROCESSING_STMT_EXECUTE:
					previous_status.push(PROCESSING_STMT_EXECUTE);
					break;
				default:
					assert(0);
					break;
			}
			NEXT_IMMEDIATE_NEW(CHANGING_AUTOCOMMIT);
		}
	} else {
		if (autocommit == false) { // also IsAutoCommit==false
			if (mysql_thread___enforce_autocommit_on_reads == false) {
				if (mybe->server_myds->myconn->IsActiveTransaction() == false) {
					if (CurrentQuery.is_select_NOT_for_update()==true) {
						// client wants autocommit=0
						// enforce_autocommit_on_reads=false
						// there is no transaction
						// this seems to be the first query, and a SELECT not FOR UPDATE
						// we will switch back to autcommit=1
						if (status == PROCESSING_QUERY) {
							previous_status.push(PROCESSING_QUERY);
							NEXT_IMMEDIATE_NEW(CHANGING_AUTOCOMMIT);
						}
					}
				}
			} else { // mysql_thread___enforce_autocommit_on_reads == true
				// this code seems wrong. Removed
/*
				if (mybe->server_myds->myconn->IsActiveTransaction() == false) {
					if (status == PROCESSING_QUERY) {
						previous_status.push(PROCESSING_QUERY);
						NEXT_IMMEDIATE_NEW(CHANGING_AUTOCOMMIT);
					}
				}
*/
			}
		}
	}
	return false;
}

bool MySQL_Session::handler_again___verify_backend_user_schema() {
	MySQL_Data_Stream *myds=mybe->server_myds;
	proxy_debug(PROXY_DEBUG_MYSQL_CONNECTION, 5, "Session %p , client: %s , backend: %s\n", this, client_myds->myconn->userinfo->username, mybe->server_myds->myconn->userinfo->username);
	proxy_debug(PROXY_DEBUG_MYSQL_CONNECTION, 5, "Session %p , client: %s , backend: %s\n", this, client_myds->myconn->userinfo->schemaname, mybe->server_myds->myconn->userinfo->schemaname);
	if (client_myds->myconn->userinfo->hash!=mybe->server_myds->myconn->userinfo->hash) {
		if (strcmp(client_myds->myconn->userinfo->username,myds->myconn->userinfo->username)) {
			//previous_status.push(PROCESSING_QUERY);
			switch(status) { // this switch can be replaced with a simple previous_status.push(status), but it is here for readibility
				case PROCESSING_QUERY:
					previous_status.push(PROCESSING_QUERY);
					break;
				case PROCESSING_STMT_PREPARE:
					previous_status.push(PROCESSING_STMT_PREPARE);
					break;
				case PROCESSING_STMT_EXECUTE:
					previous_status.push(PROCESSING_STMT_EXECUTE);
					break;
				default:
					assert(0);
					break;
			}
			mybe->server_myds->wait_until = thread->curtime + mysql_thread___connect_timeout_server*1000;   // max_timeout
			NEXT_IMMEDIATE_NEW(CHANGING_USER_SERVER);
		}
		if (strcmp(client_myds->myconn->userinfo->schemaname,myds->myconn->userinfo->schemaname)) {
			//previous_status.push(PROCESSING_QUERY);
			switch(status) { // this switch can be replaced with a simple previous_status.push(status), but it is here for readibility
				case PROCESSING_QUERY:
					previous_status.push(PROCESSING_QUERY);
					break;
				case PROCESSING_STMT_PREPARE:
					previous_status.push(PROCESSING_STMT_PREPARE);
					break;
				case PROCESSING_STMT_EXECUTE:
					previous_status.push(PROCESSING_STMT_EXECUTE);
					break;
				default:
					assert(0);
					break;
			}
			NEXT_IMMEDIATE_NEW(CHANGING_SCHEMA);
		}
	}
	// if we reach here, the username is the same
	if (myds->myconn->requires_CHANGE_USER(client_myds->myconn)) {
		// if we reach here, even if the username is the same,
		// the backend connection has some session variable set
		// that the client never asked for
		// because we can't unset variables, we will reset the connection
		switch(status) {
			case PROCESSING_QUERY:
			case PROCESSING_STMT_PREPARE:
			case PROCESSING_STMT_EXECUTE:
				previous_status.push(status);
				break;
			default:
				assert(0);
				break;
		}
		mybe->server_myds->wait_until = thread->curtime + mysql_thread___connect_timeout_server*1000;   // max_timeout
		NEXT_IMMEDIATE_NEW(CHANGING_USER_SERVER);
	}
	return false;
}

bool MySQL_Session::handler_again___status_SETTING_INIT_CONNECT(int *_rc) {
	bool ret=false;
	assert(mybe->server_myds->myconn);
	MySQL_Data_Stream *myds=mybe->server_myds;
	MySQL_Connection *myconn=myds->myconn;
	myds->DSS=STATE_MARIADB_QUERY;
	enum session_status st=status;
	if (myds->mypolls==NULL) {
		thread->mypolls.add(POLLIN|POLLOUT, mybe->server_myds->fd, mybe->server_myds, thread->curtime);
	}
	int rc=myconn->async_send_simple_command(myds->revents,myconn->options.init_connect,strlen(myconn->options.init_connect));
	if (rc==0) {
		myds->revents|=POLLOUT;	// we also set again POLLOUT to send a query immediately!
		//myds->free_mysql_real_query();
		myds->DSS = STATE_MARIADB_GENERIC;
		st=previous_status.top();
		previous_status.pop();
		NEXT_IMMEDIATE_NEW(st);
	} else {
		if (rc==-1) {
			// the command failed
			int myerr=mysql_errno(myconn->mysql);
			MyHGM->p_update_mysql_error_counter(p_mysql_error_type::mysql, myconn->parent->myhgc->hid, myconn->parent->address, myconn->parent->port, mysql_errno(myconn->mysql));
			if (myerr >= 2000) {
				bool retry_conn=false;
				// client error, serious
				proxy_error("Detected a broken connection while setting INIT CONNECT on %s:%d hg %d : %d, %s\n", myconn->parent->address, myconn->parent->port, current_hostgroup, myerr, mysql_error(myconn->mysql));
							//if ((myds->myconn->reusable==true) && ((myds->myprot.prot_status & SERVER_STATUS_IN_TRANS)==0)) {
							if ((myds->myconn->reusable==true) && myds->myconn->IsActiveTransaction()==false && myds->myconn->MultiplexDisabled()==false) {
								retry_conn=true;
				}
				myds->destroy_MySQL_Connection_From_Pool(false);
				myds->fd=0;
				if (retry_conn) {
					myds->DSS=STATE_NOT_INITIALIZED;
					//previous_status.push(PROCESSING_QUERY);
					NEXT_IMMEDIATE_NEW(CONNECTING_SERVER);
				}
				*_rc=-1;	// an error happened, we should destroy the Session
				return ret;
			} else {
				proxy_warning("Error while setting INIT CONNECT on %s:%d hg %d : %d, %s\n", myconn->parent->address, myconn->parent->port, current_hostgroup, myerr, mysql_error(myconn->mysql));
					// we won't go back to PROCESSING_QUERY
				st=previous_status.top();
				previous_status.pop();
				char sqlstate[10];
				sprintf(sqlstate,"%s",mysql_sqlstate(myconn->mysql));
				client_myds->myprot.generate_pkt_ERR(true,NULL,NULL,1,mysql_errno(myconn->mysql),sqlstate,mysql_error(myconn->mysql));
					myds->destroy_MySQL_Connection_From_Pool(true);
					myds->fd=0;
				status=WAITING_CLIENT_DATA;
				client_myds->DSS=STATE_SLEEP;
			}
		} else {
			// rc==1 , nothing to do for now
		}
	}
	return ret;
}

bool MySQL_Session::handler_again___status_SETTING_LDAP_USER_VARIABLE(int *_rc) {
	bool ret=false;
	assert(mybe->server_myds->myconn);
	MySQL_Data_Stream *myds=mybe->server_myds;
	MySQL_Connection *myconn=myds->myconn;
	myds->DSS=STATE_MARIADB_QUERY;
	enum session_status st=status;

	if (
		(GloMyLdapAuth==NULL) || (ldap_ctx==NULL)
		||
		(client_myds==NULL || client_myds->myconn==NULL || client_myds->myconn->userinfo==NULL)
	) { // nothing to do
		myds->revents|=POLLOUT;	// we also set again POLLOUT to send a query immediately!
		//myds->free_mysql_real_query();
		myds->DSS = STATE_MARIADB_GENERIC;
		st=previous_status.top();
		previous_status.pop();
		NEXT_IMMEDIATE_NEW(st);
	}

	if (myds->mypolls==NULL) {
		thread->mypolls.add(POLLIN|POLLOUT, mybe->server_myds->fd, mybe->server_myds, thread->curtime);
	}
	int rc;
	if (myconn->async_state_machine == ASYNC_IDLE) {
		char *fe=client_myds->myconn->userinfo->fe_username;
		char *a = (char *)"SET @%s:='%s'";
		if (fe == NULL) {
			fe = (char *)"unknown";
		}
		if (myconn->options.ldap_user_variable_value) {
			free(myconn->options.ldap_user_variable_value);
		}
		myconn->options.ldap_user_variable_value = strdup(fe);
		char *buf = (char *)malloc(strlen(fe)+strlen(a)+strlen(myconn->options.ldap_user_variable));
		sprintf(buf,a,myconn->options.ldap_user_variable,fe);
		rc = myconn->async_send_simple_command(myds->revents,buf,strlen(buf));
		free(buf);
	} else { // if async_state_machine is not ASYNC_IDLE , arguments are ignored
		rc = myconn->async_send_simple_command(myds->revents,(char *)"", 0);
	}
	if (rc==0) {
		myds->revents|=POLLOUT;	// we also set again POLLOUT to send a query immediately!
		//myds->free_mysql_real_query();
		myds->DSS = STATE_MARIADB_GENERIC;
		st=previous_status.top();
		previous_status.pop();
		NEXT_IMMEDIATE_NEW(st);
	} else {
		if (rc==-1) {
			// the command failed
			int myerr=mysql_errno(myconn->mysql);
			MyHGM->p_update_mysql_error_counter(p_mysql_error_type::mysql, myconn->parent->myhgc->hid, myconn->parent->address, myconn->parent->port, myerr);
			if (myerr >= 2000) {
				bool retry_conn=false;
				// client error, serious
				proxy_error("Detected a broken connection while setting LDAP USER VARIABLE on %s:%d hg %d : %d, %s\n", myconn->parent->address, myconn->parent->port, current_hostgroup, myerr, mysql_error(myconn->mysql));
				if ((myds->myconn->reusable==true) && myds->myconn->IsActiveTransaction()==false && myds->myconn->MultiplexDisabled()==false) {
					retry_conn=true;
				}
				myds->destroy_MySQL_Connection_From_Pool(false);
				myds->fd=0;
				if (retry_conn) {
					myds->DSS=STATE_NOT_INITIALIZED;
					NEXT_IMMEDIATE_NEW(CONNECTING_SERVER);
				}
				*_rc=-1;	// an error happened, we should destroy the Session
				return ret;
			} else {
				proxy_warning("Error while setting LDAP USER VARIABLE: %s:%d hg %d : %d, %s\n", myconn->parent->address, myconn->parent->port, current_hostgroup, myerr, mysql_error(myconn->mysql));
				// we won't go back to PROCESSING_QUERY
				st=previous_status.top();
				previous_status.pop();
				char sqlstate[10];
				sprintf(sqlstate,"%s",mysql_sqlstate(myconn->mysql));
				client_myds->myprot.generate_pkt_ERR(true,NULL,NULL,1,mysql_errno(myconn->mysql),sqlstate,mysql_error(myconn->mysql));
				myds->destroy_MySQL_Connection_From_Pool(true);
				myds->fd=0;
				status=WAITING_CLIENT_DATA;
				client_myds->DSS=STATE_SLEEP;
			}
		} else {
			// rc==1 , nothing to do for now
		}
	}
	return ret;
}

bool MySQL_Session::handler_again___status_SETTING_SQL_LOG_BIN(int *_rc) {
	bool ret=false;
	assert(mybe->server_myds->myconn);
	MySQL_Data_Stream *myds=mybe->server_myds;
	MySQL_Connection *myconn=myds->myconn;
	myds->DSS=STATE_MARIADB_QUERY;
	enum session_status st=status;
	if (myds->mypolls==NULL) {
		thread->mypolls.add(POLLIN|POLLOUT, mybe->server_myds->fd, mybe->server_myds, thread->curtime);
	}
	char *query=NULL;
	unsigned long query_length=0;
	if (myconn->async_state_machine==ASYNC_IDLE) {
		char *q=(char *)"SET SQL_LOG_BIN=%s";
		query=(char *)malloc(strlen(q)+8);
		sprintf(query,q,mysql_variables.client_get_value(this, SQL_LOG_BIN));
		query_length=strlen(query);
	}
	int rc=myconn->async_send_simple_command(myds->revents,query,query_length);
	if (query) {
		free(query);
		query=NULL;
	}
	if (rc==0) {
		if (!strcmp("0", mysql_variables.client_get_value(this, SQL_LOG_BIN)) || !strcasecmp("OFF",  mysql_variables.client_get_value(this, SQL_LOG_BIN))) {
			// Pay attention here. STATUS_MYSQL_CONNECTION_SQL_LOG_BIN0 sets sql_log_bin to ZERO:
			//   - sql_log_bin=0 => true
			//   - sql_log_bin=1 => false
			myconn->set_status(true, STATUS_MYSQL_CONNECTION_SQL_LOG_BIN0);
		} else if (!strcmp("1", mysql_variables.client_get_value(this, SQL_LOG_BIN)) || !strcasecmp("ON",  mysql_variables.client_get_value(this, SQL_LOG_BIN))) {
			myconn->set_status(false, STATUS_MYSQL_CONNECTION_SQL_LOG_BIN0);
		}
		myds->revents|=POLLOUT; // we also set again POLLOUT to send a query immediately!
		myds->DSS = STATE_MARIADB_GENERIC;
		st=previous_status.top();
		previous_status.pop();
		NEXT_IMMEDIATE_NEW(st);
	} else {
		if (rc==-1) {
			// the command failed
			int myerr=mysql_errno(myconn->mysql);
			MyHGM->p_update_mysql_error_counter(p_mysql_error_type::mysql, myconn->parent->myhgc->hid, myconn->parent->address, myconn->parent->port, myerr);
			if (myerr >= 2000) {
				bool retry_conn=false;
				// client error, serious
				proxy_error("Detected a broken connection while setting SQL_LOG_BIN on %s:%d hg %d : %d, %s\n", myconn->parent->address, myconn->parent->port, current_hostgroup, myerr, mysql_error(myconn->mysql));
				if ((myds->myconn->reusable==true) && myds->myconn->IsActiveTransaction()==false && myds->myconn->MultiplexDisabled()==false) {
					retry_conn=true;
				}
				myds->destroy_MySQL_Connection_From_Pool(false);
				myds->fd=0;
				if (retry_conn) {
					myds->DSS=STATE_NOT_INITIALIZED;
					NEXT_IMMEDIATE_NEW(CONNECTING_SERVER);
				}
				*_rc=-1;        // an error happened, we should destroy the Session
				return ret;
			} else {
				proxy_warning("Error while setting SQL_LOG_BIN: %s:%d hg %d : %d, %s\n", myconn->parent->address, myconn->parent->port, current_hostgroup, myerr, mysql_error(myconn->mysql));
				// we won't go back to PROCESSING_QUERY
				st=previous_status.top();
				previous_status.pop();
				char sqlstate[10];
				sprintf(sqlstate,"%s",mysql_sqlstate(myconn->mysql));
				client_myds->myprot.generate_pkt_ERR(true,NULL,NULL,1,mysql_errno(myconn->mysql),sqlstate,mysql_error(myconn->mysql));
				myds->destroy_MySQL_Connection_From_Pool(true);
				myds->fd=0;
				RequestEnd(myds);
			}
		} else {
			// rc==1 , nothing to do for now
		}
	}
	return ret;
}

bool MySQL_Session::handler_again___status_CHANGING_CHARSET(int *_rc) {
	assert(mybe->server_myds->myconn);
	MySQL_Data_Stream *myds=mybe->server_myds;
	MySQL_Connection *myconn=myds->myconn;

	/* Validate that server can support client's charset */
	if (!validate_charset(this, SQL_CHARACTER_SET_CLIENT, *_rc)) {
		return false;
	}

	myds->DSS=STATE_MARIADB_QUERY;
	enum session_status st=status;
	if (myds->mypolls==NULL) {
		thread->mypolls.add(POLLIN|POLLOUT, mybe->server_myds->fd, mybe->server_myds, thread->curtime);
	}

	mysql_variables.client_set_value(this, SQL_CHARACTER_SET, mysql_variables.client_get_value(this, SQL_CHARACTER_SET_CLIENT));
	int charset = atoi(mysql_variables.client_get_value(this, SQL_CHARACTER_SET_CLIENT));
	int rc=myconn->async_set_names(myds->revents, charset);

	if (rc==0) {
		__sync_fetch_and_add(&MyHGM->status.backend_set_names, 1);
		myds->DSS = STATE_MARIADB_GENERIC;
		st=previous_status.top();
		previous_status.pop();
		NEXT_IMMEDIATE_NEW(st);
	} else {
		if (rc==-1) {
			// the command failed
			int myerr=mysql_errno(myconn->mysql);
			MyHGM->p_update_mysql_error_counter(p_mysql_error_type::mysql, myconn->parent->myhgc->hid, myconn->parent->address, myconn->parent->port, myerr);
			if (myerr >= 2000) {
				if (myerr == 2019) {
					proxy_error("Client trying to set a charset/collation (%u) not supported by backend (%s:%d). Changing it to %u\n", charset, myconn->parent->address, myconn->parent->port, mysql_tracked_variables[SQL_CHARACTER_SET].default_value);
				}
				bool retry_conn=false;
				// client error, serious
				proxy_error("Detected a broken connection during SET NAMES on %s , %d : %d, %s\n", myconn->parent->address, myconn->parent->port, myerr, mysql_error(myconn->mysql));
				if ((myds->myconn->reusable==true) && myds->myconn->IsActiveTransaction()==false && myds->myconn->MultiplexDisabled()==false) {
					retry_conn=true;
				}
				myds->destroy_MySQL_Connection_From_Pool(false);
				myds->fd=0;
				if (retry_conn) {
					myds->DSS=STATE_NOT_INITIALIZED;
					//previous_status.push(PROCESSING_QUERY);
					NEXT_IMMEDIATE_NEW(CONNECTING_SERVER);
				}
				*_rc=-1;
				return false;
			} else {
				proxy_warning("Error during SET NAMES: %d, %s\n", myerr, mysql_error(myconn->mysql));
				// we won't go back to PROCESSING_QUERY
				st=previous_status.top();
				previous_status.pop();
				char sqlstate[10];
				sprintf(sqlstate,"%s",mysql_sqlstate(myconn->mysql));
				client_myds->myprot.generate_pkt_ERR(true,NULL,NULL,1,mysql_errno(myconn->mysql),sqlstate,mysql_error(myconn->mysql));
				myds->destroy_MySQL_Connection_From_Pool(true);
				myds->fd=0;
				status=WAITING_CLIENT_DATA;
				client_myds->DSS=STATE_SLEEP;
				RequestEnd(myds);
			}
		} else {
			// rc==1 , nothing to do for now
		}
	}
	return false;
}

bool MySQL_Session::handler_again___status_SETTING_GENERIC_VARIABLE(int *_rc, const char *var_name, const char *var_value, bool no_quote, bool set_transaction) {
	bool ret = false;
	assert(mybe->server_myds->myconn);
	MySQL_Data_Stream *myds=mybe->server_myds;
	MySQL_Connection *myconn=myds->myconn;
	myds->DSS=STATE_MARIADB_QUERY;
	enum session_status st=status;
	if (myds->mypolls==NULL) {
		thread->mypolls.add(POLLIN|POLLOUT, mybe->server_myds->fd, mybe->server_myds, thread->curtime);
	}
	char *query=NULL;
	unsigned long query_length=0;
	if (myconn->async_state_machine==ASYNC_IDLE) {
		char *q = NULL;
		if (set_transaction==false) {
			if (no_quote) {
				q=(char *)"SET %s=%s";
			} else {
				q=(char *)"SET %s='%s'"; // default
				if (var_value[0] && var_value[0]=='@') {
					q=(char *)"SET %s=%s";}
				if (strncasecmp(var_value,(char *)"CONCAT",6)==0)
					q=(char *)"SET %s=%s";
				if (strncasecmp(var_value,(char *)"IFNULL",6)==0)
					q=(char *)"SET %s=%s";
				if (strncasecmp(var_value,(char *)"REPLACE",7)==0)
					q=(char *)"SET %s=%s";
			}
		} else {
			// NOTE: for now, only SET SESSION is supported
			// the calling function is already passing "SESSION TRANSACTION"
			q=(char *)"SET %s %s";
		}
		query=(char *)malloc(strlen(q)+strlen(var_name)+strlen(var_value));
		if (strncasecmp("tx_isolation", var_name, 12) == 0) {
			char *sv = mybe->server_myds->myconn->mysql->server_version;
			if (strncmp(sv,(char *)"8",1)==0) {
				sprintf(query,q,"transaction_isolation", var_value);
			}
			else {
				sprintf(query,q,"tx_isolation", var_value);
			}
		}
		else {
			sprintf(query,q,var_name, var_value);
		}
		query_length=strlen(query);
	}
	int rc=myconn->async_send_simple_command(myds->revents,query,query_length);
	if (query) {
		free(query);
		query=NULL;
	}
	if (rc==0) {
		myds->revents|=POLLOUT;	// we also set again POLLOUT to send a query immediately!
		myds->DSS = STATE_MARIADB_GENERIC;
		st=previous_status.top();
		previous_status.pop();
		NEXT_IMMEDIATE_NEW(st);
	} else {
		if (rc==-1) {
			// the command failed
			int myerr=mysql_errno(myconn->mysql);
			MyHGM->p_update_mysql_error_counter(p_mysql_error_type::mysql, myconn->parent->myhgc->hid, myconn->parent->address, myconn->parent->port, myerr);
			if (myerr >= 2000) {
				bool retry_conn=false;
				// client error, serious
				proxy_error("Detected a broken connection while setting %s on %s:%d hg %d : %d, %s\n", var_name, myconn->parent->address, myconn->parent->port, current_hostgroup, myerr, mysql_error(myconn->mysql));
				//if ((myds->myconn->reusable==true) && ((myds->myprot.prot_status & SERVER_STATUS_IN_TRANS)==0)) {
				if ((myds->myconn->reusable==true) && myds->myconn->IsActiveTransaction()==false && myds->myconn->MultiplexDisabled()==false) {
					retry_conn=true;
				}
				myds->destroy_MySQL_Connection_From_Pool(false);
				myds->fd=0;
				if (retry_conn) {
					myds->DSS=STATE_NOT_INITIALIZED;
					NEXT_IMMEDIATE_NEW(CONNECTING_SERVER);
				}
				*_rc=-1;	// an error happened, we should destroy the Session
				return ret;
			} else {
				proxy_warning("Error while setting %s to \"%s\" on %s:%d hg %d :  %d, %s\n", var_name, var_value, myconn->parent->address, myconn->parent->port, current_hostgroup, myerr, mysql_error(myconn->mysql));
				if (myerr == 1193) { // variable is not found
					int idx = SQL_NAME_LAST;
					for (int i=0; i<SQL_NAME_LAST; i++) {
						if (strcasecmp(mysql_tracked_variables[i].set_variable_name, var_name) == 0) {
							idx = i;
							break;
						}
					}
					if (idx != SQL_NAME_LAST) {
						myconn->var_absent[idx] = true;

						myds->myconn->async_free_result();
						myconn->compute_unknown_transaction_status();

						myds->revents|=POLLOUT;	// we also set again POLLOUT to send a query immediately!
						myds->DSS = STATE_MARIADB_GENERIC;
						st=previous_status.top();
						previous_status.pop();
						NEXT_IMMEDIATE_NEW(st);
					}
				}

				// we won't go back to PROCESSING_QUERY
				st=previous_status.top();
				previous_status.pop();
				char sqlstate[10];
				sprintf(sqlstate,"%s",mysql_sqlstate(myconn->mysql));
				client_myds->myprot.generate_pkt_ERR(true,NULL,NULL,1,mysql_errno(myconn->mysql),sqlstate,mysql_error(myconn->mysql));
				int myerr=mysql_errno(myconn->mysql);
				switch (myerr) {
					case 1231:
/*
						too complicated code?
						if (mysql_thread___multiplexing && (myconn->reusable==true) && myconn->IsActiveTransaction()==false && myconn->MultiplexDisabled()==false) {
							myds->DSS=STATE_NOT_INITIALIZED;
							if (mysql_thread___autocommit_false_not_reusable && myconn->IsAutoCommit()==false) {
								if (mysql_thread___reset_connection_algorithm == 2) {
									create_new_session_and_reset_connection(myds);
								} else {
									myds->destroy_MySQL_Connection_From_Pool(true);
								}
							} else {
								myds->return_MySQL_Connection_To_Pool();
							}
						} else {
							myconn->async_state_machine=ASYNC_IDLE;
							myds->DSS=STATE_MARIADB_GENERIC;
						}
						break;
*/
					default:
						myds->destroy_MySQL_Connection_From_Pool(true);
						break;
				}
				myds->fd=0;
				RequestEnd(myds);
				ret=true;
			}
		} else {
			// rc==1 , nothing to do for now
		}
	}
	return ret;
}

bool MySQL_Session::handler_again___status_SETTING_MULTI_STMT(int *_rc) {
	assert(mybe->server_myds->myconn);
	MySQL_Data_Stream *myds=mybe->server_myds;
	MySQL_Connection *myconn=myds->myconn;
	enum session_status st=status;
	bool ret = false;

	if (myds->mypolls==NULL) {
		thread->mypolls.add(POLLIN|POLLOUT, mybe->server_myds->fd, mybe->server_myds, thread->curtime);
	}
	int rc=myconn->async_set_option(myds->revents, myconn->options.client_flag & CLIENT_MULTI_STATEMENTS);
	if (rc==0) {
		myds->DSS = STATE_MARIADB_GENERIC;
		st=previous_status.top();
		previous_status.pop();
		NEXT_IMMEDIATE_NEW(st);
	} else {
		if (rc==-1) {
			// the command failed
			int myerr=mysql_errno(myconn->mysql);
			if (myerr >= 2000) {
				bool retry_conn=false;
				// client error, serious
				proxy_error("Detected a broken connection during setting MYSQL_OPTION_MULTI_STATEMENTS on %s , %d : %d, %s\n", myconn->parent->address, myconn->parent->port, myerr, mysql_error(myconn->mysql));
				//if ((myds->myconn->reusable==true) && ((myds->myprot.prot_status & SERVER_STATUS_IN_TRANS)==0)) {
				if ((myds->myconn->reusable==true) && myds->myconn->IsActiveTransaction()==false && myds->myconn->MultiplexDisabled()==false) {
					retry_conn=true;
				}
				myds->destroy_MySQL_Connection_From_Pool(false);
				myds->fd=0;
				if (retry_conn) {
					myds->DSS=STATE_NOT_INITIALIZED;
					NEXT_IMMEDIATE_NEW(CONNECTING_SERVER);
				}
				*_rc=-1; // an error happened, we should destroy the Session
				return ret;
			} else {
				proxy_warning("Error during MYSQL_OPTION_MULTI_STATEMENTS : %d, %s\n", myerr, mysql_error(myconn->mysql));
				// we won't go back to PROCESSING_QUERY
				st=previous_status.top();
				previous_status.pop();
				char sqlstate[10];
				sprintf(sqlstate,"%s",mysql_sqlstate(myconn->mysql));
				client_myds->myprot.generate_pkt_ERR(true,NULL,NULL,1,mysql_errno(myconn->mysql),sqlstate,mysql_error(myconn->mysql));
				myds->destroy_MySQL_Connection_From_Pool(true);
				myds->fd=0;
				RequestEnd(myds);
			}
		} else {
			// rc==1 , nothing to do for now
		}
	}
	return ret;
}

bool MySQL_Session::handler_again___status_SETTING_SESSION_TRACK_GTIDS(int *_rc) {
	bool ret=false;
	assert(mybe->server_myds->myconn);
	ret = handler_again___status_SETTING_GENERIC_VARIABLE(_rc, (char *)"SESSION_TRACK_GTIDS", mybe->server_myds->myconn->options.session_track_gtids, true);
	return ret;
}

bool MySQL_Session::handler_again___status_CHANGING_SCHEMA(int *_rc) {
	bool ret=false;
	//fprintf(stderr,"CHANGING_SCHEMA\n");
	assert(mybe->server_myds->myconn);
	MySQL_Data_Stream *myds=mybe->server_myds;
	MySQL_Connection *myconn=myds->myconn;
	myds->DSS=STATE_MARIADB_QUERY;
	enum session_status st=status;
	if (myds->mypolls==NULL) {
		thread->mypolls.add(POLLIN|POLLOUT, mybe->server_myds->fd, mybe->server_myds, thread->curtime);
	}
	int rc=myconn->async_select_db(myds->revents);
	if (rc==0) {
		__sync_fetch_and_add(&MyHGM->status.backend_init_db, 1);
		myds->myconn->userinfo->set(client_myds->myconn->userinfo);
		myds->DSS = STATE_MARIADB_GENERIC;
		st=previous_status.top();
		previous_status.pop();
		NEXT_IMMEDIATE_NEW(st);
	} else {
		if (rc==-1) {
			// the command failed
			int myerr=mysql_errno(myconn->mysql);
			MyHGM->p_update_mysql_error_counter(p_mysql_error_type::mysql, myconn->parent->myhgc->hid, myconn->parent->address, myconn->parent->port, myerr);
			if (myerr >= 2000) {
				bool retry_conn=false;
				// client error, serious
				proxy_error("Detected a broken connection during INIT_DB on %s , %d : %d, %s\n", myconn->parent->address, myconn->parent->port, myerr, mysql_error(myconn->mysql));
				//if ((myds->myconn->reusable==true) && ((myds->myprot.prot_status & SERVER_STATUS_IN_TRANS)==0)) {
				if ((myds->myconn->reusable==true) && myds->myconn->IsActiveTransaction()==false && myds->myconn->MultiplexDisabled()==false) {
					retry_conn=true;
				}
				myds->destroy_MySQL_Connection_From_Pool(false);
				myds->fd=0;
				if (retry_conn) {
					myds->DSS=STATE_NOT_INITIALIZED;
					NEXT_IMMEDIATE_NEW(CONNECTING_SERVER);
				}
				*_rc=-1; // an error happened, we should destroy the Session
				return ret;
			} else {
				proxy_warning("Error during INIT_DB: %d, %s\n", myerr, mysql_error(myconn->mysql));
				// we won't go back to PROCESSING_QUERY
				st=previous_status.top();
				previous_status.pop();
				char sqlstate[10];
				sprintf(sqlstate,"%s",mysql_sqlstate(myconn->mysql));
				client_myds->myprot.generate_pkt_ERR(true,NULL,NULL,1,mysql_errno(myconn->mysql),sqlstate,mysql_error(myconn->mysql));
				myds->destroy_MySQL_Connection_From_Pool(true);
				myds->fd=0;
				RequestEnd(myds);
			}
		} else {
			// rc==1 , nothing to do for now
		}
	}
	return false;
}


bool MySQL_Session::handler_again___status_CONNECTING_SERVER(int *_rc) { 
	//fprintf(stderr,"CONNECTING_SERVER\n");
	unsigned long long curtime=monotonic_time();
	thread->atomic_curtime=curtime;
	if (mirror) {
		mybe->server_myds->connect_retries_on_failure=0; // no try for mirror
		mybe->server_myds->wait_until=thread->curtime+mysql_thread___connect_timeout_server*1000;
		pause_until=0;
	}
	if (mybe->server_myds->max_connect_time) {
		if (thread->curtime >= mybe->server_myds->max_connect_time) {
			if (mirror) {
				PROXY_TRACE();
			}
			char buf[256];
			sprintf(buf,"Max connect timeout reached while reaching hostgroup %d after %llums", current_hostgroup, (thread->curtime - CurrentQuery.start_time)/1000 );
			if (thread) {
				thread->status_variables.stvar[st_var_max_connect_timeout_err]++;
			}
			client_myds->myprot.generate_pkt_ERR(true,NULL,NULL,1,9001,(char *)"HY000",buf, true);
			RequestEnd(mybe->server_myds);
			//enum session_status st;
			while (previous_status.size()) {
				previous_status.top();
				previous_status.pop();
			}
			if (mybe->server_myds->myconn) {
				mybe->server_myds->destroy_MySQL_Connection_From_Pool(false);
				if (mirror) {
					PROXY_TRACE();
					NEXT_IMMEDIATE_NEW(WAITING_CLIENT_DATA);
				}
			}
			mybe->server_myds->max_connect_time=0;
			NEXT_IMMEDIATE_NEW(WAITING_CLIENT_DATA);
		}
	}
	if (mybe->server_myds->myconn==NULL) {
		handler___client_DSS_QUERY_SENT___server_DSS_NOT_INITIALIZED__get_connection();
	}
	if (mybe->server_myds->myconn==NULL) {
		if (mirror) {
			PROXY_TRACE();
			NEXT_IMMEDIATE_NEW(WAITING_CLIENT_DATA);
		}		
	}

	if (mybe->server_myds->myconn==NULL) {
		pause_until=thread->curtime+mysql_thread___connect_retries_delay*1000;
		*_rc=1;
		return false;
	} else {
		MySQL_Data_Stream *myds=mybe->server_myds;
		MySQL_Connection *myconn=myds->myconn;
		int rc;
		if (default_hostgroup<0) {
			// we are connected to a Admin module backend
			// we pretend to set a user variable to disable multiplexing
			myconn->set_status(true, STATUS_MYSQL_CONNECTION_USER_VARIABLE);
		}
		enum session_status st=status;
		if (mybe->server_myds->myconn->async_state_machine==ASYNC_IDLE) {
			st=previous_status.top();
			previous_status.pop();
			NEXT_IMMEDIATE_NEW(st);
			assert(0);
		}
		assert(st==status);
		unsigned long long curtime=monotonic_time();

		assert(myconn->async_state_machine!=ASYNC_IDLE);
		if (mirror) {
			PROXY_TRACE();
		}
		rc=myconn->async_connect(myds->revents);
		if (myds->mypolls==NULL) {
			// connection yet not in mypolls
			myds->assign_fd_from_mysql_conn();
			thread->mypolls.add(POLLIN|POLLOUT, mybe->server_myds->fd, mybe->server_myds, curtime);
			if (mirror) {
				PROXY_TRACE();
			}
		}
		switch (rc) {
			case 0:
				myds->myds_type=MYDS_BACKEND;
				myds->DSS=STATE_MARIADB_GENERIC;
				status=WAITING_CLIENT_DATA;
				st=previous_status.top();
				previous_status.pop();
				myds->wait_until=0;
				if (session_fast_forward==true) {
					// we have a successful connection and session_fast_forward enabled
					// set DSS=STATE_SLEEP or it will believe it have to use MARIADB client library
					myds->DSS=STATE_SLEEP;
					myds->myconn->send_quit = false;
					myds->myconn->reusable = false;
				}
				mysql_variables.on_connect_to_backend(myds->myconn);
				NEXT_IMMEDIATE_NEW(st);
				break;
			case -1:
			case -2:
				MyHGM->p_update_mysql_error_counter(p_mysql_error_type::mysql, myconn->parent->myhgc->hid, myconn->parent->address, myconn->parent->port, mysql_errno(myconn->mysql));
				if (myds->connect_retries_on_failure >0 ) {
					myds->connect_retries_on_failure--;
					int myerr=mysql_errno(myconn->mysql);
					switch (myerr) {
						case 1226: // ER_USER_LIMIT_REACHED , User '%s' has exceeded the '%s' resource (current value: %ld)
							goto __exit_handler_again___status_CONNECTING_SERVER_with_err;
							break;
						default:
							break;
					}
					if (mirror) {
						PROXY_TRACE();
					}			
					myds->destroy_MySQL_Connection_From_Pool(false);
					NEXT_IMMEDIATE_NEW(CONNECTING_SERVER);
				} else {
__exit_handler_again___status_CONNECTING_SERVER_with_err:
					int myerr=mysql_errno(myconn->mysql);
					if (myerr) {
						char sqlstate[10];
						sprintf(sqlstate,"%s",mysql_sqlstate(myconn->mysql));
						client_myds->myprot.generate_pkt_ERR(true,NULL,NULL,1,mysql_errno(myconn->mysql),sqlstate,mysql_error(myconn->mysql),true);
					} else {
						char buf[256];
						sprintf(buf,"Max connect failure while reaching hostgroup %d", current_hostgroup);
						client_myds->myprot.generate_pkt_ERR(true,NULL,NULL,1,9002,(char *)"HY000",buf,true);
						if (thread) {
							thread->status_variables.stvar[st_var_max_connect_timeout_err]++;
						}
					}
					if (session_fast_forward==false) {
						// see bug #979
						RequestEnd(myds);
					}
					while (previous_status.size()) {
						st=previous_status.top();
						previous_status.pop();
					}
					if (mirror) {
						PROXY_TRACE();
					}
					myds->destroy_MySQL_Connection_From_Pool( myerr ? true : false );
					myds->max_connect_time=0;
					NEXT_IMMEDIATE_NEW(WAITING_CLIENT_DATA);
				}
				break;
			case 1: // continue on next loop
			default:
				break;
		}
	}
	return false;
}
bool MySQL_Session::handler_again___status_CHANGING_USER_SERVER(int *_rc) {
	assert(mybe->server_myds->myconn);
	MySQL_Data_Stream *myds=mybe->server_myds;
	MySQL_Connection *myconn=myds->myconn;
	myds->DSS=STATE_MARIADB_QUERY;
	enum session_status st=status;
	if (myds->mypolls==NULL) {
		thread->mypolls.add(POLLIN|POLLOUT, mybe->server_myds->fd, mybe->server_myds, thread->curtime);
	}
	// we recreate local_stmts : see issue #752
	delete myconn->local_stmts;
	myconn->local_stmts=new MySQL_STMTs_local_v14(false); // false by default, it is a backend
	if (mysql_thread___connect_timeout_server_max) {
		if (mybe->server_myds->max_connect_time==0) {
			mybe->server_myds->max_connect_time=thread->curtime+mysql_thread___connect_timeout_server_max*1000;
		}
	}
	int rc=myconn->async_change_user(myds->revents);
	if (rc==0) {
		__sync_fetch_and_add(&MyHGM->status.backend_change_user, 1);
		myds->myconn->userinfo->set(client_myds->myconn->userinfo);
		myds->myconn->reset();
		myds->DSS = STATE_MARIADB_GENERIC;
		st = previous_status.top();
		previous_status.pop();
		NEXT_IMMEDIATE_NEW(st);
	} else {
		MyHGM->p_update_mysql_error_counter(p_mysql_error_type::mysql, myconn->parent->myhgc->hid, myconn->parent->address, myconn->parent->port, mysql_errno(myconn->mysql));
		if (rc==-1) {
			// the command failed
			int myerr=mysql_errno(myconn->mysql);
			if (myerr >= 2000) {
				bool retry_conn=false;
				// client error, serious
				proxy_error("Detected a broken connection during change user on %s, %d : %d, %s\n", myconn->parent->address, myconn->parent->port, myerr, mysql_error(myconn->mysql));
				if ((myds->myconn->reusable==true) && myds->myconn->IsActiveTransaction()==false && myds->myconn->MultiplexDisabled()==false) {
					retry_conn=true;
				}
				myds->destroy_MySQL_Connection_From_Pool(false);
				myds->fd=0;
				if (retry_conn) {
					myds->DSS=STATE_NOT_INITIALIZED;
					NEXT_IMMEDIATE_NEW(CONNECTING_SERVER);
				}
				*_rc=-1;
				return false;
			} else {
				proxy_warning("Error during change user: %d, %s\n", myerr, mysql_error(myconn->mysql));
					// we won't go back to PROCESSING_QUERY
				st=previous_status.top();
				previous_status.pop();
				char sqlstate[10];
				sprintf(sqlstate,"%s",mysql_sqlstate(myconn->mysql));
				client_myds->myprot.generate_pkt_ERR(true,NULL,NULL,1,mysql_errno(myconn->mysql),sqlstate,mysql_error(myconn->mysql));
				myds->destroy_MySQL_Connection_From_Pool(true);
				myds->fd=0;
				RequestEnd(myds); //fix bug #682
			}
		} else {
			if (rc==-2) {
				bool retry_conn=false;
				proxy_error("Change user timeout during COM_CHANGE_USER on %s , %d\n", myconn->parent->address, myconn->parent->port);
				if ((myds->myconn->reusable==true) && myds->myconn->IsActiveTransaction()==false && myds->myconn->MultiplexDisabled()==false) {
					retry_conn=true;
				}
				myds->destroy_MySQL_Connection_From_Pool(false);
				myds->fd=0;
				if (retry_conn) {
					myds->DSS=STATE_NOT_INITIALIZED;
					NEXT_IMMEDIATE_NEW(CONNECTING_SERVER);
				}
				*_rc=-1;
				return false;
			} else {
				// rc==1 , nothing to do for now
			}
		}
	}
	return false;
}

bool MySQL_Session::handler_again___status_CHANGING_AUTOCOMMIT(int *_rc) {
	//fprintf(stderr,"CHANGING_AUTOCOMMIT\n");
	assert(mybe->server_myds->myconn);
	MySQL_Data_Stream *myds=mybe->server_myds;
	MySQL_Connection *myconn=myds->myconn;
	myds->DSS=STATE_MARIADB_QUERY;
	enum session_status st=status;
	if (myds->mypolls==NULL) {
		thread->mypolls.add(POLLIN|POLLOUT, mybe->server_myds->fd, mybe->server_myds, thread->curtime);
	}
	bool ac = autocommit;
	if (autocommit == false) { // also IsAutoCommit==false
		if (mysql_thread___enforce_autocommit_on_reads == false) {
			if (mybe->server_myds->myconn->IsAutoCommit() == false) {
				if (mybe->server_myds->myconn->IsActiveTransaction() == false) {
					if (CurrentQuery.is_select_NOT_for_update()==true) {
						// client wants autocommit=0
						// enforce_autocommit_on_reads=false
						// there is no transaction
						// this seems to be the first query, and a SELECT not FOR UPDATE
						// we will switch back to autcommit=1
						ac = true;
					}
				} else {
					st=previous_status.top();
					previous_status.pop();
					myds->DSS = STATE_MARIADB_GENERIC;
					NEXT_IMMEDIATE_NEW(st);
				}
			}
		}
	}
	int rc=myconn->async_set_autocommit(myds->revents, ac);
	if (rc==0) {
		st=previous_status.top();
		previous_status.pop();
		myds->DSS = STATE_MARIADB_GENERIC;
		NEXT_IMMEDIATE_NEW(st);
	} else {
		MyHGM->p_update_mysql_error_counter(p_mysql_error_type::mysql, myconn->parent->myhgc->hid, myconn->parent->address, myconn->parent->port, mysql_errno(myconn->mysql));
		if (rc==-1) {
			// the command failed
			int myerr=mysql_errno(myconn->mysql);
			if (myerr >= 2000) {
				bool retry_conn=false;
				// client error, serious
				proxy_error("Detected a broken connection during SET AUTOCOMMIT on %s , %d : %d, %s\n", myconn->parent->address, myconn->parent->port, myerr, mysql_error(myconn->mysql));
				if ((myds->myconn->reusable==true) && myds->myconn->IsActiveTransaction()==false && myds->myconn->MultiplexDisabled()==false) {
					retry_conn=true;
				}
				myds->destroy_MySQL_Connection_From_Pool(false);
				myds->fd=0;
				if (retry_conn) {
					myds->DSS=STATE_NOT_INITIALIZED;
					NEXT_IMMEDIATE_NEW(CONNECTING_SERVER);
				}
				*_rc=-1;
				return false;
			} else {
				proxy_warning("Error during SET AUTOCOMMIT: %d, %s\n", myerr, mysql_error(myconn->mysql));
					// we won't go back to PROCESSING_QUERY
				st=previous_status.top();
				previous_status.pop();
				char sqlstate[10];
				sprintf(sqlstate,"%s",mysql_sqlstate(myconn->mysql));
				client_myds->myprot.generate_pkt_ERR(true,NULL,NULL,1,mysql_errno(myconn->mysql),sqlstate,mysql_error(myconn->mysql));
					myds->destroy_MySQL_Connection_From_Pool(true);
					myds->fd=0;
				RequestEnd(myds);
				status=WAITING_CLIENT_DATA;
				client_myds->DSS=STATE_SLEEP;
			}
		} else {
			// rc==1 , nothing to do for now
		}
	}
	return false;
}

// this function was inline inside MySQL_Session::get_pkts_from_client
// where:
// status = WAITING_CLIENT_DATA
// client_myds->DSS = STATE_SLEEP
// enum_mysql_command = _MYSQL_COM_STMT_PREPARE
//
// all break were replaced with a return
void MySQL_Session::handler___status_WAITING_CLIENT_DATA___STATE_SLEEP___MYSQL_COM_STMT_PREPARE(PtrSize_t& pkt) {
	if (session_type != PROXYSQL_SESSION_MYSQL) { // only MySQL module supports prepared statement!!
		l_free(pkt.size,pkt.ptr);
		client_myds->setDSS_STATE_QUERY_SENT_NET();
		client_myds->myprot.generate_pkt_ERR(true,NULL,NULL,1,1045,(char *)"28000",(char *)"Command not supported");
		client_myds->DSS=STATE_SLEEP;
		status=WAITING_CLIENT_DATA;
		return;
	} else {
		thread->status_variables.stvar[st_var_frontend_stmt_prepare]++;
		thread->status_variables.stvar[st_var_queries]++;
		// if we reach here, we are not on MySQL module
		bool rc_break=false;
		bool lock_hostgroup = false;

		// Note: CurrentQuery sees the query as sent by the client.
		// shortly after, the packets it used to contain the query will be deallocated
		// Note2 : we call the next function as if it was _MYSQL_COM_QUERY
		// because the offset will be identical
		CurrentQuery.begin((unsigned char *)pkt.ptr,pkt.size,true);

		timespec begint;
		timespec endt;
		if (thread->variables.stats_time_query_processor) {
			clock_gettime(CLOCK_THREAD_CPUTIME_ID,&begint);
		}
		qpo=GloQPro->process_mysql_query(this,pkt.ptr,pkt.size,&CurrentQuery);
		if (thread->variables.stats_time_query_processor) {
			clock_gettime(CLOCK_THREAD_CPUTIME_ID,&endt);
			thread->status_variables.stvar[st_var_query_processor_time] = thread->status_variables.stvar[st_var_query_processor_time] +
				(endt.tv_sec*1000000000+endt.tv_nsec) -
				(begint.tv_sec*1000000000+begint.tv_nsec);
		}
		assert(qpo);	// GloQPro->process_mysql_query() should always return a qpo
		rc_break=handler___status_WAITING_CLIENT_DATA___STATE_SLEEP___MYSQL_COM_QUERY_qpo(&pkt, &lock_hostgroup);
		if (rc_break==true) {
			return;
		}
		if (mysql_thread___set_query_lock_on_hostgroup == 1) { // algorithm introduced in 2.0.6
			if (locked_on_hostgroup < 0) {
				if (lock_hostgroup) {
					// we are locking on hostgroup now
					locked_on_hostgroup = current_hostgroup;
				}
			}
			if (locked_on_hostgroup >= 0) {
				if (current_hostgroup != locked_on_hostgroup) {
					client_myds->DSS=STATE_QUERY_SENT_NET;
					int l = CurrentQuery.QueryLength;
					char *end = (char *)"";
					if (l>256) {
						l=253;
						end = (char *)"...";
					}
					string nqn = string((char *)CurrentQuery.QueryPointer,l);
					char *err_msg = (char *)"Session trying to reach HG %d while locked on HG %d . Rejecting query: %s";
					char *buf = (char *)malloc(strlen(err_msg)+strlen(nqn.c_str())+strlen(end)+64);
					sprintf(buf, err_msg, current_hostgroup, locked_on_hostgroup, nqn.c_str(), end);
					client_myds->myprot.generate_pkt_ERR(true,NULL,NULL,client_myds->pkt_sid+1,9005,(char *)"HY000",buf, true);
					thread->status_variables.stvar[st_var_hostgroup_locked_queries]++;
					RequestEnd(NULL);
					free(buf);
					l_free(pkt.size,pkt.ptr);
					return;
				}
			}
		}
		mybe=find_or_create_backend(current_hostgroup);
		if (client_myds->myconn->local_stmts==NULL) {
			client_myds->myconn->local_stmts=new MySQL_STMTs_local_v14(true);
		}
		uint64_t hash=client_myds->myconn->local_stmts->compute_hash((char *)client_myds->myconn->userinfo->username,(char *)client_myds->myconn->userinfo->schemaname,(char *)CurrentQuery.QueryPointer,CurrentQuery.QueryLength);
		MySQL_STMT_Global_info *stmt_info=NULL;
		// we first lock GloStmt
		GloMyStmt->wrlock();
		stmt_info=GloMyStmt->find_prepared_statement_by_hash(hash,false);
		if (stmt_info) {
			// the prepared statement exists in GloMyStmt
			// for this reason, we do not need to prepare it again, and we can already reply to the client
			// we will now generate a unique stmt and send it to the client
			uint32_t new_stmt_id=client_myds->myconn->local_stmts->generate_new_client_stmt_id(stmt_info->statement_id);
			client_myds->setDSS_STATE_QUERY_SENT_NET();
			client_myds->myprot.generate_STMT_PREPARE_RESPONSE(client_myds->pkt_sid+1,stmt_info,new_stmt_id);
			LogQuery(NULL);
			l_free(pkt.size,pkt.ptr);
			client_myds->DSS=STATE_SLEEP;
			status=WAITING_CLIENT_DATA;
			CurrentQuery.end_time=thread->curtime;
			CurrentQuery.end();
		} else {
			mybe=find_or_create_backend(current_hostgroup);
			status=PROCESSING_STMT_PREPARE;
			mybe->server_myds->connect_retries_on_failure=mysql_thread___connect_retries_on_failure;
			mybe->server_myds->wait_until=0;
			pause_until=0;
			mybe->server_myds->killed_at=0;
			mybe->server_myds->kill_type=0;
			mybe->server_myds->mysql_real_query.init(&pkt); // fix memory leak for PREPARE in prepared statements #796
			mybe->server_myds->statuses.questions++;
			client_myds->setDSS_STATE_QUERY_SENT_NET();
		}
		GloMyStmt->unlock();
		return; // make sure to not return before unlocking GloMyStmt
	}
}

// this function was inline inside MySQL_Session::get_pkts_from_client
// where:
// status = WAITING_CLIENT_DATA
// client_myds->DSS = STATE_SLEEP
// enum_mysql_command = _MYSQL_COM_STMT_EXECUTE
//
// all break were replaced with a return
void MySQL_Session::handler___status_WAITING_CLIENT_DATA___STATE_SLEEP___MYSQL_COM_STMT_EXECUTE(PtrSize_t& pkt) {
	if (session_type != PROXYSQL_SESSION_MYSQL) { // only MySQL module supports prepared statement!!
		l_free(pkt.size,pkt.ptr);
		client_myds->setDSS_STATE_QUERY_SENT_NET();
		client_myds->myprot.generate_pkt_ERR(true,NULL,NULL,1,1045,(char *)"28000",(char *)"Command not supported");
		client_myds->DSS=STATE_SLEEP;
		status=WAITING_CLIENT_DATA;
		return;
	} else {
		// if we reach here, we are on MySQL module
		bool rc_break=false;
		bool lock_hostgroup = false;
		thread->status_variables.stvar[st_var_frontend_stmt_execute]++;
		thread->status_variables.stvar[st_var_queries]++;
		uint32_t client_stmt_id=0;
		uint64_t stmt_global_id=0;
		memcpy(&client_stmt_id,(char *)pkt.ptr+5,sizeof(uint32_t));
		stmt_global_id=client_myds->myconn->local_stmts->find_global_stmt_id_from_client(client_stmt_id);
		if (stmt_global_id == 0) {
			// FIXME: add error handling
			assert(0);
		}
		CurrentQuery.stmt_global_id=stmt_global_id;
		// now we get the statement information
		MySQL_STMT_Global_info *stmt_info=NULL;
		stmt_info=GloMyStmt->find_prepared_statement_by_stmt_id(stmt_global_id);
		if (stmt_info==NULL) {
			// we couldn't find it
			l_free(pkt.size,pkt.ptr);
			client_myds->setDSS_STATE_QUERY_SENT_NET();
			client_myds->myprot.generate_pkt_ERR(true,NULL,NULL,1,1045,(char *)"28000",(char *)"Prepared statement doesn't exist", true);
			client_myds->DSS=STATE_SLEEP;
			status=WAITING_CLIENT_DATA;
			return;
		}
		CurrentQuery.stmt_info=stmt_info;
		CurrentQuery.start_time=thread->curtime;

		timespec begint;
		timespec endt;
		if (thread->variables.stats_time_query_processor) {
			clock_gettime(CLOCK_THREAD_CPUTIME_ID,&begint);
		}
		qpo=GloQPro->process_mysql_query(this,pkt.ptr,pkt.size,&CurrentQuery);
		if (qpo->max_lag_ms >= 0) {
			thread->status_variables.stvar[st_var_queries_with_max_lag_ms]++;
		}
		if (thread->variables.stats_time_query_processor) {
			clock_gettime(CLOCK_THREAD_CPUTIME_ID,&endt);
			thread->status_variables.stvar[st_var_query_processor_time] = thread->status_variables.stvar[st_var_query_processor_time] +
				(endt.tv_sec*1000000000+endt.tv_nsec) -
				(begint.tv_sec*1000000000+begint.tv_nsec);
		}
		assert(qpo);	// GloQPro->process_mysql_query() should always return a qpo
		// we now take the metadata associated with STMT_EXECUTE from MySQL_STMTs_meta
		bool stmt_meta_found=true; // let's be optimistic and we assume we will found it
		stmt_execute_metadata_t *stmt_meta=sess_STMTs_meta->find(stmt_global_id);
		if (stmt_meta==NULL) { // we couldn't find any metadata
			stmt_meta_found=false;
		}
		stmt_meta=client_myds->myprot.get_binds_from_pkt(pkt.ptr,pkt.size,stmt_info, &stmt_meta);
		if (stmt_meta==NULL) {
			l_free(pkt.size,pkt.ptr);
			client_myds->setDSS_STATE_QUERY_SENT_NET();
			client_myds->myprot.generate_pkt_ERR(true,NULL,NULL,1,1045,(char *)"28000",(char *)"Error in prepared statement execution", true);
			client_myds->DSS=STATE_SLEEP;
			status=WAITING_CLIENT_DATA;
			//__sync_fetch_and_sub(&stmt_info->ref_count,1); // decrease reference count
			stmt_info=NULL;
			return;
		}
		if (stmt_meta_found==false) {
			// previously we didn't find any metadata
			// but as we reached here, stmt_meta is not null and we save the metadata
			sess_STMTs_meta->insert(stmt_global_id,stmt_meta);
		}
		// else

		CurrentQuery.stmt_meta=stmt_meta;
		//current_hostgroup=qpo->destination_hostgroup;
		rc_break=handler___status_WAITING_CLIENT_DATA___STATE_SLEEP___MYSQL_COM_QUERY_qpo(&pkt, &lock_hostgroup, true);
		if (rc_break==true) {
			return;
		}
		if (mysql_thread___set_query_lock_on_hostgroup == 1) { // algorithm introduced in 2.0.6
			if (locked_on_hostgroup < 0) {
				if (lock_hostgroup) {
					// we are locking on hostgroup now
					locked_on_hostgroup = current_hostgroup;
				}
			}
			if (locked_on_hostgroup >= 0) {
				if (current_hostgroup != locked_on_hostgroup) {
					client_myds->DSS=STATE_QUERY_SENT_NET;
					//int l = CurrentQuery.QueryLength;
					int l = CurrentQuery.stmt_info->query_length;
					char *end = (char *)"";
					if (l>256) {
						l=253;
						end = (char *)"...";
					}
					string nqn = string((char *)CurrentQuery.stmt_info->query,l);
					char *err_msg = (char *)"Session trying to reach HG %d while locked on HG %d . Rejecting query: %s";
					char *buf = (char *)malloc(strlen(err_msg)+strlen(nqn.c_str())+strlen(end)+64);
					sprintf(buf, err_msg, current_hostgroup, locked_on_hostgroup, nqn.c_str(), end);
					client_myds->myprot.generate_pkt_ERR(true,NULL,NULL,client_myds->pkt_sid+1,9005,(char *)"HY000",buf, true);
					thread->status_variables.stvar[st_var_hostgroup_locked_queries]++;
					RequestEnd(NULL);
					free(buf);
					l_free(pkt.size,pkt.ptr);
					return;
				}
			}
		}
		mybe=find_or_create_backend(current_hostgroup);
		status=PROCESSING_STMT_EXECUTE;
		mybe->server_myds->connect_retries_on_failure=mysql_thread___connect_retries_on_failure;
		mybe->server_myds->wait_until=0;
		mybe->server_myds->killed_at=0;
		mybe->server_myds->kill_type=0;
		client_myds->setDSS_STATE_QUERY_SENT_NET();
	}
}

// this function was inline inside MySQL_Session::get_pkts_from_client
// ClickHouse doesn't support COM_INIT_DB , so we replace it
// with a COM_QUERY running USE
void MySQL_Session::handler___status_WAITING_CLIENT_DATA___STATE_SLEEP___MYSQL_COM_INIT_DB_replace_CLICKHOUSE(PtrSize_t& pkt) {
	PtrSize_t _new_pkt;
	_new_pkt.ptr=malloc(pkt.size+4); // USE + space
	memcpy(_new_pkt.ptr , pkt.ptr, 4);
	unsigned char *_c=(unsigned char *)_new_pkt.ptr;
	_c+=4; *_c=0x03;
	_c+=1; *_c='U';
	_c+=1; *_c='S';
	_c+=1; *_c='E';
	_c+=1; *_c=' ';
	memcpy((char *)_new_pkt.ptr+9 , (char *)pkt.ptr+5, pkt.size-5);
	l_free(pkt.size,pkt.ptr);
	pkt.size+=4;
	pkt.ptr = _new_pkt.ptr;
}

// this function was inline inside MySQL_Session::get_pkts_from_client
// where:
// status = WAITING_CLIENT_DATA
// client_myds->DSS = STATE_SLEEP
// enum_mysql_command = _MYSQL_COM_QUERY
// it processes the session not MYSQL_SESSION
void MySQL_Session::handler___status_WAITING_CLIENT_DATA___STATE_SLEEP___MYSQL_COM_QUERY___not_mysql(PtrSize_t& pkt) {
	switch (session_type) {
		case PROXYSQL_SESSION_ADMIN:
		case PROXYSQL_SESSION_STATS:
		// this is processed by the admin module
			handler_function(this, (void *)GloAdmin, &pkt);
			l_free(pkt.size,pkt.ptr);
			break;
		case PROXYSQL_SESSION_SQLITE:
			handler_function(this, (void *)GloSQLite3Server, &pkt);
			l_free(pkt.size,pkt.ptr);
			break;
#ifdef PROXYSQLCLICKHOUSE
		case PROXYSQL_SESSION_CLICKHOUSE:
			handler_function(this, (void *)GloClickHouseServer, &pkt);
			l_free(pkt.size,pkt.ptr);
			break;
#endif /* PROXYSQLCLICKHOUSE */
		default:
			assert(0);
	}
}


// this function was inline inside MySQL_Session::get_pkts_from_client
// where:
// status = WAITING_CLIENT_DATA
// client_myds->DSS = STATE_SLEEP
// enum_mysql_command = _MYSQL_COM_QUERY
// it searches for SQL injection
// it returns true if it detected an SQL injection
bool MySQL_Session::handler___status_WAITING_CLIENT_DATA___STATE_SLEEP___MYSQL_COM_QUERY_detect_SQLi() {
	if (client_myds->com_field_list == false) {
		if (qpo->firewall_whitelist_mode != WUS_OFF) {
			struct libinjection_sqli_state state;
			int issqli;
			const char * input = (char *)CurrentQuery.QueryPointer;
			size_t slen = CurrentQuery.QueryLength;
			libinjection_sqli_init(&state, input, slen, FLAG_SQL_MYSQL);
			issqli = libinjection_is_sqli(&state);
			if (issqli) {
				bool allow_sqli = false;
				allow_sqli = GloQPro->whitelisted_sqli_fingerprint(state.fingerprint);
				if (allow_sqli) {
					thread->status_variables.stvar[st_var_whitelisted_sqli_fingerprint]++;
				} else {
					thread->status_variables.stvar[st_var_automatic_detected_sqli]++;
					char * username = client_myds->myconn->userinfo->username;
					char * client_address = client_myds->addr.addr;
					proxy_error("SQLinjection detected with fingerprint of '%s' from client %s@%s . Query listed below:\n", state.fingerprint, username, client_address);
					fwrite(CurrentQuery.QueryPointer, CurrentQuery.QueryLength, 1, stderr);
					fprintf(stderr,"\n");
					RequestEnd(NULL);
					return true;
				}
			}
		}
	}
	return false;
}

// this function was inline inside MySQL_Session::get_pkts_from_client
// where:
// status = WAITING_CLIENT_DATA
// client_myds->DSS = STATE_SLEEP_MULTI_PACKET
//
// replacing the single goto with return true
bool MySQL_Session::handler___status_WAITING_CLIENT_DATA___STATE_SLEEP_MULTI_PACKET(PtrSize_t& pkt) {
	if (client_myds->multi_pkt.ptr==NULL) {
		// not initialized yet
		client_myds->multi_pkt.ptr=pkt.ptr;
		client_myds->multi_pkt.size=pkt.size;
	} else {
		PtrSize_t tmp_pkt;
		tmp_pkt.ptr=client_myds->multi_pkt.ptr;
		tmp_pkt.size=client_myds->multi_pkt.size;
		client_myds->multi_pkt.size = pkt.size + tmp_pkt.size-sizeof(mysql_hdr);
		client_myds->multi_pkt.ptr = l_alloc(client_myds->multi_pkt.size);
		memcpy(client_myds->multi_pkt.ptr, tmp_pkt.ptr, tmp_pkt.size);
		memcpy((char *)client_myds->multi_pkt.ptr + tmp_pkt.size , (char *)pkt.ptr+sizeof(mysql_hdr) , pkt.size-sizeof(mysql_hdr)); // the header is not copied
		l_free(tmp_pkt.size , tmp_pkt.ptr);
		l_free(pkt.size , pkt.ptr);
	}
	if (pkt.size==(0xFFFFFF+sizeof(mysql_hdr))) { // there are more packets
		//goto __get_pkts_from_client;
		return true;
	} else {
		// no more packets, move everything back to pkt and proceed
		pkt.ptr=client_myds->multi_pkt.ptr;
		pkt.size=client_myds->multi_pkt.size;
		client_myds->multi_pkt.size=0;
		client_myds->multi_pkt.ptr=NULL;
		client_myds->DSS=STATE_SLEEP;
	}
	return false;
}


// this function was inline inside MySQL_Session::get_pkts_from_client
// where:
// status = WAITING_CLIENT_DATA
// client_myds->DSS = STATE_SLEEP
// enum_mysql_command in a large list of possible values
// the most common values for enum_mysql_command are handled from the calling function
// here we only process the not so common ones
// we return false if the enum_mysql_command is not found
bool MySQL_Session::handler___status_WAITING_CLIENT_DATA___STATE_SLEEP___MYSQL_COM__various(PtrSize_t* pkt, bool* wrong_pass) {
	unsigned char c;
	c=*((unsigned char *)pkt->ptr+sizeof(mysql_hdr));
	switch ((enum_mysql_command)c) {
		case _MYSQL_COM_CHANGE_USER:
			handler___status_WAITING_CLIENT_DATA___STATE_SLEEP___MYSQL_COM_CHANGE_USER(pkt, wrong_pass);
			break;
		case _MYSQL_COM_PING:
			handler___status_WAITING_CLIENT_DATA___STATE_SLEEP___MYSQL_COM_PING(pkt);
			break;
		case _MYSQL_COM_SET_OPTION:
			handler___status_WAITING_CLIENT_DATA___STATE_SLEEP___MYSQL_COM_SET_OPTION(pkt);
			break;
		case _MYSQL_COM_STATISTICS:
			handler___status_WAITING_CLIENT_DATA___STATE_SLEEP___MYSQL_COM_STATISTICS(pkt);
			break;
		case _MYSQL_COM_INIT_DB:
			handler___status_WAITING_CLIENT_DATA___STATE_SLEEP___MYSQL_COM_INIT_DB(pkt);
			break;
		case _MYSQL_COM_FIELD_LIST:
			handler___status_WAITING_CLIENT_DATA___STATE_SLEEP___MYSQL_COM_FIELD_LIST(pkt);
			break;
		case _MYSQL_COM_PROCESS_KILL:
			handler___status_WAITING_CLIENT_DATA___STATE_SLEEP___MYSQL_COM_PROCESS_KILL(pkt);
			break;
		default:
			return false;
			break;
	}
	return true;
}


// this function was inline inside MySQL_Session::get_pkts_from_client
// where:
// status = NONE or default
//
// this is triggered when proxysql receives a packet when doesn't expect any
// for example while it is supposed to be sending resultset to client
void MySQL_Session::handler___status_NONE_or_default(PtrSize_t& pkt) {
	char buf[INET6_ADDRSTRLEN];
	switch (client_myds->client_addr->sa_family) {
		case AF_INET: {
			struct sockaddr_in *ipv4 = (struct sockaddr_in *)client_myds->client_addr;
			inet_ntop(client_myds->client_addr->sa_family, &ipv4->sin_addr, buf, INET_ADDRSTRLEN);
			break;
		}
		case AF_INET6: {
			struct sockaddr_in6 *ipv6 = (struct sockaddr_in6 *)client_myds->client_addr;
			inet_ntop(client_myds->client_addr->sa_family, &ipv6->sin6_addr, buf, INET6_ADDRSTRLEN);
			break;
		}
		default:
			sprintf(buf, "localhost");
			break;
		}
	if (pkt.size == 5) {
		unsigned char c=*((unsigned char *)pkt.ptr+sizeof(mysql_hdr));
		if (c==_MYSQL_COM_QUIT) {
			proxy_error("Unexpected COM_QUIT from client %s . Session_status: %d , client_status: %d Disconnecting it\n", buf, status, client_myds->status);
			if (GloMyLogger) { GloMyLogger->log_audit_entry(PROXYSQL_MYSQL_AUTH_QUIT, this, NULL); }
			proxy_debug(PROXY_DEBUG_MYSQL_COM, 5, "Got COM_QUIT packet\n");
			l_free(pkt.size,pkt.ptr);
			if (thread) {
				thread->status_variables.stvar[st_var_unexpected_com_quit]++;
			}
			return;
		}
	}
	proxy_error("Unexpected packet from client %s . Session_status: %d , client_status: %d Disconnecting it\n", buf, status, client_myds->status);
	if (thread) {
		thread->status_variables.stvar[st_var_unexpected_packet]++;
	}
	return;
}

// this function was inline inside MySQL_Session::get_pkts_from_client
// where:
// status = WAITING_CLIENT_DATA
void MySQL_Session::handler___status_WAITING_CLIENT_DATA___default() {
	proxy_debug(PROXY_DEBUG_MYSQL_CONNECTION, 5, "Statuses: WAITING_CLIENT_DATA - STATE_UNKNOWN\n");
	if (mirror==false) {
		char buf[INET6_ADDRSTRLEN];
		switch (client_myds->client_addr->sa_family) {
			case AF_INET: {
				struct sockaddr_in *ipv4 = (struct sockaddr_in *)client_myds->client_addr;
				inet_ntop(client_myds->client_addr->sa_family, &ipv4->sin_addr, buf, INET_ADDRSTRLEN);
				break;
			}
			case AF_INET6: {
				struct sockaddr_in6 *ipv6 = (struct sockaddr_in6 *)client_myds->client_addr;
				inet_ntop(client_myds->client_addr->sa_family, &ipv6->sin6_addr, buf, INET6_ADDRSTRLEN);
				break;
			}
			default:
				sprintf(buf, "localhost");
				break;
		}
		proxy_error("Unexpected packet from client %s . Session_status: %d , client_status: %d Disconnecting it\n", buf, status, client_myds->status);
	}
}

int MySQL_Session::get_pkts_from_client(bool& wrong_pass, PtrSize_t& pkt) {
	int handler_ret = 0;
	unsigned char c;

__get_pkts_from_client:

	// implement a more complex logic to run even in case of mirror
	// if client_myds , this is a regular client
	// if client_myds == NULL , it is a mirror
	//     process mirror only status==WAITING_CLIENT_DATA
	for (unsigned int j=0; j< ( client_myds->PSarrayIN ? client_myds->PSarrayIN->len : 0)  || (mirror==true && status==WAITING_CLIENT_DATA) ;) {
		if (mirror==false) {
			client_myds->PSarrayIN->remove_index(0,&pkt);
		}
		switch (status) {

			case CONNECTING_CLIENT:
				switch (client_myds->DSS) {
					case STATE_SERVER_HANDSHAKE:
						handler___status_CONNECTING_CLIENT___STATE_SERVER_HANDSHAKE(&pkt, &wrong_pass);
						break;
					case STATE_SSL_INIT:
						handler___status_CONNECTING_CLIENT___STATE_SERVER_HANDSHAKE(&pkt, &wrong_pass);
						break;
					default:
						proxy_error("Detected not valid state client state: %d\n", client_myds->DSS);
						handler_ret = -1; //close connection
						return handler_ret;
						break;
				}
				break;

			case WAITING_CLIENT_DATA:
				// this is handled only for real traffic, not mirror
				if (pkt.size==(0xFFFFFF+sizeof(mysql_hdr))) {
					// we are handling a multi-packet
					switch (client_myds->DSS) { // real traffic only
						case STATE_SLEEP:
							client_myds->DSS=STATE_SLEEP_MULTI_PACKET;
							break;
						case STATE_SLEEP_MULTI_PACKET:
							break;
						default:
							assert(0);
							break;
					}
				}
				switch (client_myds->DSS) {
					case STATE_SLEEP_MULTI_PACKET:
						if (handler___status_WAITING_CLIENT_DATA___STATE_SLEEP_MULTI_PACKET(pkt)) {
							// if handler___status_WAITING_CLIENT_DATA___STATE_SLEEP_MULTI_PACKET
							// returns true it meansa we need to reiterate
							goto __get_pkts_from_client;
						}
						// Note: the above function can change DSS to STATE_SLEEP
						// in that case we don't break from the witch but continue
						if (client_myds->DSS!=STATE_SLEEP) // if DSS==STATE_SLEEP , we continue
							break;
					case STATE_SLEEP:	// only this section can be executed ALSO by mirror
						command_counters->incr(thread->curtime/1000000);
						if (transaction_persistent_hostgroup==-1) {
							if (mysql_thread___set_query_lock_on_hostgroup == 0) { // behavior before 2.0.6
								current_hostgroup=default_hostgroup;
							} else {
								if (locked_on_hostgroup==-1) {
									current_hostgroup = default_hostgroup;
								} else {
									current_hostgroup = locked_on_hostgroup;
								}
							}
						}
						proxy_debug(PROXY_DEBUG_MYSQL_CONNECTION, 5, "Session=%p , client_myds=%p . Statuses: WAITING_CLIENT_DATA - STATE_SLEEP\n", this, client_myds);
						if (session_fast_forward==true) { // if it is fast forward
							mybe=find_or_create_backend(current_hostgroup); // set a backend
							mybe->server_myds->reinit_queues();             // reinitialize the queues in the myds . By default, they are not active
							mybe->server_myds->PSarrayOUT->add(pkt.ptr, pkt.size); // move the first packet
							previous_status.push(FAST_FORWARD); // next status will be FAST_FORWARD . Now we need a connection
							{
								//NEXT_IMMEDIATE(CONNECTING_SERVER);  // we create a connection . next status will be FAST_FORWARD
								// we can't use NEXT_IMMEDIATE() inside get_pkts_from_client()
								// instead we set status to CONNECTING_SERVER and return 0
								// when we exit from get_pkts_from_client() we expect the label "handler_again"
								set_status(CONNECTING_SERVER);
								return 0;
							}
						}
						c=*((unsigned char *)pkt.ptr+sizeof(mysql_hdr));
						if (session_type == PROXYSQL_SESSION_CLICKHOUSE) {
							if ((enum_mysql_command)c == _MYSQL_COM_INIT_DB) {
								handler___status_WAITING_CLIENT_DATA___STATE_SLEEP___MYSQL_COM_INIT_DB_replace_CLICKHOUSE(pkt);
								c=*((unsigned char *)pkt.ptr+sizeof(mysql_hdr));
							}
						}
						client_myds->com_field_list=false; // default
						if (c == _MYSQL_COM_FIELD_LIST) {
							if (session_type == PROXYSQL_SESSION_MYSQL) {
								MySQL_Protocol *myprot=&client_myds->myprot;
								bool rcp = myprot->generate_COM_QUERY_from_COM_FIELD_LIST(&pkt);
								if (rcp) {
									// all went well
									c=*((unsigned char *)pkt.ptr+sizeof(mysql_hdr));
									client_myds->com_field_list=true;
								} else {
									// parsing failed, proxysql will return not suppported command
								}
							}
						}
						switch ((enum_mysql_command)c) {
							case _MYSQL_COM_QUERY:
								__sync_add_and_fetch(&thread->status_variables.stvar[st_var_queries],1);
								if (session_type == PROXYSQL_SESSION_MYSQL) {
									bool rc_break=false;
									bool lock_hostgroup = false;
									if (session_fast_forward==false) {
										// Note: CurrentQuery sees the query as sent by the client.
										// shortly after, the packets it used to contain the query will be deallocated
										CurrentQuery.begin((unsigned char *)pkt.ptr,pkt.size,true);
									}
									rc_break=handler_special_queries(&pkt);
									if (rc_break==true) {
										if (mirror==false) {
											// track also special queries
											//RequestEnd(NULL);
											// we moved this inside handler_special_queries()
											// because a pointer was becoming invalid
											break;
										} else {
											handler_ret = -1;
											return handler_ret;
										}
									}
									timespec begint;
									timespec endt;
									if (thread->variables.stats_time_query_processor) {
										clock_gettime(CLOCK_THREAD_CPUTIME_ID,&begint);
									}
									qpo=GloQPro->process_mysql_query(this,pkt.ptr,pkt.size,&CurrentQuery);
									if (qpo->max_lag_ms >= 0) {
										thread->status_variables.stvar[st_var_queries_with_max_lag_ms]++;
									}
									if (thread->variables.stats_time_query_processor) {
										clock_gettime(CLOCK_THREAD_CPUTIME_ID,&endt);
										thread->status_variables.stvar[st_var_query_processor_time]=thread->status_variables.stvar[st_var_query_processor_time] +
											(endt.tv_sec*1000000000+endt.tv_nsec) -
											(begint.tv_sec*1000000000+begint.tv_nsec);
									}
									assert(qpo);	// GloQPro->process_mysql_query() should always return a qpo
									rc_break=handler___status_WAITING_CLIENT_DATA___STATE_SLEEP___MYSQL_COM_QUERY_qpo(&pkt, &lock_hostgroup);
									if (mirror==false && rc_break==false) {
										if (mysql_thread___automatic_detect_sqli) {
											if (handler___status_WAITING_CLIENT_DATA___STATE_SLEEP___MYSQL_COM_QUERY_detect_SQLi()) {
												handler_ret = -1;
												return handler_ret;
											}
										}
									}
									if (rc_break==true) {
										if (mirror==false) {
											break;
										} else {
											handler_ret = -1;
											return handler_ret;
										}
									}
									if (mirror==false) {
										handler___status_WAITING_CLIENT_DATA___STATE_SLEEP___MYSQL_COM_QUERY___create_mirror_session();
									}

									if (autocommit_on_hostgroup>=0) {
									}
									if (mysql_thread___set_query_lock_on_hostgroup == 1) { // algorithm introduced in 2.0.6
										if (locked_on_hostgroup < 0) {
											if (lock_hostgroup) {
												// we are locking on hostgroup now
												if ( qpo->destination_hostgroup >= 0 ) {
													if (transaction_persistent_hostgroup == -1) {
														current_hostgroup=qpo->destination_hostgroup;
													}
												}
												locked_on_hostgroup = current_hostgroup;
												thread->status_variables.stvar[st_var_hostgroup_locked]++;
												thread->status_variables.stvar[st_var_hostgroup_locked_set_cmds]++;
											}
										}
										if (locked_on_hostgroup >= 0) {
											if (current_hostgroup != locked_on_hostgroup) {
												client_myds->DSS=STATE_QUERY_SENT_NET;
												int l = CurrentQuery.QueryLength;
												char *end = (char *)"";
												if (l>256) {
													l=253;
													end = (char *)"...";
												}
												string nqn = string((char *)CurrentQuery.QueryPointer,l);
												char *err_msg = (char *)"Session trying to reach HG %d while locked on HG %d . Rejecting query: %s";
												char *buf = (char *)malloc(strlen(err_msg)+strlen(nqn.c_str())+strlen(end)+64);
												sprintf(buf, err_msg, current_hostgroup, locked_on_hostgroup, nqn.c_str(), end);
												client_myds->myprot.generate_pkt_ERR(true,NULL,NULL,client_myds->pkt_sid+1,9005,(char *)"HY000",buf, true);
												thread->status_variables.stvar[st_var_hostgroup_locked_queries]++;
												RequestEnd(NULL);
												free(buf);
												l_free(pkt.size,pkt.ptr);
												break;
											}
										}
									}
									mybe=find_or_create_backend(current_hostgroup);
									status=PROCESSING_QUERY;
									// set query retries
									mybe->server_myds->query_retries_on_failure=mysql_thread___query_retries_on_failure;
									// if a number of retries is set in mysql_query_rules, that takes priority
									if (qpo) {
										if (qpo->retries >= 0) {
											mybe->server_myds->query_retries_on_failure=qpo->retries;
										}
									}
									mybe->server_myds->connect_retries_on_failure=mysql_thread___connect_retries_on_failure;
									mybe->server_myds->wait_until=0;
									pause_until=0;
									if (mysql_thread___default_query_delay) {
										pause_until=thread->curtime+mysql_thread___default_query_delay*1000;
									}
									if (qpo) {
										if (qpo->delay > 0) {
											if (pause_until==0)
												pause_until=thread->curtime;
											pause_until+=qpo->delay*1000;
										}
									}


									proxy_debug(PROXY_DEBUG_MYSQL_COM, 5, "Received query to be processed with MariaDB Client library\n");
									mybe->server_myds->killed_at=0;
									mybe->server_myds->kill_type=0;
									if (GloMyLdapAuth) {
										if (session_type==PROXYSQL_SESSION_MYSQL) {
											if (mysql_thread___add_ldap_user_comment && strlen(mysql_thread___add_ldap_user_comment)) {
												add_ldap_comment_to_pkt(&pkt);
											}
										}
									}
									mybe->server_myds->mysql_real_query.init(&pkt);
									mybe->server_myds->statuses.questions++;
									client_myds->setDSS_STATE_QUERY_SENT_NET();
								} else {
									handler___status_WAITING_CLIENT_DATA___STATE_SLEEP___MYSQL_COM_QUERY___not_mysql(pkt);
								}
								break;
							case _MYSQL_COM_STMT_PREPARE:
								handler___status_WAITING_CLIENT_DATA___STATE_SLEEP___MYSQL_COM_STMT_PREPARE(pkt);
								break;
							case _MYSQL_COM_STMT_EXECUTE:
								handler___status_WAITING_CLIENT_DATA___STATE_SLEEP___MYSQL_COM_STMT_EXECUTE(pkt);
								break;
							case _MYSQL_COM_STMT_RESET:
								handler___status_WAITING_CLIENT_DATA___STATE_SLEEP___MYSQL_COM_STMT_RESET(pkt);
								break;
							case _MYSQL_COM_STMT_CLOSE:
								handler___status_WAITING_CLIENT_DATA___STATE_SLEEP___MYSQL_COM_STMT_CLOSE(pkt);
								break;
							case _MYSQL_COM_STMT_SEND_LONG_DATA:
								handler___status_WAITING_CLIENT_DATA___STATE_SLEEP___MYSQL_COM_STMT_SEND_LONG_DATA(pkt);
								break;
							case _MYSQL_COM_QUIT:
								proxy_debug(PROXY_DEBUG_MYSQL_COM, 5, "Got COM_QUIT packet\n");
								if (GloMyLogger) { GloMyLogger->log_audit_entry(PROXYSQL_MYSQL_AUTH_QUIT, this, NULL); }
								l_free(pkt.size,pkt.ptr);
								handler_ret = -1;
								return handler_ret;
								break;
							default:
								// in this switch we only handle the most common commands.
								// The not common commands are handled by "default" , that
								// calls the following function
								// handler___status_WAITING_CLIENT_DATA___STATE_SLEEP___MYSQL_COM__various
								if (handler___status_WAITING_CLIENT_DATA___STATE_SLEEP___MYSQL_COM__various(&pkt, &wrong_pass)==false) {
									// If even this cannot find the command, we return an error to the client
									proxy_error("RECEIVED AN UNKNOWN COMMAND: %d -- PLEASE REPORT A BUG\n", c);
									l_free(pkt.size,pkt.ptr);
									handler_ret = -1; // immediately drop the connection
									return handler_ret;
								}
								break;
						}
						break;
					default:
						handler___status_WAITING_CLIENT_DATA___default();
						handler_ret = -1;
						return handler_ret;
						break;
				}	
				break;
			case FAST_FORWARD:
				mybe->server_myds->PSarrayOUT->add(pkt.ptr, pkt.size);
				break;
			case session_status___NONE:
			default:
				handler___status_NONE_or_default(pkt);
				handler_ret = -1;
				return handler_ret;
				break;
		}
	}
	return handler_ret;
}
// end of MySQL_Session::get_pkts_from_client()


// this function returns:
// 0 : no action
// -1 : the calling function will return
// 1 : call to NEXT_IMMEDIATE
int MySQL_Session::handler_ProcessingQueryError_CheckBackendConnectionStatus(MySQL_Data_Stream *myds) {
	MySQL_Connection *myconn = myds->myconn;
	// the query failed
	if (
		// due to #774 , we now read myconn->server_status instead of myconn->parent->status
		(myconn->server_status==MYSQL_SERVER_STATUS_OFFLINE_HARD) // the query failed because the server is offline hard
		||
		(myconn->server_status==MYSQL_SERVER_STATUS_SHUNNED && myconn->parent->shunned_automatic==true && myconn->parent->shunned_and_kill_all_connections==true) // the query failed because the server is shunned due to a serious failure
		||
		(myconn->server_status==MYSQL_SERVER_STATUS_SHUNNED_REPLICATION_LAG) // slave is lagging! see #774
	) {
		if (mysql_thread___connect_timeout_server_max) {
			myds->max_connect_time=thread->curtime+mysql_thread___connect_timeout_server_max*1000;
		}
		bool retry_conn=false;
		if (myconn->server_status==MYSQL_SERVER_STATUS_SHUNNED_REPLICATION_LAG) {
			thread->status_variables.stvar[st_var_backend_lagging_during_query]++;
			proxy_error("Detected a lagging server during query: %s, %d\n", myconn->parent->address, myconn->parent->port);
		} else {
			thread->status_variables.stvar[st_var_backend_offline_during_query]++;
			proxy_error("Detected an offline server during query: %s, %d\n", myconn->parent->address, myconn->parent->port);
		}
		if (myds->query_retries_on_failure > 0) {
			myds->query_retries_on_failure--;
			if ((myds->myconn->reusable==true) && myds->myconn->IsActiveTransaction()==false && myds->myconn->MultiplexDisabled()==false) {
				if (myds->myconn->MyRS && myds->myconn->MyRS->transfer_started) {
				// transfer to frontend has started, we cannot retry
				} else {
					retry_conn=true;
					proxy_warning("Retrying query.\n");
				}
			}
		}
		myds->destroy_MySQL_Connection_From_Pool(false);
		myds->fd=0;
		if (retry_conn) {
			myds->DSS=STATE_NOT_INITIALIZED;
			//previous_status.push(PROCESSING_QUERY);
			switch(status) { // this switch can be replaced with a simple previous_status.push(status), but it is here for readibility
				case PROCESSING_QUERY:
					previous_status.push(PROCESSING_QUERY);
					break;
				case PROCESSING_STMT_PREPARE:
					previous_status.push(PROCESSING_STMT_PREPARE);
					break;
				case PROCESSING_STMT_EXECUTE:
					previous_status.push(PROCESSING_STMT_EXECUTE);
					break;
				default:
					assert(0);
					break;
			}
			return 1;
		}
		return -1;
	}
	return 0;
}

void MySQL_Session::SetQueryTimeout() {
	mybe->server_myds->wait_until=0;
	if (qpo) {
		if (qpo->timeout > 0) {
			unsigned long long qr_timeout=qpo->timeout;
			mybe->server_myds->wait_until=thread->curtime;
			mybe->server_myds->wait_until+=qr_timeout*1000;
		}
	}
	if (mysql_thread___default_query_timeout) {
		if (mybe->server_myds->wait_until==0) {
			mybe->server_myds->wait_until=thread->curtime;
			unsigned long long def_query_timeout=mysql_thread___default_query_timeout;
			mybe->server_myds->wait_until+=def_query_timeout*1000;
		}
	}
}

// this function used to be inline.
// now it returns:
// true: NEXT_IMMEDIATE(st) needs to be called
// false: continue
bool MySQL_Session::handler_rc0_PROCESSING_STMT_PREPARE(enum session_status& st, MySQL_Data_Stream *myds, bool& prepared_stmt_with_no_params) {
	thread->status_variables.stvar[st_var_backend_stmt_prepare]++;
	GloMyStmt->wrlock();
	uint32_t client_stmtid;
	uint64_t global_stmtid;
	//bool is_new;
	MySQL_STMT_Global_info *stmt_info=NULL;
	stmt_info=GloMyStmt->add_prepared_statement(
		(char *)client_myds->myconn->userinfo->username,
		(char *)client_myds->myconn->userinfo->schemaname,
		(char *)CurrentQuery.QueryPointer,
		CurrentQuery.QueryLength,
		CurrentQuery.mysql_stmt,
		false);
	if (CurrentQuery.QueryParserArgs.digest_text) {
		if (stmt_info->digest_text==NULL) {
			stmt_info->digest_text=strdup(CurrentQuery.QueryParserArgs.digest_text);
			stmt_info->digest=CurrentQuery.QueryParserArgs.digest;	// copy digest
			stmt_info->MyComQueryCmd=CurrentQuery.MyComQueryCmd; // copy MyComQueryCmd
		}
	}
	global_stmtid=stmt_info->statement_id;
	myds->myconn->local_stmts->backend_insert(global_stmtid,CurrentQuery.mysql_stmt);
	if (previous_status.size() == 0)
	client_stmtid=client_myds->myconn->local_stmts->generate_new_client_stmt_id(global_stmtid);
	CurrentQuery.mysql_stmt=NULL;
	st=status;
	size_t sts=previous_status.size();
	if (sts) {
		myds->myconn->async_state_machine=ASYNC_IDLE;
		myds->DSS=STATE_MARIADB_GENERIC;
		st=previous_status.top();
		previous_status.pop();
		GloMyStmt->unlock();
		return true;
		//NEXT_IMMEDIATE(st);
	} else {
		client_myds->myprot.generate_STMT_PREPARE_RESPONSE(client_myds->pkt_sid+1,stmt_info,client_stmtid);
		if (stmt_info->num_params == 0) {
			prepared_stmt_with_no_params = true;
		}
		LogQuery(myds);
		GloMyStmt->unlock();
	}
	return false;
}


// this function used to be inline
void MySQL_Session::handler_rc0_PROCESSING_STMT_EXECUTE(MySQL_Data_Stream *myds) {
	thread->status_variables.stvar[st_var_backend_stmt_execute]++;
	MySQL_Stmt_Result_to_MySQL_wire(CurrentQuery.mysql_stmt, myds->myconn);
	LogQuery(myds);
	if (CurrentQuery.stmt_meta) {
		if (CurrentQuery.stmt_meta->pkt) {
			uint32_t stmt_global_id=0;
			memcpy(&stmt_global_id,(char *)(CurrentQuery.stmt_meta->pkt)+5,sizeof(uint32_t));
			SLDH->reset(stmt_global_id);
			free(CurrentQuery.stmt_meta->pkt);
			CurrentQuery.stmt_meta->pkt=NULL;
		}
	}
	CurrentQuery.mysql_stmt=NULL;
}

// this function used to be inline.
// now it returns:
// true: NEXT_IMMEDIATE(CONNECTING_SERVER) needs to be called
// false: continue
bool MySQL_Session::handler_minus1_ClientLibraryError(MySQL_Data_Stream *myds, int myerr, char **errmsg) {
	MySQL_Connection *myconn = myds->myconn;
	bool retry_conn=false;
	// client error, serious
	proxy_error("Detected a broken connection during query on (%d,%s,%d,%lu) , FD (Conn:%d , MyDS:%d) : %d, %s\n", myconn->parent->myhgc->hid, myconn->parent->address, myconn->parent->port, myconn->get_mysql_thread_id(), myds->fd, myds->myconn->fd,  myerr, ( *errmsg ? *errmsg : mysql_error(myconn->mysql)));
	if (myds->query_retries_on_failure > 0) {
		myds->query_retries_on_failure--;
		if ((myds->myconn->reusable==true) && myds->myconn->IsActiveTransaction()==false && myds->myconn->MultiplexDisabled()==false) {
			if (myds->myconn->MyRS && myds->myconn->MyRS->transfer_started) {
			// transfer to frontend has started, we cannot retry
			} else {
				retry_conn=true;
				proxy_warning("Retrying query.\n");
			}
		}
	}
	myds->destroy_MySQL_Connection_From_Pool(false);
	myds->fd=0;
	if (retry_conn) {
		myds->DSS=STATE_NOT_INITIALIZED;
		//previous_status.push(PROCESSING_QUERY);
		switch(status) { // this switch can be replaced with a simple previous_status.push(status), but it is here for readibility
			case PROCESSING_QUERY:
				previous_status.push(PROCESSING_QUERY);
				break;
			case PROCESSING_STMT_PREPARE:
				previous_status.push(PROCESSING_STMT_PREPARE);
				break;
			case PROCESSING_STMT_EXECUTE:
				previous_status.push(PROCESSING_STMT_EXECUTE);
				break;
			default:
				assert(0);
				break;
		}
		if (*errmsg) {
			free(*errmsg);
			*errmsg = NULL;
		}
		return true;
	}
	if (*errmsg) {
		free(*errmsg);
		*errmsg = NULL;
	}
	return false;
}


// this function was inline
void MySQL_Session::handler_minus1_LogErrorDuringQuery(MySQL_Connection *myconn, int myerr, char *errmsg) {
	if (mysql_thread___verbose_query_error) {
		proxy_warning("Error during query on (%d,%s,%d,%lu) , user \"%s@%s\" , schema \"%s\" , %d, %s . digest_text = \"%s\"\n", myconn->parent->myhgc->hid, myconn->parent->address, myconn->parent->port, myconn->get_mysql_thread_id(), client_myds->myconn->userinfo->username, (client_myds->addr.addr ? client_myds->addr.addr : (char *)"unknown" ), client_myds->myconn->userinfo->schemaname, myerr, ( errmsg ? errmsg : mysql_error(myconn->mysql)), CurrentQuery.QueryParserArgs.digest_text );
	} else {
		proxy_warning("Error during query on (%d,%s,%d,%lu): %d, %s\n", myconn->parent->myhgc->hid, myconn->parent->address, myconn->parent->port, myconn->get_mysql_thread_id(), myerr, ( errmsg ? errmsg : mysql_error(myconn->mysql)));
	}
	MyHGM->add_mysql_errors(myconn->parent->myhgc->hid, myconn->parent->address, myconn->parent->port, client_myds->myconn->userinfo->username, (client_myds->addr.addr ? client_myds->addr.addr : (char *)"unknown" ), client_myds->myconn->userinfo->schemaname, myerr, (char *)( errmsg ? errmsg : mysql_error(myconn->mysql)));
}


// this function used to be inline.
// now it returns:
// true:
//		if handler_ret == -1 : return
//		if handler_ret == 0 : NEXT_IMMEDIATE(CONNECTING_SERVER) needs to be called
// false: continue
bool MySQL_Session::handler_minus1_HandleErrorCodes(MySQL_Data_Stream *myds, int myerr, char **errmsg, int& handler_ret) {
	bool retry_conn=false;
	MySQL_Connection * myconn = myds->myconn;
	handler_ret = 0; // default
	switch (myerr) {
		case 1317:  // Query execution was interrupted
			if (killed==true) { // this session is being kiled
				handler_ret = -1;
				return true;
			}
			if (myds->killed_at) {
				// we intentionally killed the query
				break;
			}
			break;
		case 1047: // WSREP has not yet prepared node for application use
		case 1053: // Server shutdown in progress
			myconn->parent->connect_error(myerr);
			if (myds->query_retries_on_failure > 0) {
				myds->query_retries_on_failure--;
				if ((myds->myconn->reusable==true) && myds->myconn->IsActiveTransaction()==false && myds->myconn->MultiplexDisabled()==false) {
					retry_conn=true;
					proxy_warning("Retrying query.\n");
				}
			}
			switch (myerr) {
				case 1047: // WSREP has not yet prepared node for application use
				case 1053: // Server shutdown in progress
					myds->destroy_MySQL_Connection_From_Pool(false);
					break;
				default:
					if (mysql_thread___reset_connection_algorithm == 2) {
						create_new_session_and_reset_connection(myds);
					} else {
						myds->destroy_MySQL_Connection_From_Pool(true);
					}
					break;
			}
			myconn = myds->myconn;
			myds->fd=0;
			if (retry_conn) {
				myds->DSS=STATE_NOT_INITIALIZED;
				//previous_status.push(PROCESSING_QUERY);
			switch(status) { // this switch can be replaced with a simple previous_status.push(status), but it is here for readibility
				case PROCESSING_QUERY:
					previous_status.push(PROCESSING_QUERY);
					break;
				case PROCESSING_STMT_PREPARE:
					previous_status.push(PROCESSING_STMT_PREPARE);
					break;
				default:
					assert(0);
					break;
				}
				if (*errmsg) {
					free(*errmsg);
					*errmsg = NULL;
				}
				return true; // it will call NEXT_IMMEDIATE(CONNECTING_SERVER);
				//NEXT_IMMEDIATE(CONNECTING_SERVER);
			}
			//handler_ret = -1;
			//return handler_ret;
			break;
		case 1153: // ER_NET_PACKET_TOO_LARGE
			proxy_warning("Error ER_NET_PACKET_TOO_LARGE during query on (%d,%s,%d,%lu): %d, %s\n", myconn->parent->myhgc->hid, myconn->parent->address, myconn->parent->port, myconn->get_mysql_thread_id(), myerr, mysql_error(myconn->mysql));
			break;
		default:
			break; // continue normally
	}
	return false;
}

// this function used to be inline.
void MySQL_Session::handler_minus1_GenerateErrorMessage(MySQL_Data_Stream *myds, MySQL_Connection *myconn, bool& wrong_pass) {
	switch (status) {
		case PROCESSING_QUERY:
			if (myconn) {
				MySQL_Result_to_MySQL_wire(myconn->mysql, myconn->MyRS, myds);
			} else {
				MySQL_Result_to_MySQL_wire(NULL, NULL, myds);
			}
			break;
		case PROCESSING_STMT_PREPARE:
			{
				char sqlstate[10];
				if (myconn && myconn->mysql) {
					sprintf(sqlstate,"%s",mysql_sqlstate(myconn->mysql));
					client_myds->myprot.generate_pkt_ERR(true,NULL,NULL,client_myds->pkt_sid+1,mysql_errno(myconn->mysql),sqlstate,(char *)mysql_stmt_error(myconn->query.stmt));
					GloMyLogger->log_audit_entry(PROXYSQL_MYSQL_AUTH_CLOSE, this, NULL);
				} else {
					client_myds->myprot.generate_pkt_ERR(true,NULL,NULL,client_myds->pkt_sid+1, 2013, (char *)"HY000" ,(char *)"Lost connection to MySQL server during query");
					GloMyLogger->log_audit_entry(PROXYSQL_MYSQL_AUTH_CLOSE, this, NULL);
				}
				client_myds->pkt_sid++;
				if (previous_status.size()) {
					// an STMT_PREPARE failed
					// we have a previous status, probably STMT_EXECUTE,
					//    but returning to that status is not safe after STMT_PREPARE failed
					// for this reason we exit immediately
					wrong_pass=true;
				}
			}
			break;
		case PROCESSING_STMT_EXECUTE:
			{
				char sqlstate[10];
				if (myconn && myconn->mysql) {
					sprintf(sqlstate,"%s",mysql_sqlstate(myconn->mysql));
					client_myds->myprot.generate_pkt_ERR(true,NULL,NULL,client_myds->pkt_sid+1,mysql_errno(myconn->mysql),sqlstate,(char *)mysql_stmt_error(myconn->query.stmt));
				} else {
					client_myds->myprot.generate_pkt_ERR(true,NULL,NULL,client_myds->pkt_sid+1, 2013, (char *)"HY000" ,(char *)"Lost connection to MySQL server during query");
				}
				client_myds->pkt_sid++;
			}
			break;
		default:
			assert(0);
			break;
	}
}

// this function was inline
void MySQL_Session::handler_minus1_HandleBackendConnection(MySQL_Data_Stream *myds, MySQL_Connection *myconn) {
	if (myds->myconn) {
		myds->myconn->reduce_auto_increment_delay_token();
		if (mysql_thread___multiplexing && (myds->myconn->reusable==true) && myds->myconn->IsActiveTransaction()==false && myds->myconn->MultiplexDisabled()==false) {
			myds->DSS=STATE_NOT_INITIALIZED;
			if (mysql_thread___autocommit_false_not_reusable && myds->myconn->IsAutoCommit()==false) {
				if (mysql_thread___reset_connection_algorithm == 2) {
					create_new_session_and_reset_connection(myds);
				} else {
					myds->destroy_MySQL_Connection_From_Pool(true);
				}
			} else {
				myds->return_MySQL_Connection_To_Pool();
			}
		} else {
			myconn->async_state_machine=ASYNC_IDLE;
			myds->DSS=STATE_MARIADB_GENERIC;
		}
	}
}

// this function was inline
int MySQL_Session::RunQuery(MySQL_Data_Stream *myds, MySQL_Connection *myconn) {
	int rc = 0;
	switch (status) {
		case PROCESSING_QUERY:
			rc=myconn->async_query(myds->revents, myds->mysql_real_query.QueryPtr,myds->mysql_real_query.QuerySize);
			break;
		case PROCESSING_STMT_PREPARE:
			rc=myconn->async_query(myds->revents, (char *)CurrentQuery.QueryPointer,CurrentQuery.QueryLength,&CurrentQuery.mysql_stmt);
			break;
		case PROCESSING_STMT_EXECUTE:
			rc=myconn->async_query(myds->revents, (char *)CurrentQuery.QueryPointer,CurrentQuery.QueryLength,&CurrentQuery.mysql_stmt, CurrentQuery.stmt_meta);
			break;
		default:
			assert(0);
			break;
	}
	return rc;
}

// this function was inline
void MySQL_Session::handler___status_WAITING_CLIENT_DATA() {
	if (mybes) {
		MySQL_Backend *_mybe;
		unsigned int i;
		for (i=0; i < mybes->len; i++) {
			_mybe=(MySQL_Backend *)mybes->index(i);
			if (_mybe->server_myds) {
				MySQL_Data_Stream *_myds=_mybe->server_myds;
				if (_myds->myconn) {
					if (_myds->myconn->multiplex_delayed) {
						if (_myds->wait_until <= thread->curtime) {
							_myds->wait_until=0;
							_myds->myconn->multiplex_delayed=false;
							_myds->DSS=STATE_NOT_INITIALIZED;
							_myds->return_MySQL_Connection_To_Pool();
						}
					}
				}
			}
		}
	}
}

// this function was inline
void MySQL_Session::handler_rc0_Process_GTID(MySQL_Connection *myconn) {
	if (myconn->get_gtid(mybe->gtid_uuid,&mybe->gtid_trxid)) {
		if (mysql_thread___client_session_track_gtid) {
			gtid_hid = current_hostgroup;
			memcpy(gtid_buf,mybe->gtid_uuid,sizeof(gtid_buf));
		}
	}
}

int MySQL_Session::handler() {
	int handler_ret = 0;
	bool prepared_stmt_with_no_params = false;
	bool wrong_pass=false;
	if (to_process==0) return 0; // this should be redundant if the called does the same check
	proxy_debug(PROXY_DEBUG_NET,1,"Thread=%p, Session=%p -- Processing session %p\n" , this->thread, this, this);
	PtrSize_t pkt;
	pktH=&pkt;
	//unsigned int j;
	//unsigned char c;

	if (active_transactions == 0) {
		active_transactions=NumActiveTransactions();
		if (active_transactions > 0) {
			transaction_started_at = thread->curtime;
		}
	}
//	FIXME: Sessions without frontend are an ugly hack
	if (session_fast_forward==false) {
	if (client_myds==NULL) {
		// if we are here, probably we are trying to ping backends
		proxy_debug(PROXY_DEBUG_MYSQL_CONNECTION, 5, "Processing session %p without client_myds\n", this);
		assert(mybe);
		assert(mybe->server_myds);
		goto handler_again;
	} else {
		if (mirror==true) {
			if (mirrorPkt.ptr) { // this is the first time we call handler()
				pkt.ptr=mirrorPkt.ptr;
				pkt.size=mirrorPkt.size;
				mirrorPkt.ptr=NULL; // this will prevent the copy to happen again
			} else {
				if (status==WAITING_CLIENT_DATA) {
					// we are being called a second time with WAITING_CLIENT_DATA
					handler_ret = 0;
					return handler_ret;
				}
			}
		}
	}
	}

	handler_ret = get_pkts_from_client(wrong_pass, pkt);
	if (handler_ret != 0) {
		return handler_ret;
	}

handler_again:

	switch (status) {
		case WAITING_CLIENT_DATA:
			// housekeeping
			handler___status_WAITING_CLIENT_DATA();
			break;
		case FAST_FORWARD:
			if (mybe->server_myds->mypolls==NULL) {
				// register the mysql_data_stream
				thread->mypolls.add(POLLIN|POLLOUT, mybe->server_myds->fd, mybe->server_myds, thread->curtime);
			}
			client_myds->PSarrayOUT->copy_add(mybe->server_myds->PSarrayIN, 0, mybe->server_myds->PSarrayIN->len);
			while (mybe->server_myds->PSarrayIN->len) mybe->server_myds->PSarrayIN->remove_index(mybe->server_myds->PSarrayIN->len-1,NULL);
			break;
		case CONNECTING_CLIENT:
			//fprintf(stderr,"CONNECTING_CLIENT\n");
			// FIXME: to implement
			break;
		case PINGING_SERVER:
			{
				int rc=handler_again___status_PINGING_SERVER();
				if (rc==-1) { // if the ping fails, we destroy the session
					handler_ret = -1;
					return handler_ret;
				}
			}
			break;

		case RESETTING_CONNECTION:
			{
				int rc = handler_again___status_RESETTING_CONNECTION();
				if (rc==-1) { // we always destroy the session
					handler_ret = -1;
					return handler_ret;
				}
			}
			break;

		case PROCESSING_STMT_PREPARE:
		case PROCESSING_STMT_EXECUTE:
		case PROCESSING_QUERY:
			//fprintf(stderr,"PROCESSING_QUERY\n");
			if (pause_until > thread->curtime) {
				handler_ret = 0;
				return handler_ret;
			}
			if (mysql_thread___connect_timeout_server_max) {
				if (mybe->server_myds->max_connect_time==0)
					mybe->server_myds->max_connect_time=thread->curtime+(long long)mysql_thread___connect_timeout_server_max*1000;
			} else {
				mybe->server_myds->max_connect_time=0;
			}
			if (
				(mybe->server_myds->myconn && mybe->server_myds->myconn->async_state_machine!=ASYNC_IDLE && mybe->server_myds->wait_until && thread->curtime >= mybe->server_myds->wait_until)
				// query timed out
				||
				(killed==true) // session was killed by admin
			) {
				handler_again___new_thread_to_kill_connection();
			}
			if (mybe->server_myds->DSS==STATE_NOT_INITIALIZED) {
				// we don't have a backend yet
				switch(status) { // this switch can be replaced with a simple previous_status.push(status), but it is here for readibility
					case PROCESSING_QUERY:
						previous_status.push(PROCESSING_QUERY);
						break;
					case PROCESSING_STMT_PREPARE:
						previous_status.push(PROCESSING_STMT_PREPARE);
						break;
					case PROCESSING_STMT_EXECUTE:
						previous_status.push(PROCESSING_STMT_EXECUTE);
						break;
					default:
						assert(0);
						break;
				}
				NEXT_IMMEDIATE(CONNECTING_SERVER);
			} else {
				MySQL_Data_Stream *myds=mybe->server_myds;
				MySQL_Connection *myconn=myds->myconn;
				mybe->server_myds->max_connect_time=0;
				// we insert it in mypolls only if not already there
				if (myds->mypolls==NULL) {
					thread->mypolls.add(POLLIN|POLLOUT, mybe->server_myds->fd, mybe->server_myds, thread->curtime);
				}
				if (default_hostgroup>=0) {
					if (handler_again___verify_backend_user_schema()) {
						goto handler_again;
					}
					if (mirror==false) { // do not care about autocommit and charset if mirror
							proxy_debug(PROXY_DEBUG_MYSQL_CONNECTION, 5, "Session %p , default_HG=%d server_myds DSS=%d , locked_on_HG=%d\n", this, default_hostgroup, mybe->server_myds->DSS, locked_on_hostgroup);
						if (mybe->server_myds->DSS == STATE_READY || mybe->server_myds->DSS == STATE_MARIADB_GENERIC) {
							if (handler_again___verify_init_connect()) {
								goto handler_again;
							}
							if (ldap_ctx) {
								if (handler_again___verify_ldap_user_variable()) {
									goto handler_again;
								}
							}
							if (handler_again___verify_backend_autocommit()) {
								goto handler_again;
							}
							if (locked_on_hostgroup == -1 || locked_on_hostgroup_and_all_variables_set == false ) {

								if (handler_again___verify_backend_multi_statement()) {
									goto handler_again;
								}

								if (handler_again___verify_backend_session_track_gtids()) {
									goto handler_again;
								}

								// Optimize network traffic when we can use 'SET NAMES'
								if (verify_set_names(this)) {
									goto handler_again;
								}

								for (auto i = 0; i < SQL_NAME_LAST; i++) {
									auto client_hash = client_myds->myconn->var_hash[i];
#ifdef DEBUG
									if (GloVars.global.gdbg) {
										switch (i) {
											case SQL_CHARACTER_SET:
											case SQL_SET_NAMES:
											case SQL_CHARACTER_SET_RESULTS:
											case SQL_CHARACTER_SET_CONNECTION:
											case SQL_CHARACTER_SET_CLIENT:
											case SQL_COLLATION_CONNECTION:
												proxy_debug(PROXY_DEBUG_MYSQL_CONNECTION, 7, "Session %p , variable %s has value %s\n" , this, mysql_tracked_variables[i].set_variable_name , client_myds->myconn->variables[i].value);
											default:
												break;
										}
									}
#endif // DEBUG
									if (client_hash) {
										auto server_hash = myconn->var_hash[i];
										if (client_hash != server_hash) {
											if(!myconn->var_absent[i] && mysql_variables.verify_variable(this, i)) {
												goto handler_again;
											}
										}
									}
								}

								if (locked_on_hostgroup != -1) {
									locked_on_hostgroup_and_all_variables_set=true;
								}
							}
						}
						if (status==PROCESSING_STMT_EXECUTE) {
							CurrentQuery.mysql_stmt=myconn->local_stmts->find_backend_stmt_by_global_id(CurrentQuery.stmt_global_id);
							if (CurrentQuery.mysql_stmt==NULL) {
								MySQL_STMT_Global_info *stmt_info=NULL;
								// the connection we too doesn't have the prepared statements prepared
								// we try to create it now
								stmt_info=GloMyStmt->find_prepared_statement_by_stmt_id(CurrentQuery.stmt_global_id);
								CurrentQuery.QueryLength=stmt_info->query_length;
								CurrentQuery.QueryPointer=(unsigned char *)stmt_info->query;
								previous_status.push(PROCESSING_STMT_EXECUTE);
								NEXT_IMMEDIATE(PROCESSING_STMT_PREPARE);
								if (CurrentQuery.stmt_global_id!=stmt_info->statement_id) {
									PROXY_TRACE();
								}
							}
						}
					}
				}

				if (myconn->async_state_machine==ASYNC_IDLE) {
					SetQueryTimeout();
				}
				int rc;
				timespec begint;
				if (thread->variables.stats_time_backend_query) {
					clock_gettime(CLOCK_THREAD_CPUTIME_ID,&begint);
				}
				rc = RunQuery(myds, myconn);
				timespec endt;
				if (thread->variables.stats_time_backend_query) {
					clock_gettime(CLOCK_THREAD_CPUTIME_ID,&endt);
					thread->status_variables.stvar[st_var_backend_query_time] = thread->status_variables.stvar[st_var_backend_query_time] +
						(endt.tv_sec*1000000000+endt.tv_nsec) -
						(begint.tv_sec*1000000000+begint.tv_nsec);
				}
				gtid_hid = -1;
				if (rc==0) {

					handler_rc0_Process_GTID(myconn);

					// check if multiplexing needs to be disabled
					char *qdt=CurrentQuery.get_digest_text();
					if (qdt)
						myconn->ProcessQueryAndSetStatusFlags(qdt);

					if (mirror == false) {
						// Support for LAST_INSERT_ID()
						if (myconn->mysql->insert_id) {
							last_insert_id=myconn->mysql->insert_id;
						}
						if (myconn->mysql->affected_rows) {
							if (myconn->mysql->affected_rows != ULLONG_MAX) {
								last_HG_affected_rows = current_hostgroup;
								if (mysql_thread___auto_increment_delay_multiplex && myconn->mysql->insert_id) {
									myconn->auto_increment_delay_token = mysql_thread___auto_increment_delay_multiplex + 1;
								}
							}
						}
					}

					switch (status) {
						case PROCESSING_QUERY:
							MySQL_Result_to_MySQL_wire(myconn->mysql, myconn->MyRS);
							break;
						case PROCESSING_STMT_PREPARE:
							{
								enum session_status st;
								if (handler_rc0_PROCESSING_STMT_PREPARE(st, myds, prepared_stmt_with_no_params)) {
									NEXT_IMMEDIATE(st);
								}
							}
							break;
						case PROCESSING_STMT_EXECUTE:
							handler_rc0_PROCESSING_STMT_EXECUTE(myds);
							break;
						default:
							assert(0);
							break;
					}
					RequestEnd(myds);
					finishQuery(myds,myconn,prepared_stmt_with_no_params);
				} else {
					if (rc==-1) {
						// the query failed
						int myerr=mysql_errno(myconn->mysql);
						char *errmsg = NULL;
						if (myerr == 0) {
							if (CurrentQuery.mysql_stmt) {
								myerr = mysql_stmt_errno(CurrentQuery.mysql_stmt);
								errmsg = strdup(mysql_stmt_error(CurrentQuery.mysql_stmt));
							}
						}
						MyHGM->p_update_mysql_error_counter(p_mysql_error_type::mysql, myconn->parent->myhgc->hid, myconn->parent->address, myconn->parent->port, myerr);
						CurrentQuery.mysql_stmt=NULL; // immediately reset mysql_stmt
						int rc1 = handler_ProcessingQueryError_CheckBackendConnectionStatus(myds);
						if (rc1 == -1) {
							handler_ret = -1;
							return handler_ret;
						} else {
							if (rc1 == 1)
								NEXT_IMMEDIATE(CONNECTING_SERVER);
						}
						if (myerr >= 2000 && myerr < 3000) {
							if (handler_minus1_ClientLibraryError(myds, myerr, &errmsg)) {
								NEXT_IMMEDIATE(CONNECTING_SERVER);
							} else {
								handler_ret = -1;
								return handler_ret;
							}
						} else {
							handler_minus1_LogErrorDuringQuery(myconn, myerr, errmsg);
							if (handler_minus1_HandleErrorCodes(myds, myerr, &errmsg, handler_ret)) {
								if (handler_ret == 0)
									NEXT_IMMEDIATE(CONNECTING_SERVER);
								return handler_ret;
							}
							handler_minus1_GenerateErrorMessage(myds, myconn, wrong_pass);
							RequestEnd(myds);
							handler_minus1_HandleBackendConnection(myds, myconn);
						}
					} else {
						switch (rc) {
							// rc==1 , query is still running
							// start sending to frontend if mysql_thread___threshold_resultset_size is reached
							case 1:
								if (myconn->MyRS && myconn->MyRS->result && myconn->MyRS->resultset_size > (unsigned int) mysql_thread___threshold_resultset_size) {
									myconn->MyRS->get_resultset(client_myds->PSarrayOUT);
								}
								break;
							// rc==2 : a multi-resultset (or multi statement) was detected, and the current statement is completed
							case 2:
								MySQL_Result_to_MySQL_wire(myconn->mysql, myconn->MyRS);
								  if (myconn->MyRS) { // we also need to clear MyRS, so that the next staement will recreate it if needed
										if (myconn->MyRS_reuse) {
											delete myconn->MyRS_reuse;
										}
										//myconn->MyRS->reset_pid = false;
										myconn->MyRS_reuse = myconn->MyRS;
										myconn->MyRS=NULL;
									}
									NEXT_IMMEDIATE(PROCESSING_QUERY);
								break;
							// rc==3 , a multi statement query is still running
							// start sending to frontend if mysql_thread___threshold_resultset_size is reached
							case 3:
								if (myconn->MyRS && myconn->MyRS->result && myconn->MyRS->resultset_size > (unsigned int) mysql_thread___threshold_resultset_size) {
									myconn->MyRS->get_resultset(client_myds->PSarrayOUT);
								}
								break;
							default:
								break;
						}
					}
				}

				goto __exit_DSS__STATE_NOT_INITIALIZED;


			}
			break;

		case SETTING_ISOLATION_LEVEL:
		case SETTING_TRANSACTION_READ:
		case SETTING_CHARSET:
		case SETTING_VARIABLE:
			{
				int rc = 0;
				if (mysql_variables.update_variable(this, status, rc)) {
					goto handler_again;
				}
				if (rc == -1) {
					handler_ret = -1;
					return handler_ret;
				}
			}
			break;

		case CONNECTING_SERVER:
			{
				int rc=0;
				if (handler_again___status_CONNECTING_SERVER(&rc))
					goto handler_again;	// we changed status
				if (rc==1) //handler_again___status_CONNECTING_SERVER returns 1
					goto __exit_DSS__STATE_NOT_INITIALIZED;
			}
			break;
		case session_status___NONE:
			fprintf(stderr,"NONE\n");
		default:
			{
				int rc = 0;
				if (handler_again___multiple_statuses(&rc)) // a sort of catch all
					goto handler_again;	// we changed status
				if (rc==-1) { // we have an error we can't handle
					handler_ret = -1;
					return handler_ret;
				}
			}
			break;
	}


__exit_DSS__STATE_NOT_INITIALIZED:
		

	if (mybe && mybe->server_myds) {
	if (mybe->server_myds->DSS > STATE_MARIADB_BEGIN && mybe->server_myds->DSS < STATE_MARIADB_END) {
#ifdef DEBUG
		MySQL_Data_Stream *myds=mybe->server_myds;
		MySQL_Connection *myconn=mybe->server_myds->myconn;
#endif /* DEBUG */
		proxy_debug(PROXY_DEBUG_MYSQL_CONNECTION, 5, "Sess=%p, status=%d, server_myds->DSS==%d , revents==%d , async_state_machine=%d\n", this, status, mybe->server_myds->DSS, myds->revents, myconn->async_state_machine);
	}
	}

	writeout();

	if (wrong_pass==true) {
		client_myds->array2buffer_full();
		client_myds->write_to_net();
		handler_ret = -1;
		return handler_ret;
	}
	handler_ret = 0;
	return handler_ret;
}
// end ::handler()


bool MySQL_Session::handler_again___multiple_statuses(int *rc) {
	bool ret = false;
	switch(status) {
		case CHANGING_USER_SERVER:
			ret = handler_again___status_CHANGING_USER_SERVER(rc);
			break;
		case CHANGING_AUTOCOMMIT:
			ret = handler_again___status_CHANGING_AUTOCOMMIT(rc);
			break;
		case CHANGING_SCHEMA:
			ret = handler_again___status_CHANGING_SCHEMA(rc);
			break;
		case SETTING_LDAP_USER_VARIABLE:
			ret = handler_again___status_SETTING_LDAP_USER_VARIABLE(rc);
			break;
		case SETTING_INIT_CONNECT:
			ret = handler_again___status_SETTING_INIT_CONNECT(rc);
			break;
		case SETTING_MULTI_STMT:
			ret = handler_again___status_SETTING_MULTI_STMT(rc);
			break;
		case SETTING_SESSION_TRACK_GTIDS:
			ret = handler_again___status_SETTING_SESSION_TRACK_GTIDS(rc);
			break;
		case SETTING_SET_NAMES:
			ret = handler_again___status_CHANGING_CHARSET(rc);
			break;
		default:
			break;
	}
	return ret;
}

void MySQL_Session::handler___status_WAITING_SERVER_DATA___STATE_READING_COM_STMT_PREPARE_RESPONSE(PtrSize_t *pkt) {
	unsigned char c;
	c=*((unsigned char *)pkt->ptr+sizeof(mysql_hdr));

	//fprintf(stderr,"%d %d\n", mybe->server_myds->myprot.current_PreStmt->pending_num_params, mybe->server_myds->myprot.current_PreStmt->pending_num_columns);
	if (c==0xfe && pkt->size < 13) {
		if (mybe->server_myds->myprot.current_PreStmt->pending_num_params+mybe->server_myds->myprot.current_PreStmt->pending_num_columns) {
			mybe->server_myds->DSS=STATE_EOF1;
		} else {
			mybe->server_myds->DSS=STATE_READY;
			status=WAITING_CLIENT_DATA;
			client_myds->DSS=STATE_SLEEP;
		}
	} else {
		if (mybe->server_myds->myprot.current_PreStmt->pending_num_params) {
			--mybe->server_myds->myprot.current_PreStmt->pending_num_params;
		} else {
			if (mybe->server_myds->myprot.current_PreStmt->pending_num_columns) {
				--mybe->server_myds->myprot.current_PreStmt->pending_num_columns;
			}
		}
	}
	client_myds->PSarrayOUT->add(pkt->ptr, pkt->size);
}


void MySQL_Session::handler___status_CHANGING_USER_CLIENT___STATE_CLIENT_HANDSHAKE(PtrSize_t *pkt, bool *wrong_pass) {
	// FIXME: no support for SSL yet
	if (
		client_myds->myprot.process_pkt_auth_swich_response((unsigned char *)pkt->ptr,pkt->size)==true
	) {
		l_free(pkt->size,pkt->ptr);
		proxy_debug(PROXY_DEBUG_MYSQL_CONNECTION, 5, "Session=%p , DS=%p . Successful connection\n", this, client_myds);
		client_myds->myprot.generate_pkt_OK(true,NULL,NULL,2,0,0,0,0,NULL);
		GloMyLogger->log_audit_entry(PROXYSQL_MYSQL_CHANGE_USER_OK, this, NULL);
		status=WAITING_CLIENT_DATA;
		client_myds->DSS=STATE_SLEEP;
	} else {
		l_free(pkt->size,pkt->ptr);
		*wrong_pass=true;
		// FIXME: this should become close connection
		client_myds->setDSS_STATE_QUERY_SENT_NET();
		char *client_addr=NULL;
		if (client_myds->client_addr) {
			char buf[512];
			switch (client_myds->client_addr->sa_family) {
				case AF_INET: {
					struct sockaddr_in *ipv4 = (struct sockaddr_in *)client_myds->client_addr;
					if (ipv4->sin_port) {
						inet_ntop(client_myds->client_addr->sa_family, &ipv4->sin_addr, buf, INET_ADDRSTRLEN);
						client_addr = strdup(buf);
					} else {
						client_addr = strdup((char *)"localhost");
					}
					break;
				}
				case AF_INET6: {
					struct sockaddr_in6 *ipv6 = (struct sockaddr_in6 *)client_myds->client_addr;
					inet_ntop(client_myds->client_addr->sa_family, &ipv6->sin6_addr, buf, INET6_ADDRSTRLEN);
					client_addr = strdup(buf);
					break;
				}
				default:
					client_addr = strdup((char *)"localhost");
					break;
			}
		} else {
			client_addr = strdup((char *)"");
		}
		char *_s=(char *)malloc(strlen(client_myds->myconn->userinfo->username)+100+strlen(client_addr));
		sprintf(_s,"ProxySQL Error: Access denied for user '%s'@'%s' (using password: %s)", client_myds->myconn->userinfo->username, client_addr, (client_myds->myconn->userinfo->password ? "YES" : "NO"));
		proxy_error("ProxySQL Error: Access denied for user '%s'@'%s' (using password: %s)", client_myds->myconn->userinfo->username, client_addr, (client_myds->myconn->userinfo->password ? "YES" : "NO"));
		client_myds->myprot.generate_pkt_ERR(true,NULL,NULL,2,1045,(char *)"28000", _s, true);
#ifdef DEBUG
		if (client_myds->myconn->userinfo->password) {
			char *tmp_pass=strdup(client_myds->myconn->userinfo->password);
			int lpass = strlen(tmp_pass);
			for (int i=2; i<lpass-1; i++) {
				tmp_pass[i]='*';
			}
			proxy_debug(PROXY_DEBUG_MYSQL_CONNECTION, 5, "Session=%p , DS=%p . Wrong credentials for frontend: %s:%s . Password=%s . Disconnecting\n", this, client_myds, client_myds->myconn->userinfo->username, client_addr, tmp_pass);
			free(tmp_pass);
		} else {
			proxy_debug(PROXY_DEBUG_MYSQL_CONNECTION, 5, "Session=%p , DS=%p . Wrong credentials for frontend: %s:%s . No password. Disconnecting\n", this, client_myds, client_myds->myconn->userinfo->username, client_addr);
		}
#endif //DEBUG
		GloMyLogger->log_audit_entry(PROXYSQL_MYSQL_CHANGE_USER_ERR, this, NULL);
		free(_s);
		__sync_fetch_and_add(&MyHGM->status.access_denied_wrong_password, 1);
	}
}

void MySQL_Session::handler___status_CONNECTING_CLIENT___STATE_SERVER_HANDSHAKE(PtrSize_t *pkt, bool *wrong_pass) {
	bool is_encrypted = client_myds->encrypted;
	bool handshake_response_return = client_myds->myprot.process_pkt_handshake_response((unsigned char *)pkt->ptr,pkt->size);

	proxy_debug(PROXY_DEBUG_MYSQL_CONNECTION,8,"Session=%p , DS=%p , handshake_response=%d , switching_auth_stage=%d , is_encrypted=%d , client_encrypted=%d\n", this, client_myds, handshake_response_return, client_myds->switching_auth_stage, is_encrypted, client_myds->encrypted);
	if (
		(handshake_response_return == false) && (client_myds->switching_auth_stage == 1)
	) {
		proxy_debug(PROXY_DEBUG_MYSQL_CONNECTION,8,"Session=%p , DS=%p . Returning\n", this, client_myds);
		return;
	}
	
	if (
		(is_encrypted == false) && // the connection was encrypted
		(handshake_response_return == false) && // the authentication didn't complete
		(client_myds->encrypted == true) // client is asking for encryption
	) {
		// use SSL
		proxy_debug(PROXY_DEBUG_MYSQL_CONNECTION,8,"Session=%p , DS=%p . SSL_INIT\n", this, client_myds);
		client_myds->DSS=STATE_SSL_INIT;
		client_myds->rbio_ssl = BIO_new(BIO_s_mem());
		client_myds->wbio_ssl = BIO_new(BIO_s_mem());
		client_myds->ssl=SSL_new(GloVars.global.ssl_ctx);
		SSL_set_fd(client_myds->ssl, client_myds->fd);
		SSL_set_accept_state(client_myds->ssl); 
		SSL_set_bio(client_myds->ssl, client_myds->rbio_ssl, client_myds->wbio_ssl);
		return;
	}

	if ( 
		//(client_myds->myprot.process_pkt_handshake_response((unsigned char *)pkt->ptr,pkt->size)==true) 
		(handshake_response_return == true) 
		&&
		(
#if defined(TEST_AURORA) || defined(TEST_GALERA) || defined(TEST_GROUPREP)
			(default_hostgroup<0 && ( session_type == PROXYSQL_SESSION_ADMIN || session_type == PROXYSQL_SESSION_STATS || session_type == PROXYSQL_SESSION_SQLITE) )
#else
			(default_hostgroup<0 && ( session_type == PROXYSQL_SESSION_ADMIN || session_type == PROXYSQL_SESSION_STATS) )
#endif // TEST_AURORA || TEST_GALERA || TEST_GROUPREP
			||
			(default_hostgroup == 0 && session_type == PROXYSQL_SESSION_CLICKHOUSE)
			||
			//(default_hostgroup>=0 && session_type == PROXYSQL_SESSION_MYSQL)
			(default_hostgroup>=0 && ( session_type == PROXYSQL_SESSION_MYSQL || session_type == PROXYSQL_SESSION_SQLITE ) )
			||
			(
				client_myds->encrypted==false
				&&
				strncmp(client_myds->myconn->userinfo->username,mysql_thread___monitor_username,strlen(mysql_thread___monitor_username))==0
			)
		) // Do not delete this line. See bug #492
	)	{
		if (session_type == PROXYSQL_SESSION_ADMIN) {
			if ( (default_hostgroup<0) || (strncmp(client_myds->myconn->userinfo->username,mysql_thread___monitor_username,strlen(mysql_thread___monitor_username))==0) ) {
				if (default_hostgroup==STATS_HOSTGROUP) {
					session_type = PROXYSQL_SESSION_STATS;
				}
			}
		}
		l_free(pkt->size,pkt->ptr);
		//if (client_myds->encrypted==false) {
			if (client_myds->myconn->userinfo->schemaname==NULL) {
#ifdef PROXYSQLCLICKHOUSE
				if (session_type == PROXYSQL_SESSION_CLICKHOUSE) {
					if (strlen(default_schema) == 0) {
						free(default_schema);
						default_schema = strdup((char *)"default");
					}
				}
#endif /* PROXYSQLCLICKHOUSE */
				client_myds->myconn->userinfo->set_schemaname(default_schema,strlen(default_schema));
			}
			int free_users=0;
			int used_users=0;
			if (
				( max_connections_reached == false )
				&&
				( session_type == PROXYSQL_SESSION_MYSQL || session_type == PROXYSQL_SESSION_CLICKHOUSE || session_type == PROXYSQL_SESSION_SQLITE)
			) {
			//if (session_type == PROXYSQL_SESSION_MYSQL || session_type == PROXYSQL_SESSION_CLICKHOUSE) {
				client_authenticated=true;
				switch (session_type) {
					case PROXYSQL_SESSION_SQLITE:
//#if defined(TEST_AURORA) || defined(TEST_GALERA) || defined(TEST_GROUPREP)
						free_users=1;
						break;
//#endif // TEST_AURORA || TEST_GALERA || TEST_GROUPREP
					case PROXYSQL_SESSION_MYSQL:
						proxy_debug(PROXY_DEBUG_MYSQL_CONNECTION,8,"Session=%p , DS=%p , session_type=PROXYSQL_SESSION_MYSQL\n", this, client_myds);
						if (ldap_ctx==NULL) {
							free_users=GloMyAuth->increase_frontend_user_connections(client_myds->myconn->userinfo->username, &used_users);
						} else {
							free_users=GloMyLdapAuth->increase_frontend_user_connections(client_myds->myconn->userinfo->username, &used_users);
						}
						break;
#ifdef PROXYSQLCLICKHOUSE
					case PROXYSQL_SESSION_CLICKHOUSE:
						free_users=GloClickHouseAuth->increase_frontend_user_connections(client_myds->myconn->userinfo->username, &used_users);
						break;
#endif /* PROXYSQLCLICKHOUSE */
					default:
						assert(0);
						break;
				}
			} else {
				free_users=1;
			}
			if (max_connections_reached==true || free_users<=0) {
				proxy_debug(PROXY_DEBUG_MYSQL_CONNECTION,8,"Session=%p , DS=%p , max_connections_reached=%d , free_users=%d\n", this, client_myds, max_connections_reached, free_users);
				client_authenticated=false;
				*wrong_pass=true;
				client_myds->setDSS_STATE_QUERY_SENT_NET();
				uint8_t _pid = 2;
				if (client_myds->switching_auth_stage) _pid+=2;
				if (max_connections_reached==true) {
					proxy_debug(PROXY_DEBUG_MYSQL_CONNECTION, 5, "Session=%p , DS=%p , Too many connections\n", this, client_myds);
					client_myds->myprot.generate_pkt_ERR(true,NULL,NULL,_pid,1040,(char *)"08004", (char *)"Too many connections", true);
					proxy_warning("mysql-max_connections reached. Returning 'Too many connections'\n");
					GloMyLogger->log_audit_entry(PROXYSQL_MYSQL_AUTH_ERR, this, NULL, (char *)"mysql-max_connections reached");
					__sync_fetch_and_add(&MyHGM->status.access_denied_max_connections, 1);
				} else { // see issue #794
					__sync_fetch_and_add(&MyHGM->status.access_denied_max_user_connections, 1);
					proxy_debug(PROXY_DEBUG_MYSQL_CONNECTION, 5, "Session=%p , DS=%p . User '%s' has exceeded the 'max_user_connections' resource (current value: %d)\n", this, client_myds, client_myds->myconn->userinfo->username, used_users);
					char *a=(char *)"User '%s' has exceeded the 'max_user_connections' resource (current value: %d)";
					char *b=(char *)malloc(strlen(a)+strlen(client_myds->myconn->userinfo->username)+16);
					GloMyLogger->log_audit_entry(PROXYSQL_MYSQL_AUTH_ERR, this, NULL, b);
					sprintf(b,a,client_myds->myconn->userinfo->username,used_users);
					client_myds->myprot.generate_pkt_ERR(true,NULL,NULL,2,1226,(char *)"42000", b, true);
					proxy_warning("User '%s' has exceeded the 'max_user_connections' resource (current value: %d)\n",client_myds->myconn->userinfo->username,used_users);
					free(b);
				}
				__sync_add_and_fetch(&MyHGM->status.client_connections_aborted,1);
				client_myds->DSS=STATE_SLEEP;
			} else {
				if (
					( default_hostgroup==ADMIN_HOSTGROUP && strcmp(client_myds->myconn->userinfo->username,(char *)"admin")==0 )
					||
					( default_hostgroup==STATS_HOSTGROUP && strcmp(client_myds->myconn->userinfo->username,(char *)"stats")==0 )
					||
					( default_hostgroup < 0 && strcmp(client_myds->myconn->userinfo->username,(char *)"monitor")==0 )
				) {
					char *client_addr = NULL;
					union {
						struct sockaddr_in in;
						struct sockaddr_in6 in6;
					} custom_sockaddr;
					struct sockaddr *addr=(struct sockaddr *)malloc(sizeof(custom_sockaddr));
					socklen_t addrlen=sizeof(custom_sockaddr);
					memset(addr, 0, sizeof(custom_sockaddr));
					int rc = 0;
					rc = getpeername(client_myds->fd, addr, &addrlen);
					if (rc == 0) {
						char buf[512];
						switch (addr->sa_family) {
							case AF_INET: {
								struct sockaddr_in *ipv4 = (struct sockaddr_in *)addr;
								inet_ntop(addr->sa_family, &ipv4->sin_addr, buf, INET_ADDRSTRLEN);
								client_addr = strdup(buf);
								break;
							}
							case AF_INET6: {
								struct sockaddr_in6 *ipv6 = (struct sockaddr_in6 *)addr;
								inet_ntop(addr->sa_family, &ipv6->sin6_addr, buf, INET6_ADDRSTRLEN);
								client_addr = strdup(buf);
								break;
							}
							default:
								client_addr = strdup((char *)"localhost");
								break;
						}
					} else {
						client_addr = strdup((char *)"");
					}
					uint8_t _pid = 2;
					if (client_myds->switching_auth_stage) _pid+=2;
					if (is_encrypted) _pid++;
					if (
						(strcmp(client_addr,(char *)"127.0.0.1")==0)
						||
						(strcmp(client_addr,(char *)"localhost")==0)
						||
						(strcmp(client_addr,(char *)"::1")==0)
					) {
						// we are good!
						//client_myds->myprot.generate_pkt_OK(true,NULL,NULL, (is_encrypted ? 3 : 2), 0,0,0,0,NULL,false);
						client_myds->myprot.generate_pkt_OK(true,NULL,NULL, _pid, 0,0,0,0,NULL);
						GloMyLogger->log_audit_entry(PROXYSQL_MYSQL_AUTH_OK, this, NULL);
						status=WAITING_CLIENT_DATA;
						client_myds->DSS=STATE_CLIENT_AUTH_OK;
					} else {
						char *a=(char *)"User '%s' can only connect locally";
						char *b=(char *)malloc(strlen(a)+strlen(client_myds->myconn->userinfo->username));
						sprintf(b,a,client_myds->myconn->userinfo->username);
						//client_myds->myprot.generate_pkt_ERR(true,NULL,NULL, (is_encrypted ? 3 : 2), 1040,(char *)"42000", b, true);
							GloMyLogger->log_audit_entry(PROXYSQL_MYSQL_AUTH_ERR, this, NULL, b);
						client_myds->myprot.generate_pkt_ERR(true,NULL,NULL, _pid, 1040,(char *)"42000", b, true);
						free(b);
					}
					free(addr);
					free(client_addr);
				} else {
					uint8_t _pid = 2;
					if (client_myds->switching_auth_stage) _pid+=2;
					if (is_encrypted) _pid++;
					if (use_ssl == true && is_encrypted == false) {
						*wrong_pass=true;
						GloMyLogger->log_audit_entry(PROXYSQL_MYSQL_AUTH_ERR, this, NULL);
						
						char *_a=(char *)"ProxySQL Error: Access denied for user '%s' (using password: %s). SSL is required";
						char *_s=(char *)malloc(strlen(_a)+strlen(client_myds->myconn->userinfo->username)+32);
						sprintf(_s, _a, client_myds->myconn->userinfo->username, (client_myds->myconn->userinfo->password ? "YES" : "NO"));
						client_myds->myprot.generate_pkt_ERR(true,NULL,NULL, _pid, 1045,(char *)"28000", _s, true);
						proxy_error("ProxySQL Error: Access denied for user '%s' (using password: %s). SSL is required", client_myds->myconn->userinfo->username, (client_myds->myconn->userinfo->password ? "YES" : "NO"));
						proxy_debug(PROXY_DEBUG_MYSQL_CONNECTION,8,"Session=%p , DS=%p . Access denied for user '%s' (using password: %s). SSL is required\n", this, client_myds, client_myds->myconn->userinfo->username, (client_myds->myconn->userinfo->password ? "YES" : "NO"));
						__sync_add_and_fetch(&MyHGM->status.client_connections_aborted,1);
						free(_s);
						__sync_fetch_and_add(&MyHGM->status.access_denied_wrong_password, 1);
					} else {
						// we are good!
						//client_myds->myprot.generate_pkt_OK(true,NULL,NULL, (is_encrypted ? 3 : 2), 0,0,0,0,NULL,false);
						proxy_debug(PROXY_DEBUG_MYSQL_CONNECTION,8,"Session=%p , DS=%p . STATE_CLIENT_AUTH_OK\n", this, client_myds);
						GloMyLogger->log_audit_entry(PROXYSQL_MYSQL_AUTH_OK, this, NULL);
						client_myds->myprot.generate_pkt_OK(true,NULL,NULL, _pid, 0,0,0,0,NULL);
						status=WAITING_CLIENT_DATA;
						client_myds->DSS=STATE_CLIENT_AUTH_OK;
					}
				}
			}
	} else {
		l_free(pkt->size,pkt->ptr);
		proxy_debug(PROXY_DEBUG_MYSQL_CONNECTION, 5, "Session=%p , DS=%p . Wrong credentials for frontend: disconnecting\n", this, client_myds);
		*wrong_pass=true;
		// FIXME: this should become close connection
		client_myds->setDSS_STATE_QUERY_SENT_NET();
		char *client_addr=NULL;
		if (client_myds->client_addr && client_myds->myconn->userinfo->username) {
			char buf[512];
			switch (client_myds->client_addr->sa_family) {
				case AF_INET: {
					struct sockaddr_in *ipv4 = (struct sockaddr_in *)client_myds->client_addr;
					if (ipv4->sin_port) {
						inet_ntop(client_myds->client_addr->sa_family, &ipv4->sin_addr, buf, INET_ADDRSTRLEN);
						client_addr = strdup(buf);
					} else {
						client_addr = strdup((char *)"localhost");
					}
					break;
				}
				case AF_INET6: {
					struct sockaddr_in6 *ipv6 = (struct sockaddr_in6 *)client_myds->client_addr;
					inet_ntop(client_myds->client_addr->sa_family, &ipv6->sin6_addr, buf, INET6_ADDRSTRLEN);
					client_addr = strdup(buf);
					break;
				}
				default:
					client_addr = strdup((char *)"localhost");
					break;
			}
		} else {
			client_addr = strdup((char *)"");
		}
		if (client_myds->myconn->userinfo->username) {
			char *_s=(char *)malloc(strlen(client_myds->myconn->userinfo->username)+100+strlen(client_addr));
			uint8_t _pid = 2;
			if (client_myds->switching_auth_stage) _pid+=2;
			if (is_encrypted) _pid++;
#ifdef DEBUG
		if (client_myds->myconn->userinfo->password) {
			char *tmp_pass=strdup(client_myds->myconn->userinfo->password);
			int lpass = strlen(tmp_pass);
			for (int i=2; i<lpass-1; i++) {
				tmp_pass[i]='*';
			}
			proxy_debug(PROXY_DEBUG_MYSQL_CONNECTION, 5, "Session=%p , DS=%p . Error: Access denied for user '%s'@'%s' , Password='%s'. Disconnecting\n", this, client_myds, client_myds->myconn->userinfo->username, client_addr, tmp_pass);
			free(tmp_pass);
		} else {
			proxy_debug(PROXY_DEBUG_MYSQL_CONNECTION, 5, "Session=%p , DS=%p . Error: Access denied for user '%s'@'%s' . No password. Disconnecting\n", this, client_myds, client_myds->myconn->userinfo->username, client_addr);
		}
#endif // DEBUG
			sprintf(_s,"ProxySQL Error: Access denied for user '%s'@'%s' (using password: %s)", client_myds->myconn->userinfo->username, client_addr, (client_myds->myconn->userinfo->password ? "YES" : "NO"));
			client_myds->myprot.generate_pkt_ERR(true,NULL,NULL, _pid, 1045,(char *)"28000", _s, true);
			proxy_error("ProxySQL Error: Access denied for user '%s'@'%s' (using password: %s)\n", client_myds->myconn->userinfo->username, client_addr, (client_myds->myconn->userinfo->password ? "YES" : "NO"));
			free(_s);
			__sync_fetch_and_add(&MyHGM->status.access_denied_wrong_password, 1);
		}
		GloMyLogger->log_audit_entry(PROXYSQL_MYSQL_AUTH_ERR, this, NULL);
		__sync_add_and_fetch(&MyHGM->status.client_connections_aborted,1);
		client_myds->DSS=STATE_SLEEP;
	}
}

<<<<<<< HEAD
void MySQL_Session::handler___status_CONNECTING_CLIENT___STATE_SSL_INIT(PtrSize_t *pkt) {
/*
	if (client_myds->myprot.process_pkt_handshake_response((unsigned char *)pkt->ptr,pkt->size)==true) {
		l_free(pkt->size,pkt->ptr);
		client_myds->myprot.generate_pkt_OK(true,NULL,NULL,3,0,0,0,0,NULL,false);
		mybe->server_myds->myconn->userinfo->set(client_myds->myconn->userinfo);
		status=WAITING_CLIENT_DATA;
		client_myds->DSS=STATE_SLEEP;
	} else {
		l_free(pkt->size,pkt->ptr);
		// FIXME: this should become close connection
		perror("Hitting a not implemented feature: https://github.com/sysown/proxysql-0.2/issues/124");
		assert(0);
	}	
*/
}


=======
>>>>>>> 58c623c8
// Note: as commented in issue #546 and #547 , some clients ignore the status of CLIENT_MULTI_STATEMENTS
// therefore tracking it is not needed, unless in future this should become a security enhancement,
// returning errors to all clients trying to send multi-statements .
// see also #1140
void MySQL_Session::handler___status_WAITING_CLIENT_DATA___STATE_SLEEP___MYSQL_COM_SET_OPTION(PtrSize_t *pkt) {
	gtid_hid=-1;
	char v;
	v=*((char *)pkt->ptr+3);
	proxy_debug(PROXY_DEBUG_MYSQL_COM, 5, "Got COM_SET_OPTION packet , value %d\n", v);
	client_myds->setDSS_STATE_QUERY_SENT_NET();
	unsigned int nTrx=NumActiveTransactions();
	uint16_t setStatus = (nTrx ? SERVER_STATUS_IN_TRANS : 0 );
	if (autocommit) setStatus |= SERVER_STATUS_AUTOCOMMIT;

	bool deprecate_eof_active = client_myds->myconn->options.client_flag & CLIENT_DEPRECATE_EOF;
	if (deprecate_eof_active)
		client_myds->myprot.generate_pkt_OK(true,NULL,NULL,1,0,0,setStatus,0,NULL,true);
	else
		client_myds->myprot.generate_pkt_EOF(true,NULL,NULL,1,0, setStatus );

	if (v==1) { // disabled. MYSQL_OPTION_MULTI_STATEMENTS_OFF == 1
		client_myds->myconn->options.client_flag &= ~CLIENT_MULTI_STATEMENTS;
	} else { // enabled, MYSQL_OPTION_MULTI_STATEMENTS_ON == 0
		client_myds->myconn->options.client_flag |= CLIENT_MULTI_STATEMENTS;
	}
	client_myds->DSS=STATE_SLEEP;
	l_free(pkt->size,pkt->ptr);
}

void MySQL_Session::handler___status_WAITING_CLIENT_DATA___STATE_SLEEP___MYSQL_COM_PING(PtrSize_t *pkt) {
	gtid_hid=-1;
	proxy_debug(PROXY_DEBUG_MYSQL_COM, 5, "Got COM_PING packet\n");
	l_free(pkt->size,pkt->ptr);
	client_myds->setDSS_STATE_QUERY_SENT_NET();
	unsigned int nTrx=NumActiveTransactions();
	uint16_t setStatus = (nTrx ? SERVER_STATUS_IN_TRANS : 0 );
	if (autocommit) setStatus |= SERVER_STATUS_AUTOCOMMIT;
	client_myds->myprot.generate_pkt_OK(true,NULL,NULL,1,0,0,setStatus,0,NULL);
	client_myds->DSS=STATE_SLEEP;
}

void MySQL_Session::handler___status_WAITING_CLIENT_DATA___STATE_SLEEP___MYSQL_COM_FIELD_LIST(PtrSize_t *pkt) {
	if (session_type == PROXYSQL_SESSION_MYSQL) {
		/* FIXME: temporary */
		l_free(pkt->size,pkt->ptr);
		client_myds->setDSS_STATE_QUERY_SENT_NET();
		client_myds->myprot.generate_pkt_ERR(true,NULL,NULL,1,1045,(char *)"28000",(char *)"Command not supported", true);
		client_myds->DSS=STATE_SLEEP;
	} else {
		l_free(pkt->size,pkt->ptr);
		client_myds->setDSS_STATE_QUERY_SENT_NET();
		client_myds->myprot.generate_pkt_ERR(true,NULL,NULL,1,1045,(char *)"28000",(char *)"Command not supported", true);
		client_myds->DSS=STATE_SLEEP;
	}
}

void MySQL_Session::handler___status_WAITING_CLIENT_DATA___STATE_SLEEP___MYSQL_COM_PROCESS_KILL(PtrSize_t *pkt) {
	l_free(pkt->size,pkt->ptr);
	client_myds->setDSS_STATE_QUERY_SENT_NET();
	client_myds->myprot.generate_pkt_ERR(true,NULL,NULL,1,9003,(char *)"28000",(char *)"Command not supported");
	client_myds->DSS=STATE_SLEEP;
}

void MySQL_Session::handler___status_WAITING_CLIENT_DATA___STATE_SLEEP___MYSQL_COM_INIT_DB(PtrSize_t *pkt) {
	gtid_hid=-1;
	proxy_debug(PROXY_DEBUG_MYSQL_COM, 5, "Got COM_INIT_DB packet\n");
	if (session_type == PROXYSQL_SESSION_MYSQL) {
		__sync_fetch_and_add(&MyHGM->status.frontend_init_db, 1);
		client_myds->myconn->userinfo->set_schemaname((char *)pkt->ptr+sizeof(mysql_hdr)+1,pkt->size-sizeof(mysql_hdr)-1);
		l_free(pkt->size,pkt->ptr);
		client_myds->setDSS_STATE_QUERY_SENT_NET();
		unsigned int nTrx=NumActiveTransactions();
		uint16_t setStatus = (nTrx ? SERVER_STATUS_IN_TRANS : 0 );
		if (autocommit) setStatus |= SERVER_STATUS_AUTOCOMMIT;
		client_myds->myprot.generate_pkt_OK(true,NULL,NULL,1,0,0,setStatus,0,NULL);
		GloMyLogger->log_audit_entry(PROXYSQL_MYSQL_INITDB, this, NULL);
		client_myds->DSS=STATE_SLEEP;
	} else {
		l_free(pkt->size,pkt->ptr);
		client_myds->setDSS_STATE_QUERY_SENT_NET();
		unsigned int nTrx=NumActiveTransactions();
		uint16_t setStatus = (nTrx ? SERVER_STATUS_IN_TRANS : 0 );
		if (autocommit) setStatus |= SERVER_STATUS_AUTOCOMMIT;
		client_myds->myprot.generate_pkt_OK(true,NULL,NULL,1,0,0,setStatus,0,NULL);
		client_myds->DSS=STATE_SLEEP;
	}
}

// this function was introduced due to isseu #718
// some application (like the one written in Perl) do not use COM_INIT_DB , but COM_QUERY with USE dbname
void MySQL_Session::handler___status_WAITING_CLIENT_DATA___STATE_SLEEP___MYSQL_COM_QUERY_USE_DB(PtrSize_t *pkt) {
	gtid_hid=-1;
	proxy_debug(PROXY_DEBUG_MYSQL_COM, 5, "Got COM_QUERY with USE dbname\n");
	if (session_type == PROXYSQL_SESSION_MYSQL) {
		__sync_fetch_and_add(&MyHGM->status.frontend_use_db, 1);
		char *schemaname=strndup((char *)pkt->ptr+sizeof(mysql_hdr)+5,pkt->size-sizeof(mysql_hdr)-5);
		char *schemanameptr=trim_spaces_and_quotes_in_place(schemaname);
		// handle cases like "USE `schemaname`
		if(schemanameptr[0]=='`' && schemanameptr[strlen(schemanameptr)-1]=='`') {
			schemanameptr[strlen(schemanameptr)-1]='\0';
			schemanameptr++;
		}
		client_myds->myconn->userinfo->set_schemaname(schemanameptr,strlen(schemanameptr));
		free(schemaname);
		if (mirror==false) {
			RequestEnd(NULL);
		}
		l_free(pkt->size,pkt->ptr);
		client_myds->setDSS_STATE_QUERY_SENT_NET();
		unsigned int nTrx=NumActiveTransactions();
		uint16_t setStatus = (nTrx ? SERVER_STATUS_IN_TRANS : 0 );
		if (autocommit) setStatus |= SERVER_STATUS_AUTOCOMMIT;
		client_myds->myprot.generate_pkt_OK(true,NULL,NULL,1,0,0,setStatus,0,NULL);
		GloMyLogger->log_audit_entry(PROXYSQL_MYSQL_INITDB, this, NULL);
		client_myds->DSS=STATE_SLEEP;
	} else {
		l_free(pkt->size,pkt->ptr);
		client_myds->setDSS_STATE_QUERY_SENT_NET();
		unsigned int nTrx=NumActiveTransactions();
		uint16_t setStatus = (nTrx ? SERVER_STATUS_IN_TRANS : 0 );
		if (autocommit) setStatus |= SERVER_STATUS_AUTOCOMMIT;
		client_myds->myprot.generate_pkt_OK(true,NULL,NULL,1,0,0,setStatus,0,NULL);
		client_myds->DSS=STATE_SLEEP;
	}
}


// this function as inline in handler___status_WAITING_CLIENT_DATA___STATE_SLEEP___MYSQL_COM_QUERY_qpo
void MySQL_Session::handler_WCD_SS_MCQ_qpo_QueryRewrite(PtrSize_t *pkt) {
	// the query was rewritten
	l_free(pkt->size,pkt->ptr);	// free old pkt
	// allocate new pkt
	timespec begint;
	if (thread->variables.stats_time_query_processor) {
		clock_gettime(CLOCK_THREAD_CPUTIME_ID,&begint);
	}
	pkt->size=sizeof(mysql_hdr)+1+qpo->new_query->length();
	pkt->ptr=l_alloc(pkt->size);
	mysql_hdr hdr;
	hdr.pkt_id=0;
	hdr.pkt_length=pkt->size-sizeof(mysql_hdr);
	memcpy((unsigned char *)pkt->ptr, &hdr, sizeof(mysql_hdr)); // copy header
	unsigned char *c=(unsigned char *)pkt->ptr+sizeof(mysql_hdr);
	*c=(unsigned char)_MYSQL_COM_QUERY; // set command type
	memcpy((unsigned char *)pkt->ptr+sizeof(mysql_hdr)+1,qpo->new_query->data(),qpo->new_query->length()); // copy query
	CurrentQuery.query_parser_free();
	CurrentQuery.begin((unsigned char *)pkt->ptr,pkt->size,true);
	delete qpo->new_query;
	timespec endt;
	if (thread->variables.stats_time_query_processor) {
		clock_gettime(CLOCK_THREAD_CPUTIME_ID,&endt);
		thread->status_variables.stvar[st_var_query_processor_time] = thread->status_variables.stvar[st_var_query_processor_time] +
			(endt.tv_sec*1000000000+endt.tv_nsec) -
			(begint.tv_sec*1000000000+begint.tv_nsec);
	}
}

// this function as inline in handler___status_WAITING_CLIENT_DATA___STATE_SLEEP___MYSQL_COM_QUERY_qpo
void MySQL_Session::handler_WCD_SS_MCQ_qpo_OK_msg(PtrSize_t *pkt) {
	gtid_hid = -1;
	client_myds->DSS=STATE_QUERY_SENT_NET;
	unsigned int nTrx=NumActiveTransactions();
	uint16_t setStatus = (nTrx ? SERVER_STATUS_IN_TRANS : 0 );
	if (autocommit) setStatus |= SERVER_STATUS_AUTOCOMMIT;
	client_myds->myprot.generate_pkt_OK(true,NULL,NULL,client_myds->pkt_sid+1,0,0,setStatus,0,qpo->OK_msg);
	RequestEnd(NULL);
	l_free(pkt->size,pkt->ptr);
}

// this function as inline in handler___status_WAITING_CLIENT_DATA___STATE_SLEEP___MYSQL_COM_QUERY_qpo
void MySQL_Session::handler_WCD_SS_MCQ_qpo_error_msg(PtrSize_t *pkt) {
	client_myds->DSS=STATE_QUERY_SENT_NET;
	client_myds->myprot.generate_pkt_ERR(true,NULL,NULL,client_myds->pkt_sid+1,1148,(char *)"42000",qpo->error_msg);
	RequestEnd(NULL);
	l_free(pkt->size,pkt->ptr);
}

// this function as inline in handler___status_WAITING_CLIENT_DATA___STATE_SLEEP___MYSQL_COM_QUERY_qpo
void MySQL_Session::handler_WCD_SS_MCQ_qpo_LargePacket(PtrSize_t *pkt) {
	// ER_NET_PACKET_TOO_LARGE
	client_myds->DSS=STATE_QUERY_SENT_NET;
	client_myds->myprot.generate_pkt_ERR(true,NULL,NULL,client_myds->pkt_sid+1,1153,(char *)"08S01",(char *)"Got a packet bigger than 'max_allowed_packet' bytes", true);
	RequestEnd(NULL);
	l_free(pkt->size,pkt->ptr);
}


// this function as inline in handler___status_WAITING_CLIENT_DATA___STATE_SLEEP___MYSQL_COM_QUERY_qpo
// returned values:
// 0 : no action
// 1 : return false
// 2 : return true
int MySQL_Session::handler_WCD_SS_MCQ_qpo_Parse_SQL_LOG_BIN(PtrSize_t *pkt, bool *lock_hostgroup, unsigned int nTrx, string& nq) {
	re2::RE2::Options *opt2=new re2::RE2::Options(RE2::Quiet);
	opt2->set_case_sensitive(false);
	char *pattern=(char *)"(?: *)SET *(?:|SESSION +|@@|@@session.)SQL_LOG_BIN *(?:|:)= *(\\d+) *(?:(|;|-- .*|#.*))$";
	re2::RE2 *re=new RE2(pattern, *opt2);
	int i;
	int rc=RE2::PartialMatch(nq, *re, &i);
	delete re;
	delete opt2;
	if (rc && ( i==0 || i==1) ) {
		//fprintf(stderr,"sql_log_bin=%d\n", i);
		if (i == 1) {
			if (!mysql_variables.client_set_value(this, SQL_LOG_BIN, "1"))
				return 1;
		}
		else if (i == 0) {
			if (!mysql_variables.client_set_value(this, SQL_LOG_BIN, "0"))
				return 1;
		}

#ifdef DEBUG
		proxy_info("Setting SQL_LOG_BIN to %d\n", i);
#endif
#ifdef DEBUG
		{
			string nqn = string((char *)CurrentQuery.QueryPointer,CurrentQuery.QueryLength);
			proxy_debug(PROXY_DEBUG_MYSQL_QUERY_PROCESSOR, 5, "Setting SQL_LOG_BIN to %d for query: %s\n", i, nqn.c_str());
		}
#endif
		// we recompute command_type instead of taking it from the calling function
		unsigned char command_type=*((unsigned char *)pkt->ptr+sizeof(mysql_hdr));
		if (command_type == _MYSQL_COM_QUERY) {
			client_myds->DSS=STATE_QUERY_SENT_NET;
			uint16_t setStatus = (nTrx ? SERVER_STATUS_IN_TRANS : 0 );
			if (autocommit) setStatus |= SERVER_STATUS_AUTOCOMMIT;
			client_myds->myprot.generate_pkt_OK(true,NULL,NULL,1,0,0,setStatus,0,NULL);
			client_myds->DSS=STATE_SLEEP;
			status=WAITING_CLIENT_DATA;
			RequestEnd(NULL);
			l_free(pkt->size,pkt->ptr);
			return 2;
		}
	} else {
		int kq = 0;
		kq = strncmp((const char *)CurrentQuery.QueryPointer, (const char *)"SET @@SESSION.SQL_LOG_BIN = @MYSQLDUMP_TEMP_LOG_BIN;" , CurrentQuery.QueryLength);
#ifdef DEBUG
		{
			string nqn = string((char *)CurrentQuery.QueryPointer,CurrentQuery.QueryLength);
			proxy_debug(PROXY_DEBUG_MYSQL_QUERY_PROCESSOR, 5, "Setting SQL_LOG_BIN to %d for query: %s\n", i, nqn.c_str());
		}
#endif
		if (kq == 0) {
			client_myds->DSS=STATE_QUERY_SENT_NET;
			uint16_t setStatus = (nTrx ? SERVER_STATUS_IN_TRANS : 0 );
			if (autocommit) setStatus |= SERVER_STATUS_AUTOCOMMIT;
			client_myds->myprot.generate_pkt_OK(true,NULL,NULL,1,0,0,setStatus,0,NULL);
			client_myds->DSS=STATE_SLEEP;
			status=WAITING_CLIENT_DATA;
			RequestEnd(NULL);
			l_free(pkt->size,pkt->ptr);
			return 2;
		} else {
			string nqn = string((char *)CurrentQuery.QueryPointer,CurrentQuery.QueryLength);
			proxy_error("Unable to parse query. If correct, report it as a bug: %s\n", nqn.c_str());
			unable_to_parse_set_statement(lock_hostgroup);
			return 1;
		}
	}
	return 0;
}

bool MySQL_Session::handler___status_WAITING_CLIENT_DATA___STATE_SLEEP___MYSQL_COM_QUERY_qpo(PtrSize_t *pkt, bool *lock_hostgroup, bool prepared) {
/*
	lock_hostgroup:
		If this variable is set to true, this session will get lock to a
		specific hostgroup, and also have multiplexing disabled.
		It means that parsing the query wasn't completely possible (mostly
		a SET statement) and proxysql won't be able to set the same variable
		in another connection.
		This algorithm will be become obsolete once we implement session
		tracking for MySQL 5.7+
*/
	bool exit_after_SetParse = true;
	unsigned char command_type=*((unsigned char *)pkt->ptr+sizeof(mysql_hdr));
	if (qpo->new_query) {
		handler_WCD_SS_MCQ_qpo_QueryRewrite(pkt);
	}

	if (pkt->size > (unsigned int) mysql_thread___max_allowed_packet) {
		handler_WCD_SS_MCQ_qpo_LargePacket(pkt);
		return true;
	}

	if (qpo->OK_msg) {
		handler_WCD_SS_MCQ_qpo_OK_msg(pkt);
		return true;
	}

	if (qpo->error_msg) {
		handler_WCD_SS_MCQ_qpo_error_msg(pkt);
		return true;
	}

	if (prepared) {	// for prepared statement we exit here
		goto __exit_set_destination_hostgroup;
	}

	// handle here #509, #815 and #816
	if (CurrentQuery.QueryParserArgs.digest_text) {
		char *dig=CurrentQuery.QueryParserArgs.digest_text;
		unsigned int nTrx=NumActiveTransactions();
		if ((locked_on_hostgroup == -1) && (strncasecmp(dig,(char *)"SET ",4)==0)) {
			// this code is executed only if locked_on_hostgroup is not set yet
#ifdef DEBUG
			{
				string nqn = string((char *)CurrentQuery.QueryPointer,CurrentQuery.QueryLength);
				proxy_debug(PROXY_DEBUG_MYSQL_QUERY_PROCESSOR, 5, "Parsing SET command = %s\n", nqn.c_str());
			}
#endif
			if (index(dig,';') && (index(dig,';') != dig + strlen(dig)-1)) {
				string nqn = string((char *)CurrentQuery.QueryPointer,CurrentQuery.QueryLength);
				proxy_warning("Unable to parse multi-statements command with SET statement: setting lock hostgroup . Command: %s\n", nqn.c_str());
				*lock_hostgroup = true;
				return false;
			}
			int rc;
			string nq=string((char *)CurrentQuery.QueryPointer,CurrentQuery.QueryLength);
			RE2::GlobalReplace(&nq,(char *)"^/\\*!\\d\\d\\d\\d\\d SET(.*)\\*/",(char *)"SET\\1");
			RE2::GlobalReplace(&nq,(char *)"(?U)/\\*.*\\*/",(char *)"");
			if (match_regexes && match_regexes[0]->match(dig)) {
				int rc = handler_WCD_SS_MCQ_qpo_Parse_SQL_LOG_BIN(pkt, lock_hostgroup, nTrx, nq);
				if (rc == 1) return false;
				if (rc == 2) return true;
				// if rc == 0 , continue as normal
			}
			if (
				(
					match_regexes && (match_regexes[1]->match(dig))
				)
				||
				( strncasecmp(dig,(char *)"SET NAMES", strlen((char *)"SET NAMES")) == 0)
				||
				( strcasestr(dig,(char *)"autocommit"))
			) {
				proxy_debug(PROXY_DEBUG_MYSQL_COM, 5, "Parsing SET command %s\n", nq.c_str());
				proxy_debug(PROXY_DEBUG_MYSQL_QUERY_PROCESSOR, 5, "Parsing SET command = %s\n", nq.c_str());
				SetParser parser(nq);
				std::map<std::string, std::vector<std::string>> set = parser.parse1();
				for(auto it = std::begin(set); it != std::end(set); ++it) {
					std::string var = it->first;
					proxy_debug(PROXY_DEBUG_MYSQL_COM, 5, "Processing SET variable %s\n", var.c_str());
					if (it->second.size() < 1 || it->second.size() > 2) {
						// error not enough arguments
						string nqn = string((char *)CurrentQuery.QueryPointer,CurrentQuery.QueryLength);
						proxy_error("Unable to parse query. If correct, report it as a bug: %s\n", nqn.c_str());
						proxy_debug(PROXY_DEBUG_MYSQL_QUERY_PROCESSOR, 5, "Locking hostgroup for query %s\n", nqn.c_str());
						unable_to_parse_set_statement(lock_hostgroup);
						return false;
					}
					auto values = std::begin(it->second);
					if (var == "sql_mode") {
						std::string value1 = *values;
						if (
							( strcasecmp(value1.c_str(),(char *)"CONCAT") == 0 )
							||
							( strcasecmp(value1.c_str(),(char *)"REPLACE") == 0 )
							||
							( strcasecmp(value1.c_str(),(char *)"IFNULL") == 0 )
						) {
							string nqn = string((char *)CurrentQuery.QueryPointer,CurrentQuery.QueryLength);
							proxy_error("Unable to parse query. If correct, report it as a bug: %s\n", nqn.c_str());
							proxy_debug(PROXY_DEBUG_MYSQL_QUERY_PROCESSOR, 5, "Locking hostgroup for query %s\n", nqn.c_str());
							unable_to_parse_set_statement(lock_hostgroup);
							return false;
						}
						std::size_t found_at = value1.find("@");
						if (found_at != std::string::npos) {
							char *v1 = strdup(value1.c_str());
							char *v1t = v1;
							proxy_debug(PROXY_DEBUG_MYSQL_QUERY_PROCESSOR, 5, "Found @ in SQL_MODE . v1 = %s\n", v1);
							char *v2 = NULL;
							while (v1 && (v2 = strstr(v1,(const char *)"@"))) {
								// we found a @ . Maybe we need to lock hostgroup
								proxy_debug(PROXY_DEBUG_MYSQL_QUERY_PROCESSOR, 5, "Found @ in SQL_MODE . v2 = %s\n", v2);
								if (strncasecmp(v2,(const char *)"@@sql_mode",strlen((const char *)"@@sql_mode"))) {
									unable_to_parse_set_statement(lock_hostgroup);
									free(v1);
									return false;
								} else {
									v2++;
								}
								if (strlen(v2) > 1) {
									v1 = v2+1;
								}
							}
							free(v1t);
						}
						proxy_debug(PROXY_DEBUG_MYSQL_COM, 5, "Processing SET SQL Mode value %s\n", value1.c_str());
						uint32_t sql_mode_int=SpookyHash::Hash32(value1.c_str(),value1.length(),10);
						if (mysql_variables.client_get_hash(this, SQL_SQL_MODE) != sql_mode_int) {
							if (!mysql_variables.client_set_value(this, SQL_SQL_MODE, value1.c_str())) {
								return false;
							}
							proxy_debug(PROXY_DEBUG_MYSQL_COM, 8, "Changing connection SQL Mode to %s\n", value1.c_str());
						}
					// the following two blocks of code will be simplified later
					} else if ((var == "sql_auto_is_null") || (var == "sql_safe_updates")) {
						int idx = SQL_NAME_LAST;
						for (int i = 0 ; i < SQL_NAME_LAST ; i++) {
							if (mysql_tracked_variables[i].is_bool) {
								if (!strcasecmp(var.c_str(), mysql_tracked_variables[i].set_variable_name)) {
									idx = mysql_tracked_variables[i].idx;
									break;
								}
							}
						}
						if (idx != SQL_NAME_LAST) {
							if (mysql_variables.parse_variable_boolean(this,idx, *values, lock_hostgroup)==false) {
								return false;
							}
						}
					} else if ( (var == "sql_select_limit") || (var == "net_write_timeout") || (var == "max_join_size") || (var == "wsrep_sync_wait") || (var == "group_concat_max_len") ) {
						int idx = SQL_NAME_LAST;
						for (int i = 0 ; i < SQL_NAME_LAST ; i++) {
							if (mysql_tracked_variables[i].is_number) {
								if (!strcasecmp(var.c_str(), mysql_tracked_variables[i].set_variable_name)) {
									idx = mysql_tracked_variables[i].idx;
									break;
								}
							}
						}
						if (idx != SQL_NAME_LAST) {
							if (mysql_variables.parse_variable_number(this,idx, *values, lock_hostgroup)==false) {
								return false;
							}
						}
					} else if (var == "autocommit") {
						std::string value1 = *values;
						std::size_t found_at = value1.find("@");
						if (found_at != std::string::npos) {
							unable_to_parse_set_statement(lock_hostgroup);
							return false;
						}
						proxy_debug(PROXY_DEBUG_MYSQL_COM, 5, "Processing SET autocommit value %s\n", value1.c_str());
						int __tmp_autocommit = -1;
						if (
							(strcasecmp(value1.c_str(),(char *)"0")==0) ||
							(strcasecmp(value1.c_str(),(char *)"false")==0) ||
							(strcasecmp(value1.c_str(),(char *)"off")==0)
						) {
							__tmp_autocommit = 0;
						} else {
							if (
								(strcasecmp(value1.c_str(),(char *)"1")==0) ||
								(strcasecmp(value1.c_str(),(char *)"true")==0) ||
								(strcasecmp(value1.c_str(),(char *)"on")==0)
							) {
								__tmp_autocommit = 1;
							}
						}
						if (__tmp_autocommit >= 0 && autocommit_handled==false) {
							int fd = __tmp_autocommit;
							__sync_fetch_and_add(&MyHGM->status.autocommit_cnt, 1);
							// we immediately process the number of transactions
							unsigned int nTrx=NumActiveTransactions();
							if (fd==1 && autocommit==true) {
								// nothing to do, return OK
							}
							if (fd==1 && autocommit==false) {
								if (nTrx) {
									// there is an active transaction, we need to forward it
									// because this can potentially close the transaction
									autocommit=true;
									client_myds->myconn->set_autocommit(autocommit);
									autocommit_on_hostgroup=FindOneActiveTransaction();
									exit_after_SetParse = false;
									sending_set_autocommit=true;
								} else {
									// as there is no active transaction, we do no need to forward it
									// just change internal state
									autocommit=true;
									client_myds->myconn->set_autocommit(autocommit);
								}
							}

							if (fd==0) {
								autocommit=false;	// we set it, no matter if already set or not
								client_myds->myconn->set_autocommit(autocommit);
							}
						} else {
							if (autocommit_handled==true) {
								exit_after_SetParse = false;
							}
						}
					} else if (var == "time_zone") {
						std::string value1 = *values;
						std::size_t found_at = value1.find("@");
						if (found_at != std::string::npos) {
							unable_to_parse_set_statement(lock_hostgroup);
							return false;
						}
						proxy_debug(PROXY_DEBUG_MYSQL_COM, 5, "Processing SET Time Zone value %s\n", value1.c_str());
						uint32_t time_zone_int=SpookyHash::Hash32(value1.c_str(),value1.length(),10);
						if (mysql_variables.client_get_hash(this, SQL_TIME_ZONE) != time_zone_int) {
							if (!mysql_variables.client_set_value(this, SQL_TIME_ZONE, value1.c_str()))
								return false;
							proxy_debug(PROXY_DEBUG_MYSQL_COM, 8, "Changing connection Time zone to %s\n", value1.c_str());
						}
					} else if (var == "session_track_gtids") {
						std::string value1 = *values;
						if ((strcasecmp(value1.c_str(),"OWN_GTID")==0) || (strcasecmp(value1.c_str(),"OFF")==0) || (strcasecmp(value1.c_str(),"ALL_GTIDS")==0)) {
							if (strcasecmp(value1.c_str(),"ALL_GTIDS")==0) {
								// we convert session_track_gtids=ALL_GTIDS to session_track_gtids=OWN_GTID
								std::string a = "";
								if (client_myds && client_myds->addr.addr) {
									a = " . Client ";
									a+= client_myds->addr.addr;
									a+= ":" + std::to_string(client_myds->addr.port);
								}
								proxy_warning("SET session_track_gtids=ALL_GTIDS is not allowed. Switching to session_track_gtids=OWN_GTID%s\n", a.c_str());
								value1 = "OWN_GTID";
							}
							proxy_debug(PROXY_DEBUG_MYSQL_COM, 7, "Processing SET session_track_gtids value %s\n", value1.c_str());
							uint32_t session_track_gtids_int=SpookyHash::Hash32(value1.c_str(),value1.length(),10);
							if (client_myds->myconn->options.session_track_gtids_int != session_track_gtids_int) {
								client_myds->myconn->options.session_track_gtids_int = session_track_gtids_int;
								if (client_myds->myconn->options.session_track_gtids) {
									free(client_myds->myconn->options.session_track_gtids);
								}
								proxy_debug(PROXY_DEBUG_MYSQL_COM, 5, "Changing connection session_track_gtids to %s\n", value1.c_str());
								client_myds->myconn->options.session_track_gtids=strdup(value1.c_str());
							}
						} else {
							unable_to_parse_set_statement(lock_hostgroup);
							return false;
						}
					} else if ( (var == "character_set_results") || ( var == "collation_connection" )  ||
							(var == "character_set_connection") || (var == "character_set_client") ||
							(var == "character_set_database")) {
						std::string value1 = *values;
						int vl = strlen(value1.c_str());
						const char *v = value1.c_str();
						bool only_normal_chars = true;
						for (int i=0; i<vl && only_normal_chars==true; i++) {
							if (is_normal_char(v[i])==0) {
								only_normal_chars=false;
							}
						}
						if (only_normal_chars) {
							proxy_debug(PROXY_DEBUG_MYSQL_COM, 7, "Processing SET %s value %s\n", var.c_str(), value1.c_str());
							uint32_t var_value_int=SpookyHash::Hash32(value1.c_str(),value1.length(),10);
							int idx = SQL_NAME_LAST;
							for (int i = 0 ; i < SQL_NAME_LAST ; i++) {
								if (!strcasecmp(var.c_str(), mysql_tracked_variables[i].set_variable_name)) {
									idx = mysql_tracked_variables[i].idx;
									break;
								}
							}
							if (idx == SQL_NAME_LAST) {
								proxy_error("Variable %s not found in mysql_tracked_variables[]\n", var.c_str());
								unable_to_parse_set_statement(lock_hostgroup);
								return false;
							}
							if (mysql_variables.client_get_hash(this, idx) != var_value_int) {
								const MARIADB_CHARSET_INFO *ci = NULL;
								if (var == "character_set_results" || var == "character_set_connection" || 
										var == "character_set_client" || var == "character_set_database") {
									ci = proxysql_find_charset_name(value1.c_str());
								}
								else if (var == "collation_connection")
									ci = proxysql_find_charset_collate(value1.c_str());

								if (!ci) {
									if (var == "character_set_results") {
										if (!strcasecmp("NULL", value1.c_str())) {
											if (!mysql_variables.client_set_value(this, idx, "NULL")) {
												return false;
											}
										} else if (!strcasecmp("binary", value1.c_str())) {
											if (!mysql_variables.client_set_value(this, idx, "binary")) {
												return false;
											}
										} else {
											proxy_error("Cannot find charset/collation [%s]\n", value1.c_str());
											assert(0);
										}
									}
								} else {
									std::stringstream ss;
									ss << ci->nr;
									/* changing collation_connection the character_set_connection will be changed as well
									 * and vice versa
									 */
									if (var == "collation_connection") {
										if (!mysql_variables.client_set_value(this, SQL_CHARACTER_SET_CONNECTION, ss.str().c_str()))
											return false;
									}
									if (var == "character_set_connection") {
											if (!mysql_variables.client_set_value(this, SQL_COLLATION_CONNECTION, ss.str().c_str()))
												return false;
									}

									/* this is explicit statement from client. we do not multiplex, therefor we must
									 * remember client's choice in the client's variable for future use in verifications, multiplexing etc.
									 */
									if (!mysql_variables.client_set_value(this, idx, ss.str().c_str()))
										return false;
									proxy_debug(PROXY_DEBUG_MYSQL_COM, 5, "Changing connection %s to %s\n", var.c_str(), value1.c_str());
								}
							}
						} else {
							unable_to_parse_set_statement(lock_hostgroup);
							return false;
						}
					} else if (var == "names") {
						std::string value1 = *values++;
						std::size_t found_at = value1.find("@");
						if (found_at != std::string::npos) {
							unable_to_parse_set_statement(lock_hostgroup);
							return false;
						}
						proxy_debug(PROXY_DEBUG_MYSQL_COM, 5, "Processing SET NAMES %s\n",  value1.c_str());
						const MARIADB_CHARSET_INFO * c;
						std::string value2;
						if (values != std::end(it->second)) {
							value2 = *values;
							proxy_debug(PROXY_DEBUG_MYSQL_COM, 5, "Processing SET NAMES With COLLATE %s\n", value2.c_str());
							c = proxysql_find_charset_collate_names(value1.c_str(), value2.c_str());
						} else {
							c = proxysql_find_charset_name(value1.c_str());
						}
						if (!c) {
							char *m = NULL;
							char *errmsg = NULL;
							if (value2.length()) {
								m=(char *)"Unknown character set '%s' or collation '%s'";
								errmsg=(char *)malloc(value1.length() + value2.length() + strlen(m));
								sprintf(errmsg,m,value1.c_str(), value2.c_str());
							} else {
								m=(char *)"Unknown character set: '%s'";
								errmsg=(char *)malloc(value1.length()+strlen(m));
								sprintf(errmsg,m,value1.c_str());
							}
							client_myds->DSS=STATE_QUERY_SENT_NET;
							client_myds->myprot.generate_pkt_ERR(true,NULL,NULL,1,1115,(char *)"42000",errmsg, true);
							client_myds->DSS=STATE_SLEEP;
							status=WAITING_CLIENT_DATA;
							free(errmsg);
							return true;
						} else {
							proxy_debug(PROXY_DEBUG_MYSQL_COM, 8, "Changing connection charset to %d\n", c->nr);
							client_myds->myconn->set_charset(c->nr, NAMES);
						}
					} else if (var == "tx_isolation") {
						std::string value1 = *values;
						proxy_debug(PROXY_DEBUG_MYSQL_COM, 5, "Processing SET tx_isolation value %s\n", value1.c_str());
						auto pos = value1.find('-');
						if (pos != std::string::npos)
							value1[pos] = ' ';
						uint32_t isolation_level_int=SpookyHash::Hash32(value1.c_str(),value1.length(),10);
						if (mysql_variables.client_get_hash(this, SQL_ISOLATION_LEVEL) != isolation_level_int) {
							if (!mysql_variables.client_set_value(this, SQL_ISOLATION_LEVEL, value1.c_str()))
								return false;
							proxy_debug(PROXY_DEBUG_MYSQL_COM, 8, "Changing connection TX ISOLATION to %s\n", value1.c_str());
						}
					} else {
						std::string value1 = *values;
						std::size_t found_at = value1.find("@");
						if (found_at != std::string::npos) {
							unable_to_parse_set_statement(lock_hostgroup);
							return false;
						}
					}
				}
/*
				if (exit_after_SetParse) {
					goto __exit_set_destination_hostgroup;
				}
*/
				// parseSetCommand wasn't able to parse anything...
				if (set.size() == 0) {
					// try case listed in #1373
					// SET  @@SESSION.sql_mode = CONCAT(CONCAT(@@sql_mode, ',STRICT_ALL_TABLES'), ',NO_AUTO_VALUE_ON_ZERO'),  @@SESSION.sql_auto_is_null = 0, @@SESSION.wait_timeout = 2147483
					// this is not a complete solution. A right solution involves true parsing
					int query_no_space_length = nq.length();
					char *query_no_space=(char *)malloc(query_no_space_length+1);
					memcpy(query_no_space,nq.c_str(),query_no_space_length);
					query_no_space[query_no_space_length]='\0';
					query_no_space_length=remove_spaces(query_no_space);

					string nq1 = string(query_no_space);
					free(query_no_space);
					RE2::GlobalReplace(&nq1,(char *)"SESSION.",(char *)"");
					RE2::GlobalReplace(&nq1,(char *)"SESSION ",(char *)"");
					RE2::GlobalReplace(&nq1,(char *)"session.",(char *)"");
					RE2::GlobalReplace(&nq1,(char *)"session ",(char *)"");
					//fprintf(stderr,"%s\n",nq1.c_str());
					re2::RE2::Options *opt2=new re2::RE2::Options(RE2::Quiet);
					opt2->set_case_sensitive(false);
					char *pattern=(char *)"^SET @@SQL_MODE *(?:|:)= *(?:'||\")(.*)(?:'||\") *, *@@sql_auto_is_null *(?:|:)= *(?:(?:\\w|\\d)*) *, @@wait_timeout *(?:|:)= *(?:\\d*)$";
					re2::RE2 *re=new RE2(pattern, *opt2);
					string s1;
					rc=RE2::FullMatch(nq1, *re, &s1);
					delete re;
					delete opt2;
					if (rc) {
						uint32_t sql_mode_int=SpookyHash::Hash32(s1.c_str(),s1.length(),10);
						if (mysql_variables.client_get_hash(this, SQL_SQL_MODE) != sql_mode_int) {
							if (!mysql_variables.client_set_value(this, SQL_SQL_MODE, s1.c_str()))
								return false;
							std::size_t found_at = s1.find("@");
							if (found_at != std::string::npos) {
								char *v1 = strdup(s1.c_str());
								char *v2 = NULL;
								while (v1 && (v2 = strstr(v1,(const char *)"@"))) {
									// we found a @ . Maybe we need to lock hostgroup
									if (strncasecmp(v2,(const char *)"@@sql_mode",strlen((const char *)"@@sql_mode"))) {
#ifdef DEBUG
										string nqn = string((char *)CurrentQuery.QueryPointer,CurrentQuery.QueryLength);
										proxy_debug(PROXY_DEBUG_MYSQL_QUERY_PROCESSOR, 5, "Locking hostgroup for query %s\n", nqn.c_str());
#endif
										*lock_hostgroup = true;
									}
									if (strlen(v2) > 1) {
										v1 = v2+1;
									}
								}
								free(v1);
								if (*lock_hostgroup) {
									unable_to_parse_set_statement(lock_hostgroup);
									return false;
								}
							}
						}
					} else {
						if (memchr((const char *)CurrentQuery.QueryPointer, '@', CurrentQuery.QueryLength)) {
							unable_to_parse_set_statement(lock_hostgroup);
							return false;
						}
						int kq = 0;
						kq = strncmp((const char *)CurrentQuery.QueryPointer, (const char *)"/*!40101 SET SQL_MODE=@OLD_SQL_MODE */" , CurrentQuery.QueryLength);
						if (kq != 0) {
							kq = strncmp((const char *)CurrentQuery.QueryPointer, (const char *)"/*!40103 SET TIME_ZONE=@OLD_TIME_ZONE */" , CurrentQuery.QueryLength);
							if (kq != 0) {
								string nqn = string((char *)CurrentQuery.QueryPointer,CurrentQuery.QueryLength);
								proxy_error("Unable to parse query. If correct, report it as a bug: %s\n", nqn.c_str());
								return false;
							}
						}
					}
				}

				if (exit_after_SetParse) {
					if (command_type == _MYSQL_COM_QUERY) {
						client_myds->DSS=STATE_QUERY_SENT_NET;
						uint16_t setStatus = (nTrx ? SERVER_STATUS_IN_TRANS : 0 );
						if (autocommit) setStatus |= SERVER_STATUS_AUTOCOMMIT;
						client_myds->myprot.generate_pkt_OK(true,NULL,NULL,1,0,0,setStatus,0,NULL);
						client_myds->DSS=STATE_SLEEP;
						status=WAITING_CLIENT_DATA;
						RequestEnd(NULL);
						l_free(pkt->size,pkt->ptr);
						return true;
					}
				}
			} else if (match_regexes && match_regexes[2]->match(dig)) {
				SetParser parser(nq);
				std::map<std::string, std::vector<std::string>> set = parser.parse2();
				for(auto it = std::begin(set); it != std::end(set); ++it) {
					std::string var = it->first;
					auto values = std::begin(it->second);
					proxy_debug(PROXY_DEBUG_MYSQL_COM, 5, "Processing SET variable %s\n", var.c_str());
					if (var == "isolation level") {
						std::string value1 = *values;
						proxy_debug(PROXY_DEBUG_MYSQL_COM, 5, "Processing SET SESSION TRANSACTION ISOLATION LEVEL value %s\n", value1.c_str());
						uint32_t isolation_level_int=SpookyHash::Hash32(value1.c_str(),value1.length(),10);
						if (mysql_variables.client_get_hash(this, SQL_ISOLATION_LEVEL) != isolation_level_int) {
							if (!mysql_variables.client_set_value(this, SQL_ISOLATION_LEVEL, value1.c_str()))
								return false;
							proxy_debug(PROXY_DEBUG_MYSQL_COM, 8, "Changing connection TRANSACTION ISOLATION LEVEL to %s\n", value1.c_str());
						}
					} else if (var == "read") {
						std::string value1 = *values;
						proxy_debug(PROXY_DEBUG_MYSQL_COM, 5, "Processing SET SESSION TRANSACTION READ value %s\n", value1.c_str());
						uint32_t transaction_read_int=SpookyHash::Hash32(value1.c_str(),value1.length(),10);
						if (mysql_variables.client_get_hash(this, SQL_TRANSACTION_READ) != transaction_read_int) {
							if (!mysql_variables.client_set_value(this, SQL_TRANSACTION_READ, value1.c_str()))
								return false;
							proxy_debug(PROXY_DEBUG_MYSQL_COM, 8, "Changing connection TRANSACTION READ to %s\n", value1.c_str());
						}
					} else {
						unable_to_parse_set_statement(lock_hostgroup);
						return false;
					}
				}
				if (exit_after_SetParse) {
					if (command_type == _MYSQL_COM_QUERY) {
						client_myds->DSS=STATE_QUERY_SENT_NET;
						uint16_t setStatus = (nTrx ? SERVER_STATUS_IN_TRANS : 0 );
						if (autocommit) setStatus |= SERVER_STATUS_AUTOCOMMIT;
						client_myds->myprot.generate_pkt_OK(true,NULL,NULL,1,0,0,setStatus,0,NULL);
						client_myds->DSS=STATE_SLEEP;
						status=WAITING_CLIENT_DATA;
						RequestEnd(NULL);
						l_free(pkt->size,pkt->ptr);
						return true;
					}
				}
			} else if (match_regexes && match_regexes[3]->match(dig)) {
				SetParser parser(nq);
				std::string charset = parser.parse_character_set();
				const MARIADB_CHARSET_INFO * c;
				if (!charset.empty()) {
					proxy_debug(PROXY_DEBUG_MYSQL_COM, 5, "Processing SET CHARACTER SET %s\n", charset.c_str());
					c = proxysql_find_charset_name(charset.c_str());
				} else {
					unable_to_parse_set_statement(lock_hostgroup);
					return false;
				}
				if (!c) {
					char *m = NULL;
					char *errmsg = NULL;
					m=(char *)"Unknown character set: '%s'";
					errmsg=(char *)malloc(charset.length()+strlen(m));
					sprintf(errmsg,m,charset.c_str());
					client_myds->DSS=STATE_QUERY_SENT_NET;
					client_myds->myprot.generate_pkt_ERR(true,NULL,NULL,1,1115,(char *)"42000",errmsg, true);
					client_myds->DSS=STATE_SLEEP;
					status=WAITING_CLIENT_DATA;
					free(errmsg);
					return true;
				} else {
					proxy_debug(PROXY_DEBUG_MYSQL_COM, 8, "Changing connection charset to %d\n", c->nr);
					client_myds->myconn->set_charset(c->nr, CHARSET);
				}
				if (exit_after_SetParse) {
					if (command_type == _MYSQL_COM_QUERY) {
						client_myds->DSS=STATE_QUERY_SENT_NET;
						uint16_t setStatus = (nTrx ? SERVER_STATUS_IN_TRANS : 0 );
						if (autocommit) setStatus |= SERVER_STATUS_AUTOCOMMIT;
						client_myds->myprot.generate_pkt_OK(true,NULL,NULL,1,0,0,setStatus,0,NULL);
						client_myds->DSS=STATE_SLEEP;
						status=WAITING_CLIENT_DATA;
						RequestEnd(NULL);
						l_free(pkt->size,pkt->ptr);
						return true;
					}
				}
			} else {
				unable_to_parse_set_statement(lock_hostgroup);
				return false;
			}
		}
	}

	if (mirror==true) { // for mirror session we exit here
		current_hostgroup=qpo->destination_hostgroup;
		return false;
	}

	// handle case #1797
	if ((pkt->size==SELECT_CONNECTION_ID_LEN+5 && strncasecmp((char *)SELECT_CONNECTION_ID,(char *)pkt->ptr+5,pkt->size-5)==0)) {
		char buf[32];
		char buf2[32];
		sprintf(buf,"%u",thread_session_id);
		int l0=strlen("CONNECTION_ID()");
		memcpy(buf2,(char *)pkt->ptr+5+SELECT_CONNECTION_ID_LEN-l0,l0);
		buf2[l0]=0;
		unsigned int nTrx=NumActiveTransactions();
		uint16_t setStatus = (nTrx ? SERVER_STATUS_IN_TRANS : 0 );
		if (autocommit) setStatus |= SERVER_STATUS_AUTOCOMMIT;
		MySQL_Data_Stream *myds=client_myds;
		MySQL_Protocol *myprot=&client_myds->myprot;
		myds->DSS=STATE_QUERY_SENT_DS;
		int sid=1;
		myprot->generate_pkt_column_count(true,NULL,NULL,sid,1); sid++;
		myprot->generate_pkt_field(true,NULL,NULL,sid,(char *)"",(char *)"",(char *)"",buf2,(char *)"",63,31,MYSQL_TYPE_LONGLONG,161,0,false,0,NULL); sid++;
		myds->DSS=STATE_COLUMN_DEFINITION;

		bool deprecate_eof_active = myds->myconn->options.client_flag & CLIENT_DEPRECATE_EOF;
		if (!deprecate_eof_active) {
			myprot->generate_pkt_EOF(true,NULL,NULL,sid,0, setStatus); sid++;
		}

		char **p=(char **)malloc(sizeof(char*)*1);
		unsigned long *l=(unsigned long *)malloc(sizeof(unsigned long *)*1);
		l[0]=strlen(buf);
		p[0]=buf;
		myprot->generate_pkt_row(true,NULL,NULL,sid,1,l,p); sid++;
		myds->DSS=STATE_ROW;

		if (deprecate_eof_active) {
			myprot->generate_pkt_OK(true,NULL,NULL,sid,0,0,setStatus,0,NULL,true); sid++;
		} else {
			myprot->generate_pkt_EOF(true,NULL,NULL,sid,0, setStatus); sid++;
		}
		myds->DSS=STATE_SLEEP;
		RequestEnd(NULL);
		l_free(pkt->size,pkt->ptr);
		free(p);
		free(l);
		return true;
	}

	// handle case #1421 , about LAST_INSERT_ID
	if (CurrentQuery.QueryParserArgs.digest_text) {
		char *dig=CurrentQuery.QueryParserArgs.digest_text;
		if (strcasestr(dig,"LAST_INSERT_ID") || strcasestr(dig,"@@IDENTITY")) {
			// we need to try to execute it where the last write was successful
			if (last_HG_affected_rows >= 0) {
				MySQL_Backend * _mybe = NULL;
				_mybe = find_backend(last_HG_affected_rows);
				if (_mybe) {
					if (_mybe->server_myds) {
						if (_mybe->server_myds->myconn) {
							if (_mybe->server_myds->myconn->mysql) { // we have an established connection
								// this seems to be the right backend
								qpo->destination_hostgroup = last_HG_affected_rows;
								current_hostgroup = qpo->destination_hostgroup;
								return false; // execute it on backend!
							}
						}
					}
				}
			}
			// if we reached here, we don't know the right backend
			// we try to determine if it is a simple "SELECT LAST_INSERT_ID()" or "SELECT @@IDENTITY" and we return mysql->last_insert_id


			if (
				(pkt->size==SELECT_LAST_INSERT_ID_LEN+5 && strncasecmp((char *)SELECT_LAST_INSERT_ID,(char *)pkt->ptr+5,pkt->size-5)==0)
				||
				(pkt->size==SELECT_LAST_INSERT_ID_LIMIT1_LEN+5 && strncasecmp((char *)SELECT_LAST_INSERT_ID_LIMIT1,(char *)pkt->ptr+5,pkt->size-5)==0)
                ||
                (pkt->size==SELECT_VARIABLE_IDENTITY_LEN+5 && strncasecmp((char *)SELECT_VARIABLE_IDENTITY,(char *)pkt->ptr+5,pkt->size-5)==0)
                ||
                (pkt->size==SELECT_VARIABLE_IDENTITY_LIMIT1_LEN+5 && strncasecmp((char *)SELECT_VARIABLE_IDENTITY_LIMIT1,(char *)pkt->ptr+5,pkt->size-5)==0)
			) {
				char buf[32];
				sprintf(buf,"%llu",last_insert_id);
				char buf2[32];
                int l0=0;
                if (strcasestr(dig,"LAST_INSERT_ID")){
    				l0=strlen("LAST_INSERT_ID()");
                    memcpy(buf2,(char *)pkt->ptr+5+SELECT_LAST_INSERT_ID_LEN-l0,l0);
                }else if(strcasestr(dig,"@@IDENTITY")){
                    l0=strlen("@@IDENTITY");
                    memcpy(buf2,(char *)pkt->ptr+5+SELECT_VARIABLE_IDENTITY_LEN-l0,l0);
                }
				buf2[l0]=0;
				unsigned int nTrx=NumActiveTransactions();
				uint16_t setStatus = (nTrx ? SERVER_STATUS_IN_TRANS : 0 );
				if (autocommit) setStatus |= SERVER_STATUS_AUTOCOMMIT;
				MySQL_Data_Stream *myds=client_myds;
				MySQL_Protocol *myprot=&client_myds->myprot;
				myds->DSS=STATE_QUERY_SENT_DS;
				int sid=1;
				myprot->generate_pkt_column_count(true,NULL,NULL,sid,1); sid++;
				myprot->generate_pkt_field(true,NULL,NULL,sid,(char *)"",(char *)"",(char *)"",buf2,(char *)"",63,31,MYSQL_TYPE_LONGLONG,161,0,false,0,NULL); sid++;
				myds->DSS=STATE_COLUMN_DEFINITION;

				bool deprecate_eof_active = myds->myconn->options.client_flag & CLIENT_DEPRECATE_EOF;
				if (!deprecate_eof_active) {
					myprot->generate_pkt_EOF(true,NULL,NULL,sid,0, setStatus); sid++;
				}
				char **p=(char **)malloc(sizeof(char*)*1);
				unsigned long *l=(unsigned long *)malloc(sizeof(unsigned long *)*1);
				l[0]=strlen(buf);
				p[0]=buf;
				myprot->generate_pkt_row(true,NULL,NULL,sid,1,l,p); sid++;
				myds->DSS=STATE_ROW;
				if (deprecate_eof_active) {
					myprot->generate_pkt_OK(true,NULL,NULL,sid,0,0,setStatus,0,NULL,true); sid++;
				} else {
					myprot->generate_pkt_EOF(true,NULL,NULL,sid,0, setStatus); sid++;
				}
				myds->DSS=STATE_SLEEP;
				RequestEnd(NULL);
				l_free(pkt->size,pkt->ptr);
				free(p);
				free(l);
				return true;
			}

			// if we reached here, we don't know the right backend and we cannot answer the query directly
			// We continue the normal way

			// as a precaution, we reset cache_ttl
			qpo->cache_ttl = 0;
		}
	}

	// handle command KILL #860
	if (prepared == false) {
		if (handle_command_query_kill(pkt)) {
			return true;
		}
	}
	if (qpo->cache_ttl>0) {
		bool deprecate_eof_active = client_myds->myconn->options.client_flag & CLIENT_DEPRECATE_EOF;
		uint32_t resbuf=0;
		unsigned char *aa=GloQC->get(
			client_myds->myconn->userinfo->hash,
			(const unsigned char *)CurrentQuery.QueryPointer ,
			CurrentQuery.QueryLength ,
			&resbuf ,
			thread->curtime/1000 ,
			qpo->cache_ttl,
			deprecate_eof_active
		);
		if (aa) {
			client_myds->buffer2resultset(aa,resbuf);
			free(aa);
			client_myds->PSarrayOUT->copy_add(client_myds->resultset,0,client_myds->resultset->len);
			while (client_myds->resultset->len) client_myds->resultset->remove_index(client_myds->resultset->len-1,NULL);
			if (transaction_persistent_hostgroup == -1) {
				// not active, we can change it
				current_hostgroup=-1;
			}
			RequestEnd(NULL);
			l_free(pkt->size,pkt->ptr);
			return true;
		}
	}

__exit_set_destination_hostgroup:

	if ( qpo->next_query_flagIN >= 0 ) {
		next_query_flagIN=qpo->next_query_flagIN;
	}
	if ( qpo->destination_hostgroup >= 0 ) {
		if (transaction_persistent_hostgroup == -1) {
			current_hostgroup=qpo->destination_hostgroup;
		}
	}

	if (mysql_thread___set_query_lock_on_hostgroup == 1) { // algorithm introduced in 2.0.6
		if (locked_on_hostgroup >= 0) {
			if (current_hostgroup != locked_on_hostgroup) {
				client_myds->DSS=STATE_QUERY_SENT_NET;
				char buf[140];
				sprintf(buf,"ProxySQL Error: connection is locked to hostgroup %d but trying to reach hostgroup %d", locked_on_hostgroup, current_hostgroup);
				client_myds->myprot.generate_pkt_ERR(true,NULL,NULL,client_myds->pkt_sid+1,9006,(char *)"Y0000",buf);
				thread->status_variables.stvar[st_var_hostgroup_locked_queries]++;
				RequestEnd(NULL);
				l_free(pkt->size,pkt->ptr);
				return true;
			}
		}
	}
	return false;
}

void MySQL_Session::handler___status_WAITING_CLIENT_DATA___STATE_SLEEP___MYSQL_COM_STATISTICS(PtrSize_t *pkt) {
	proxy_debug(PROXY_DEBUG_MYSQL_COM, 5, "Got COM_STATISTICS packet\n");
	l_free(pkt->size,pkt->ptr);
	client_myds->setDSS_STATE_QUERY_SENT_NET();
	client_myds->myprot.generate_statistics_response(true,NULL,NULL);
	client_myds->DSS=STATE_SLEEP;	
}

void MySQL_Session::handler___status_WAITING_CLIENT_DATA___STATE_SLEEP___MYSQL_COM_CHANGE_USER(PtrSize_t *pkt, bool *wrong_pass) {
	gtid_hid=-1;
	proxy_debug(PROXY_DEBUG_MYSQL_COM, 5, "Got COM_CHANGE_USER packet\n");
	//if (session_type == PROXYSQL_SESSION_MYSQL) {
	if (session_type == PROXYSQL_SESSION_MYSQL || session_type == PROXYSQL_SESSION_SQLITE) {
		reset();
		init();
		if (client_authenticated) {
			if (ldap_ctx==NULL) {
				GloMyAuth->decrease_frontend_user_connections(client_myds->myconn->userinfo->username);
			} else {
				GloMyLdapAuth->decrease_frontend_user_connections(client_myds->myconn->userinfo->username);
			}
		}
		client_authenticated=false;
		if (client_myds->myprot.process_pkt_COM_CHANGE_USER((unsigned char *)pkt->ptr, pkt->size)==true) {
			l_free(pkt->size,pkt->ptr);
			client_myds->myprot.generate_pkt_OK(true,NULL,NULL,1,0,0,0,0,NULL);
			client_myds->DSS=STATE_SLEEP;
			status=WAITING_CLIENT_DATA;
			*wrong_pass=false;
			client_authenticated=true;
			//int free_users=0;
			int used_users=0;
			/*free_users */GloMyAuth->increase_frontend_user_connections(client_myds->myconn->userinfo->username, &used_users);
			// FIXME: max_connections is not handled for CHANGE_USER
		} else {
			l_free(pkt->size,pkt->ptr);
			proxy_debug(PROXY_DEBUG_MYSQL_CONNECTION, 5, "Wrong credentials for frontend: disconnecting\n");
			*wrong_pass=true;
		// FIXME: this should become close connection
			client_myds->setDSS_STATE_QUERY_SENT_NET();
			char *client_addr=NULL;
			if (client_myds->client_addr) {
				char buf[512];
				switch (client_myds->client_addr->sa_family) {
					case AF_INET: {
						struct sockaddr_in *ipv4 = (struct sockaddr_in *)client_myds->client_addr;
						inet_ntop(client_myds->client_addr->sa_family, &ipv4->sin_addr, buf, INET_ADDRSTRLEN);
						client_addr = strdup(buf);
						break;
					}
					case AF_INET6: {
						struct sockaddr_in6 *ipv6 = (struct sockaddr_in6 *)client_myds->client_addr;
						inet_ntop(client_myds->client_addr->sa_family, &ipv6->sin6_addr, buf, INET6_ADDRSTRLEN);
						client_addr = strdup(buf);
						break;
					}
					default:
						client_addr = strdup((char *)"localhost");
						break;
				}
			} else {
				client_addr = strdup((char *)"");
			}
			char *_s=(char *)malloc(strlen(client_myds->myconn->userinfo->username)+100+strlen(client_addr));
			sprintf(_s,"ProxySQL Error: Access denied for user '%s'@'%s' (using password: %s)", client_myds->myconn->userinfo->username, client_addr, (client_myds->myconn->userinfo->password ? "YES" : "NO"));
			proxy_error("ProxySQL Error: Access denied for user '%s'@'%s' (using password: %s)", client_myds->myconn->userinfo->username, client_addr, (client_myds->myconn->userinfo->password ? "YES" : "NO"));
			client_myds->myprot.generate_pkt_ERR(true,NULL,NULL,2,1045,(char *)"28000", _s, true);
			free(_s);
			__sync_fetch_and_add(&MyHGM->status.access_denied_wrong_password, 1);
		}
	} else {
		//FIXME: send an error message saying "not supported" or disconnect
		l_free(pkt->size,pkt->ptr);
	}
}

void MySQL_Session::handler___client_DSS_QUERY_SENT___server_DSS_NOT_INITIALIZED__get_connection() {
			// Get a MySQL Connection

		MySQL_Connection *mc=NULL;
		MySQL_Backend * _gtid_from_backend = NULL;
		char uuid[64];
		char * gtid_uuid=NULL;
		uint64_t trxid = 0;
		unsigned long long now_us = 0;
		if (qpo->max_lag_ms >= 0) {
			if (qpo->max_lag_ms > 360000) { // this is an absolute time, we convert it to relative
				if (now_us == 0) {
					now_us = realtime_time();
				}
				long long now_ms = now_us/1000;
				qpo->max_lag_ms = now_ms - qpo->max_lag_ms;
				if (qpo->max_lag_ms < 0) {
					qpo->max_lag_ms = -1; // time expired
				}
			}
		}
		if (session_fast_forward == false || qpo->create_new_conn == false) {
			if (qpo->min_gtid) {
				gtid_uuid = qpo->min_gtid;
				with_gtid = true;
			} else if (qpo->gtid_from_hostgroup >= 0) {
				_gtid_from_backend = find_backend(qpo->gtid_from_hostgroup);
				if (_gtid_from_backend) {
					if (_gtid_from_backend->gtid_uuid[0]) {
						gtid_uuid = _gtid_from_backend->gtid_uuid;
						with_gtid = true;
					}
				}
			}

			char *sep_pos = NULL;
			if (gtid_uuid != NULL) {
				sep_pos = index(gtid_uuid,':');
				if (sep_pos == NULL) {
					gtid_uuid = NULL; // gtid is invalid
				}
			}

			if (gtid_uuid != NULL) {
				int l = sep_pos - gtid_uuid;
				trxid = strtoull(sep_pos+1, NULL, 10);
				int m;
				int n=0;
				for (m=0; m<l; m++) {
					if (gtid_uuid[m] != '-') {
						uuid[n]=gtid_uuid[m];
						n++;
					}
				}
				uuid[n]='\0';
#ifndef STRESSTEST_POOL
				mc=thread->get_MyConn_local(mybe->hostgroup_id, this, uuid, trxid, -1);
#endif // STRESSTEST_POOL
			} else {
#ifndef STRESSTEST_POOL
				mc=thread->get_MyConn_local(mybe->hostgroup_id, this, NULL, 0, (int)qpo->max_lag_ms);
#endif // STRESSTEST_POOL
			}
		}
#ifdef STRESSTEST_POOL
		// Check STRESSTEST_POOL in MySQL_HostGroups_Manager.h
		// Note: this works only if session_fast_forward==false and create_new_conn is false too
#define NUM_SLOW_LOOPS 1000
		// if STRESSTESTPOOL_MEASURE is define, time is measured in Query_Processor_time_nsec
		// even if not the right variable
//#define STRESSTESTPOOL_MEASURE
#ifdef STRESSTESTPOOL_MEASURE
		timespec begint;
		timespec endt;
		clock_gettime(CLOCK_MONOTONIC,&begint);
#endif // STRESSTESTPOOL_MEASURE
		for (unsigned int loops=0; loops < NUM_SLOW_LOOPS; loops++) {
#endif // STRESSTEST_POOL

		if (mc==NULL) {
			if (trxid) {
				mc=MyHGM->get_MyConn_from_pool(mybe->hostgroup_id, this, (session_fast_forward || qpo->create_new_conn), uuid, trxid, -1);
			} else {
				mc=MyHGM->get_MyConn_from_pool(mybe->hostgroup_id, this, (session_fast_forward || qpo->create_new_conn), NULL, 0, (int)qpo->max_lag_ms);
			}
#ifdef STRESSTEST_POOL
			if (mc && (loops < NUM_SLOW_LOOPS - 1)) {
				if (mc->mysql) {
					mybe->server_myds->attach_connection(mc);
					mybe->server_myds->DSS=STATE_NOT_INITIALIZED;
					mybe->server_myds->return_MySQL_Connection_To_Pool();
					mc=NULL;
				}
			}
#endif // STRESSTEST_POOL
		} else {
			thread->status_variables.stvar[st_var_ConnPool_get_conn_immediate]++;
		}
#ifdef STRESSTEST_POOL
#ifdef STRESSTESTPOOL_MEASURE
		clock_gettime(CLOCK_MONOTONIC,&endt);
		thread->status_variables.query_processor_time=thread->status_variables.query_processor_time +
			(endt.tv_sec*1000000000+endt.tv_nsec) -
			(begint.tv_sec*1000000000+begint.tv_nsec);
#endif // STRESSTESTPOOL_MEASURE
		}
#endif // STRESSTEST_POOL
		if (mc) {
			mybe->server_myds->attach_connection(mc);
			thread->status_variables.stvar[st_var_ConnPool_get_conn_success]++;
		} else {
			thread->status_variables.stvar[st_var_ConnPool_get_conn_failure]++;
		}
		if (qpo->max_lag_ms >= 0) {
			if (qpo->max_lag_ms <= 360000) { // this is a relative time , we convert it to absolute
				if (mc == NULL) {
					if (CurrentQuery.waiting_since == 0) {
						CurrentQuery.waiting_since = thread->curtime;
						thread->status_variables.stvar[st_var_queries_with_max_lag_ms__delayed]++;
					}
				}
				if (now_us == 0) {
					now_us = realtime_time();
				}
				long long now_ms = now_us/1000;
				qpo->max_lag_ms = now_ms - qpo->max_lag_ms;
			}
		}
		if (mc) {
			if (CurrentQuery.waiting_since) {
				unsigned long long waited = thread->curtime - CurrentQuery.waiting_since;
				thread->status_variables.stvar[st_var_queries_with_max_lag_ms__total_wait_time_us] += waited;
				CurrentQuery.waiting_since = 0;
			}
		}
	proxy_debug(PROXY_DEBUG_MYSQL_CONNECTION, 5, "Sess=%p -- server_myds=%p -- MySQL_Connection %p\n", this, mybe->server_myds,  mybe->server_myds->myconn);
	if (mybe->server_myds->myconn==NULL) {
		// we couldn't get a connection for whatever reason, ex: no backends, or too busy
		if (thread->mypolls.poll_timeout==0) { // tune poll timeout
				thread->mypolls.poll_timeout = mysql_thread___poll_timeout_on_failure * 1000;
				proxy_debug(PROXY_DEBUG_MYSQL_CONNECTION, 7, "Session=%p , DS=%p , poll_timeout=%llu\n", mybe->server_myds, thread->mypolls.poll_timeout);
		} else {
			if (thread->mypolls.poll_timeout > (unsigned int)mysql_thread___poll_timeout_on_failure * 1000) {
				thread->mypolls.poll_timeout = mysql_thread___poll_timeout_on_failure * 1000;
				proxy_debug(PROXY_DEBUG_MYSQL_CONNECTION, 7, "Session=%p , DS=%p , poll_timeout=%llu\n", mybe->server_myds, thread->mypolls.poll_timeout);
			}
		}
		return;
	}
	if (mybe->server_myds->myconn->fd==-1) {
		// we didn't get a valid connection, we need to create one
		proxy_debug(PROXY_DEBUG_MYSQL_CONNECTION, 5, "Sess=%p -- MySQL Connection has no FD\n", this);
		MySQL_Connection *myconn=mybe->server_myds->myconn;
		myconn->userinfo->set(client_myds->myconn->userinfo);

		myconn->handler(0);
		mybe->server_myds->fd=myconn->fd;
		mybe->server_myds->DSS=STATE_MARIADB_CONNECTING;
		status=CONNECTING_SERVER;
		mybe->server_myds->myconn->reusable=true;
	} else {
		proxy_debug(PROXY_DEBUG_MYSQL_CONNECTION, 5, "Sess=%p -- MySQL Connection found = %p\n", this, mybe->server_myds->myconn);
		mybe->server_myds->assign_fd_from_mysql_conn();
		mybe->server_myds->myds_type=MYDS_BACKEND;
		mybe->server_myds->DSS=STATE_READY;

		if (session_fast_forward==true) {
			status=FAST_FORWARD;
			mybe->server_myds->myconn->reusable=false; // the connection cannot be usable anymore
		}
	}
}

void MySQL_Session::MySQL_Stmt_Result_to_MySQL_wire(MYSQL_STMT *stmt, MySQL_Connection *myconn) {
	MYSQL_RES *stmt_result=myconn->query.stmt_result;
	if (stmt_result) {
		MySQL_ResultSet *MyRS=new MySQL_ResultSet();
		MyRS->init(&client_myds->myprot, stmt_result, stmt->mysql, stmt);
		MyRS->get_resultset(client_myds->PSarrayOUT);
		CurrentQuery.rows_sent = MyRS->num_rows;
		//removed  bool resultset_completed=MyRS->get_resultset(client_myds->PSarrayOUT);
		delete MyRS;
	} else {
		MYSQL *mysql=stmt->mysql;
		// no result set
		int myerrno=mysql_stmt_errno(stmt);
		MyHGM->p_update_mysql_error_counter(p_mysql_error_type::mysql, myconn->parent->myhgc->hid, myconn->parent->address, myconn->parent->port, myerrno);
		if (myerrno==0) {
			unsigned int num_rows = mysql_affected_rows(stmt->mysql);
			unsigned int nTrx=NumActiveTransactions();
			uint16_t setStatus = (nTrx ? SERVER_STATUS_IN_TRANS : 0 );
			if (autocommit) setStatus |= SERVER_STATUS_AUTOCOMMIT;
			if (mysql->server_status & SERVER_MORE_RESULTS_EXIST)
				setStatus |= SERVER_MORE_RESULTS_EXIST;
			setStatus |= ( mysql->server_status & ~SERVER_STATUS_AUTOCOMMIT ); // get flags from server_status but ignore autocommit
			setStatus = setStatus & ~SERVER_STATUS_CURSOR_EXISTS; // Do not send cursor #1128
			client_myds->myprot.generate_pkt_OK(true,NULL,NULL,client_myds->pkt_sid+1,num_rows,mysql->insert_id, setStatus , mysql->warning_count,mysql->info);
			client_myds->pkt_sid++;
		} else {
			// error
			char sqlstate[10];
			sprintf(sqlstate,"%s",mysql_sqlstate(mysql));
			client_myds->myprot.generate_pkt_ERR(true,NULL,NULL,client_myds->pkt_sid+1,mysql_errno(mysql),sqlstate,mysql_error(mysql));
			client_myds->pkt_sid++;
		}
	}
}

void MySQL_Session::MySQL_Result_to_MySQL_wire(MYSQL *mysql, MySQL_ResultSet *MyRS, MySQL_Data_Stream *_myds) {
        if (mysql == NULL) {
                // error
                client_myds->myprot.generate_pkt_ERR(true,NULL,NULL,client_myds->pkt_sid+1, 2013, (char *)"HY000" ,(char *)"Lost connection to MySQL server during query");
                return;
        }
	if (MyRS) {
		assert(MyRS->result);
		bool transfer_started=MyRS->transfer_started;
		bool resultset_completed=MyRS->get_resultset(client_myds->PSarrayOUT);
		CurrentQuery.rows_sent = MyRS->num_rows;
		bool com_field_list=client_myds->com_field_list;
		assert(resultset_completed); // the resultset should always be completed if MySQL_Result_to_MySQL_wire is called
		if (transfer_started==false) { // we have all the resultset when MySQL_Result_to_MySQL_wire was called
			if (qpo && qpo->cache_ttl>0 && com_field_list==false) { // the resultset should be cached
				if (mysql_errno(mysql)==0) { // no errors
					if (
						(qpo->cache_empty_result==1)
						|| (
							(qpo->cache_empty_result == -1)
							&&
							(thread->variables.query_cache_stores_empty_result || MyRS->num_rows)
						)
					) {
						client_myds->resultset->copy_add(client_myds->PSarrayOUT,0,client_myds->PSarrayOUT->len);
						client_myds->resultset_length=MyRS->resultset_size;
						unsigned char *aa=client_myds->resultset2buffer(false);
						while (client_myds->resultset->len) client_myds->resultset->remove_index(client_myds->resultset->len-1,NULL);
						bool deprecate_eof_active = client_myds->myconn->options.client_flag & CLIENT_DEPRECATE_EOF;
						GloQC->set(
							client_myds->myconn->userinfo->hash ,
							(const unsigned char *)CurrentQuery.QueryPointer,
							CurrentQuery.QueryLength,
							aa ,
							client_myds->resultset_length ,
							thread->curtime/1000 ,
							thread->curtime/1000 ,
							thread->curtime/1000 + qpo->cache_ttl,
							deprecate_eof_active
						);
						l_free(client_myds->resultset_length,aa);
						client_myds->resultset_length=0;
					}
				}
			}
		}
	} else { // no result set
		int myerrno=mysql_errno(mysql);
		if (myerrno==0) {
			unsigned int num_rows = mysql_affected_rows(mysql);
			unsigned int nTrx=NumActiveTransactions();
			uint16_t setStatus = (nTrx ? SERVER_STATUS_IN_TRANS : 0 );
			if (autocommit) setStatus |= SERVER_STATUS_AUTOCOMMIT;
			if (mysql->server_status & SERVER_MORE_RESULTS_EXIST)
				setStatus |= SERVER_MORE_RESULTS_EXIST;
			setStatus |= ( mysql->server_status & ~SERVER_STATUS_AUTOCOMMIT ); // get flags from server_status but ignore autocommit
			setStatus = setStatus & ~SERVER_STATUS_CURSOR_EXISTS; // Do not send cursor #1128
			client_myds->myprot.generate_pkt_OK(true,NULL,NULL,client_myds->pkt_sid+1,num_rows,mysql->insert_id, setStatus, mysql->warning_count,mysql->info);
			//client_myds->pkt_sid++;
		} else {
			// error
			MyHGM->p_update_mysql_error_counter(p_mysql_error_type::mysql, _myds->myconn->parent->myhgc->hid, _myds->myconn->parent->address, _myds->myconn->parent->port, myerrno);
			char sqlstate[10];
			sprintf(sqlstate,"%s",mysql_sqlstate(mysql));
			if (_myds && _myds->killed_at) { // see case #750
				if (_myds->kill_type == 0) {
					client_myds->myprot.generate_pkt_ERR(true,NULL,NULL,client_myds->pkt_sid+1,1907,sqlstate,(char *)"Query execution was interrupted, query_timeout exceeded");
				} else {
					client_myds->myprot.generate_pkt_ERR(true,NULL,NULL,client_myds->pkt_sid+1,1317,sqlstate,(char *)"Query execution was interrupted");
				}
			} else {
				client_myds->myprot.generate_pkt_ERR(true,NULL,NULL,client_myds->pkt_sid+1,mysql_errno(mysql),sqlstate,mysql_error(mysql));
			}
			//client_myds->pkt_sid++;
		}
	}
}

void MySQL_Session::SQLite3_to_MySQL(SQLite3_result *result, char *error, int affected_rows, MySQL_Protocol *myprot, bool in_transaction, bool deprecate_eof_active) {
	assert(myprot);
	MySQL_Data_Stream *myds=myprot->get_myds();
	myds->DSS=STATE_QUERY_SENT_DS;
	int sid=1;
	if (result) {
		myprot->generate_pkt_column_count(true,NULL,NULL,sid,result->columns); sid++;
		for (int i=0; i<result->columns; i++) {
			myprot->generate_pkt_field(true,NULL,NULL,sid,(char *)"",(char *)"",(char *)"",result->column_definition[i]->name,(char *)"",33,15,MYSQL_TYPE_VAR_STRING,1,0x1f,false,0,NULL);
			sid++;
		}
		myds->DSS=STATE_COLUMN_DEFINITION;
		unsigned int nTrx = 0;
		uint16_t setStatus = 0;
		if (in_transaction == false) {
			nTrx=NumActiveTransactions();
			setStatus = (nTrx ? SERVER_STATUS_IN_TRANS : 0 );
			if (autocommit) setStatus |= SERVER_STATUS_AUTOCOMMIT;
		} else {
			// this is for SQLite3 Server
			setStatus = SERVER_STATUS_AUTOCOMMIT;
			setStatus |= SERVER_STATUS_IN_TRANS;
		}
		if (!deprecate_eof_active) {
			myprot->generate_pkt_EOF(true,NULL,NULL,sid,0, setStatus ); sid++;
		}

		char **p=(char **)malloc(sizeof(char*)*result->columns);
		unsigned long *l=(unsigned long *)malloc(sizeof(unsigned long *)*result->columns);
		for (int r=0; r<result->rows_count; r++) {
		for (int i=0; i<result->columns; i++) {
			l[i]=result->rows[r]->sizes[i];
			p[i]=result->rows[r]->fields[i];
		}
		myprot->generate_pkt_row(true,NULL,NULL,sid,result->columns,l,p); sid++;
		}
		myds->DSS=STATE_ROW;

		if (deprecate_eof_active) {
			myprot->generate_pkt_OK(true, NULL, NULL, sid, 0, 0, setStatus, 0, NULL, true); sid++;
		} else {
			// I think the 2 | setStatus here is a bug. the previous generate_pkt_EOF was changed from 2|setStatus to just
			// setStatus a long time ago in c3e6fda7a47ecb94e97d4e191cdbd0f10fec7924
			// also 2 represents the SERVER_STATUS_IN_TRANS which is already set in setStatus
			myprot->generate_pkt_EOF(true,NULL,NULL,sid,0, 2 | setStatus ); sid++;
		}

		myds->DSS=STATE_SLEEP;
		free(l);
		free(p);
	
	} else { // no result set
		if (error) {
			// there was an error
			if (strcmp(error,(char *)"database is locked")==0) {
				myprot->generate_pkt_ERR(true,NULL,NULL,sid,1205,(char *)"HY000",error);
			} else {
				myprot->generate_pkt_ERR(true,NULL,NULL,sid,1045,(char *)"28000",error);
			}
		} else {
			// no error, DML succeeded
			unsigned int nTrx = 0;
			uint16_t setStatus = 0;
			if (in_transaction == false) {
				nTrx=NumActiveTransactions();
				setStatus = (nTrx ? SERVER_STATUS_IN_TRANS : 0 );
				if (autocommit) setStatus |= SERVER_STATUS_AUTOCOMMIT;
			} else {
				// this is for SQLite3 Server
				setStatus = SERVER_STATUS_AUTOCOMMIT;
				setStatus |= SERVER_STATUS_IN_TRANS;
			}
			myprot->generate_pkt_OK(true,NULL,NULL,sid,affected_rows,0,setStatus,0,NULL);
		}
		myds->DSS=STATE_SLEEP;
	}
}

void MySQL_Session::set_unhealthy() {
	proxy_debug(PROXY_DEBUG_MYSQL_CONNECTION, 5, "Sess:%p\n", this);
	healthy=0;
}


unsigned int MySQL_Session::NumActiveTransactions() {
	unsigned int ret=0;
	if (mybes==0) return ret;
	MySQL_Backend *_mybe;
	unsigned int i;
	for (i=0; i < mybes->len; i++) {
		_mybe=(MySQL_Backend *)mybes->index(i);
		if (_mybe->server_myds)
			if (_mybe->server_myds->myconn)
				if (_mybe->server_myds->myconn->IsActiveTransaction())
					ret++;
	}
	return ret;
}

bool MySQL_Session::HasOfflineBackends() {
	bool ret=false;
	if (mybes==0) return ret;
	MySQL_Backend *_mybe;
	unsigned int i;
	for (i=0; i < mybes->len; i++) {
		_mybe=(MySQL_Backend *)mybes->index(i);
		if (_mybe->server_myds)
			if (_mybe->server_myds->myconn)
				if (_mybe->server_myds->myconn->IsServerOffline()) {
					ret=true;
					return ret;
				}
	}
	return ret;
}

bool MySQL_Session::SetEventInOfflineBackends() {
	bool ret=false;
	if (mybes==0) return ret;
	MySQL_Backend *_mybe;
	unsigned int i;
	for (i=0; i < mybes->len; i++) {
		_mybe=(MySQL_Backend *)mybes->index(i);
		if (_mybe->server_myds)
			if (_mybe->server_myds->myconn)
				if (_mybe->server_myds->myconn->IsServerOffline()) {
					_mybe->server_myds->revents|=POLLIN;
					ret = true;
				}
	}
	return ret;
}

int MySQL_Session::FindOneActiveTransaction() {
	int ret=-1;
	if (mybes==0) return ret;
	MySQL_Backend *_mybe;
	unsigned int i;
	for (i=0; i < mybes->len; i++) {
		_mybe=(MySQL_Backend *)mybes->index(i);
		if (_mybe->server_myds)
			if (_mybe->server_myds->myconn)
				if (_mybe->server_myds->myconn->IsActiveTransaction())
					return (int)_mybe->server_myds->myconn->parent->myhgc->hid;
	}
	return ret;
}

unsigned long long MySQL_Session::IdleTime() {
	unsigned long long ret = 0;
	if (client_myds==0) return 0;
	if (status!=WAITING_CLIENT_DATA && status!=CONNECTING_CLIENT) return 0;
	int idx=client_myds->poll_fds_idx;
	unsigned long long last_sent=thread->mypolls.last_sent[idx];
	unsigned long long last_recv=thread->mypolls.last_recv[idx];
	unsigned long long last_time=(last_sent > last_recv ? last_sent : last_recv);
	if (thread->curtime > last_time) {
		ret = thread->curtime - last_time;
	}
	return ret;
}



// this is called either from RequestEnd(), or at the end of executing
// prepared statements 
void MySQL_Session::LogQuery(MySQL_Data_Stream *myds) {
	// we need to access statistics before calling CurrentQuery.end()
	// so we track the time here
	CurrentQuery.end_time=thread->curtime;

	if (qpo) {
		if (qpo->log==1) {
			GloMyLogger->log_request(this, myds);	// we send for logging only if logging is enabled for this query
		} else {
			if (qpo->log==-1) {
				if (mysql_thread___eventslog_default_log==1) {
					GloMyLogger->log_request(this, myds);	// we send for logging only if enabled by default
				}
			}
		}
	}
}
// this should execute most of the commands executed when a request is finalized
// this should become the place to hook other functions
void MySQL_Session::RequestEnd(MySQL_Data_Stream *myds) {

	switch (status) {
		case PROCESSING_STMT_EXECUTE:
		case PROCESSING_STMT_PREPARE:
			// if a prepared statement is executed, LogQuery was already called
			break;
		default:
			LogQuery(myds);
			break;
	}

	GloQPro->delete_QP_out(qpo);
	// if there is an associated myds, clean its status
	if (myds) {
		// if there is a mysql connection, clean its status
		if (myds->myconn) {
			myds->myconn->async_free_result();
			myds->myconn->compute_unknown_transaction_status();
		}
		myds->free_mysql_real_query();
	}
	// reset status of the session
	status=WAITING_CLIENT_DATA;
	if (client_myds) {
		// reset status of client data stream
		client_myds->DSS=STATE_SLEEP;
		// finalize the query
		CurrentQuery.end();
	}
	started_sending_data_to_client=false;
}


// this function tries to report all the memory statistics related to the sessions
void MySQL_Session::Memory_Stats() {
	if (thread==NULL)
		return;
	unsigned int i;
	unsigned long long backend=0;
	unsigned long long frontend=0;
	unsigned long long internal=0;
	internal+=sizeof(MySQL_Session);
	if (qpo)
		internal+=sizeof(Query_Processor_Output);
	if (client_myds) {
		internal+=sizeof(MySQL_Data_Stream);
		if (client_myds->queueIN.buffer)
			frontend+=QUEUE_T_DEFAULT_SIZE;
		if (client_myds->queueOUT.buffer)
			frontend+=QUEUE_T_DEFAULT_SIZE;
		if (client_myds->myconn) {
			internal+=sizeof(MySQL_Connection);
		}
		if (client_myds->PSarrayIN) {
			internal += client_myds->PSarrayIN->total_size();
		}
		if (client_myds->PSarrayIN) {
			if (session_fast_forward==true) {
				internal += client_myds->PSarrayOUT->total_size();
			} else {
				internal += client_myds->PSarrayOUT->total_size(RESULTSET_BUFLEN);
				internal += client_myds->resultset->total_size(RESULTSET_BUFLEN);
			}
		}
	}
	for (i=0; i < mybes->len; i++) {
		MySQL_Backend *_mybe=(MySQL_Backend *)mybes->index(i);
			internal+=sizeof(MySQL_Backend);
		if (_mybe->server_myds) {
			internal+=sizeof(MySQL_Data_Stream);
			if (_mybe->server_myds->queueIN.buffer)
				backend+=QUEUE_T_DEFAULT_SIZE;
			if (_mybe->server_myds->queueOUT.buffer)
				backend+=QUEUE_T_DEFAULT_SIZE;
			if (_mybe->server_myds->myconn) {
				MySQL_Connection *myconn=_mybe->server_myds->myconn;
				internal+=sizeof(MySQL_Connection);
				if (myconn->mysql) {
					backend+=sizeof(MYSQL);
					backend+=myconn->mysql->net.max_packet;
					backend+=(4096*15); // ASYNC_CONTEXT_DEFAULT_STACK_SIZE
				}
				if (myconn->MyRS) {
					backend+=myconn->MyRS->current_size();
				}
			}
		}
  }
	thread->status_variables.stvar[st_var_mysql_backend_buffers_bytes] += backend;
	thread->status_variables.stvar[st_var_mysql_frontend_buffers_bytes]+= frontend;
	thread->status_variables.stvar[st_var_mysql_session_internal_bytes] += internal;
}


void MySQL_Session::create_new_session_and_reset_connection(MySQL_Data_Stream *_myds) {
	MySQL_Data_Stream *new_myds = NULL;
	MySQL_Connection * mc = _myds->myconn;
	// we remove the connection from the original data stream
	_myds->detach_connection();
	_myds->unplug_backend();

	// we create a brand new session, a new data stream, and attach the connection to it
	MySQL_Session * new_sess = new MySQL_Session();
	new_sess->mybe = new_sess->find_or_create_backend(mc->parent->myhgc->hid);

	new_myds = new_sess->mybe->server_myds;
	new_myds->attach_connection(mc);
	new_myds->assign_fd_from_mysql_conn();
	new_myds->myds_type = MYDS_BACKEND;
	new_sess->to_process = 1;
	new_myds->wait_until = thread->curtime + mysql_thread___connect_timeout_server*1000;   // max_timeout
	mc->last_time_used = thread->curtime;
	new_myds->myprot.init(&new_myds, new_myds->myconn->userinfo, NULL);
	new_sess->status = RESETTING_CONNECTION;
	mc->async_state_machine = ASYNC_IDLE; // may not be true, but is used to correctly perform error handling
	new_myds->DSS = STATE_MARIADB_QUERY;
	thread->register_session_connection_handler(new_sess,true);
	mysql_variables.on_connect_to_backend(mc);
	if (new_myds->mypolls==NULL) {
		thread->mypolls.add(POLLIN|POLLOUT, new_myds->fd, new_myds, thread->curtime);
	}
	int rc = new_sess->handler();
	if (rc==-1) {
		unsigned int sess_idx = thread->mysql_sessions->len-1;
		thread->unregister_session(sess_idx);
		delete new_sess;
	}
}

bool MySQL_Session::handle_command_query_kill(PtrSize_t *pkt) {
	unsigned char command_type=*((unsigned char *)pkt->ptr+sizeof(mysql_hdr));
	if (CurrentQuery.QueryParserArgs.digest_text) {
		if (command_type == _MYSQL_COM_QUERY) {
			if (client_myds && client_myds->myconn) {
				MySQL_Connection *mc = client_myds->myconn;
				if (mc->userinfo && mc->userinfo->username) {
					if (CurrentQuery.MyComQueryCmd == MYSQL_COM_QUERY_KILL) {
						char *qu = mysql_query_strip_comments((char *)pkt->ptr+1+sizeof(mysql_hdr), pkt->size-1-sizeof(mysql_hdr));
						string nq=string(qu,strlen(qu));
						re2::RE2::Options *opt2=new re2::RE2::Options(RE2::Quiet);
						opt2->set_case_sensitive(false);
						char *pattern=(char *)"^KILL\\s+(CONNECTION |QUERY |)\\s*(\\d+)\\s*$";
						re2::RE2 *re=new RE2(pattern, *opt2);
						int id=0;
						string tk;
						RE2::FullMatch(nq, *re, &tk, &id);
						delete re;
						delete opt2;
						proxy_debug(PROXY_DEBUG_MYSQL_QUERY_PROCESSOR, 2, "filtered query= \"%s\"\n", qu);
						free(qu);
						if (id) {
							int tki = -1;
							if (tk.c_str()) {
								if ((strlen(tk.c_str())==0) || (strcasecmp(tk.c_str(),"CONNECTION ")==0)) {
									tki = 0;
								} else {
									if (strcasecmp(tk.c_str(),"QUERY ")==0) {
										tki = 1;
									}
								}
							}
							if (tki >= 0) {
								proxy_debug(PROXY_DEBUG_MYSQL_QUERY_PROCESSOR, 2, "Killing %s %d\n", (tki == 0 ? "CONNECTION" : "QUERY") , id);
								GloMTH->kill_connection_or_query( id, (tki == 0 ? false : true ),  mc->userinfo->username);
								client_myds->DSS=STATE_QUERY_SENT_NET;
								unsigned int nTrx=NumActiveTransactions();
								uint16_t setStatus = (nTrx ? SERVER_STATUS_IN_TRANS : 0 );
								if (autocommit) setStatus = SERVER_STATUS_AUTOCOMMIT;
								client_myds->myprot.generate_pkt_OK(true,NULL,NULL,1,0,0,setStatus,0,NULL);
								client_myds->DSS=STATE_SLEEP;
								status=WAITING_CLIENT_DATA;
								RequestEnd(NULL);
								l_free(pkt->size,pkt->ptr);
								return true;
							}
						}
					}
				}
			}
		}
	}
	return false;
}

void MySQL_Session::add_ldap_comment_to_pkt(PtrSize_t *_pkt) {
	if (GloMyLdapAuth==NULL)
		return;
	if (ldap_ctx==NULL)
		return;
	if (client_myds==NULL || client_myds->myconn==NULL || client_myds->myconn->userinfo==NULL)
		return;
	if (client_myds->myconn->userinfo->fe_username==NULL)
		return;
	char *fe=client_myds->myconn->userinfo->fe_username;
	char *a = (char *)" /* %s=%s */";
	char *b = (char *)malloc(strlen(a)+strlen(fe)+strlen(mysql_thread___add_ldap_user_comment));
	sprintf(b,a,mysql_thread___add_ldap_user_comment,fe);
	PtrSize_t _new_pkt;
	_new_pkt.ptr = malloc(strlen(b) + _pkt->size);
	memcpy(_new_pkt.ptr , _pkt->ptr, 5);
	unsigned char *_c=(unsigned char *)_new_pkt.ptr;
	_c+=5;
	void *idx = memchr((char *)_pkt->ptr+5, ' ', _pkt->size-5);
	if (idx) {
		size_t first_word_len = (char *)idx - (char *)_pkt->ptr - 5;
		if (((char *)_pkt->ptr+5)[0]=='/' && ((char *)_pkt->ptr+5)[1]=='*') {
			b[1]=' ';
			b[2]=' ';
			b[strlen(b)-1] = ' ';
			b[strlen(b)-2] = ' ';
		}
		memcpy(_c, (char *)_pkt->ptr+5, first_word_len);
		_c+= first_word_len;
		memcpy(_c,b,strlen(b));
		_c+= strlen(b);
		memcpy(_c, (char *)idx, _pkt->size - 5 - first_word_len);
	} else {
		memcpy(_c, (char *)_pkt->ptr+5, _pkt->size-5);
		_c+=_pkt->size-5;
		memcpy(_c,b,strlen(b));
	}
	l_free(_pkt->size,_pkt->ptr);
	_pkt->size = _pkt->size + strlen(b);
	_pkt->ptr = _new_pkt.ptr;
	free(b);
	CurrentQuery.QueryLength = _pkt->size - 5;
	CurrentQuery.QueryPointer = (unsigned char *)_pkt->ptr + 5;
}

void MySQL_Session::finishQuery(MySQL_Data_Stream *myds, MySQL_Connection *myconn, bool prepared_stmt_with_no_params) {
					myds->myconn->reduce_auto_increment_delay_token();
					if (locked_on_hostgroup >= 0) {
						if (qpo->multiplex == -1) {
							myds->myconn->set_status(true, STATUS_MYSQL_CONNECTION_NO_MULTIPLEX);
						}
					}
					if (mysql_thread___multiplexing && (myds->myconn->reusable==true) && myds->myconn->IsActiveTransaction()==false && myds->myconn->MultiplexDisabled()==false) {
						if (mysql_thread___connection_delay_multiplex_ms && mirror==false) {
							myds->wait_until=thread->curtime+mysql_thread___connection_delay_multiplex_ms*1000;
							myconn->async_state_machine=ASYNC_IDLE;
							myconn->multiplex_delayed=true;
							myds->DSS=STATE_MARIADB_GENERIC;
						} else if (prepared_stmt_with_no_params==true) { // see issue #1432
							myconn->async_state_machine=ASYNC_IDLE;
							myds->DSS=STATE_MARIADB_GENERIC;
							myds->wait_until=0;
							myconn->multiplex_delayed=false;
						} else {
							myconn->multiplex_delayed=false;
							myds->wait_until=0;
							myds->DSS=STATE_NOT_INITIALIZED;
							if (mysql_thread___autocommit_false_not_reusable && myds->myconn->IsAutoCommit()==false) {
								if (mysql_thread___reset_connection_algorithm == 2) {
									create_new_session_and_reset_connection(myds);
								} else {
									myds->destroy_MySQL_Connection_From_Pool(true);
								}
							} else {
								myds->return_MySQL_Connection_To_Pool();
							}
						}
						if (transaction_persistent==true) {
							transaction_persistent_hostgroup=-1;
						}
					} else {
						myconn->multiplex_delayed=false;
						myconn->compute_unknown_transaction_status();
						myconn->async_state_machine=ASYNC_IDLE;
						myds->DSS=STATE_MARIADB_GENERIC;
						if (transaction_persistent==true) {
							if (transaction_persistent_hostgroup==-1) { // change only if not set already, do not allow to change it again
								if (myds->myconn->IsActiveTransaction()==true) { // only active transaction is important here. Ignore other criterias
									transaction_persistent_hostgroup=current_hostgroup;
								}
							} else {
								if (myds->myconn->IsActiveTransaction()==false) { // a transaction just completed
									transaction_persistent_hostgroup=-1;
								}
							}
						}
					}
}


bool MySQL_Session::known_query_for_locked_on_hostgroup(uint64_t digest) {
	bool ret = false;
	switch (digest) {
		case 1732998280766099668ULL: // "SET @OLD_CHARACTER_SET_CLIENT=@@CHARACTER_SET_CLIENT"
		case 3748394912237323598ULL: // "SET @OLD_CHARACTER_SET_RESULTS=@@CHARACTER_SET_RESULTS"
		case 14407184196285870219ULL: // "SET @OLD_COLLATION_CONNECTION=@@COLLATION_CONNECTION"
		case 16906282918371515167ULL: // "SET @OLD_TIME_ZONE=@@TIME_ZONE"
		case 15781568104089880179ULL: // "SET @OLD_UNIQUE_CHECKS=@@UNIQUE_CHECKS, UNIQUE_CHECKS=0"
		case 5915334213354374281ULL: // "SET @OLD_FOREIGN_KEY_CHECKS=@@FOREIGN_KEY_CHECKS, FOREIGN_KEY_CHECKS=0"
		case 7837089204483965579ULL: //  "SET @OLD_SQL_MODE=@@SQL_MODE, SQL_MODE='NO_AUTO_VALUE_ON_ZERO'"
		case 4312882378746554890ULL: // "SET @OLD_SQL_NOTES=@@SQL_NOTES, SQL_NOTES=0"
		case 4379922288366515816ULL: // "SET @rocksdb_get_is_supported = IF (@rocksdb_has_p_s_session_variables, 'SELECT COUNT(*) INTO @rocksdb_is_supported FROM performance_schema.session_variables WHERE VARIABLE_NAME... 
		case 12687634401278615449ULL: // "SET @rocksdb_enable_bulk_load = IF (@rocksdb_is_supported, 'SET SESSION rocksdb_bulk_load = 1', 'SET @rocksdb_dummy_bulk_load = 0')"
		case 15991633859978935883ULL: // "SET @MYSQLDUMP_TEMP_LOG_BIN = @@SESSION.SQL_LOG_BIN"
		case 10636751085721966716ULL: // "SET @@GLOBAL.GTID_PURGED=?"
		case 15976043181199829579ULL: // "SET SQL_QUOTE_SHOW_CREATE=?"
		case 12094956190640701942ULL: // "SET SESSION information_schema_stats_expiry=0"
/*
		case ULL: // 
		case ULL: // 
		case ULL: // 
		case ULL: // 
		case ULL: // 
*/
			ret = true;
			break;
		default:
			break;
	}
	return ret;
}



void MySQL_Session::unable_to_parse_set_statement(bool *lock_hostgroup) {
	// we couldn't parse the query
	string nqn = string((char *)CurrentQuery.QueryPointer,CurrentQuery.QueryLength);
	proxy_debug(PROXY_DEBUG_MYSQL_QUERY_PROCESSOR, 5, "Locking hostgroup for query %s\n", nqn.c_str());
	if (qpo->multiplex == -1) {
		// we have no rule about this SET statement. We set hostgroup locking
		if (locked_on_hostgroup < 0) {
			proxy_debug(PROXY_DEBUG_MYSQL_QUERY_PROCESSOR, 5, "SET query to cause setting lock_hostgroup: %s\n", nqn.c_str());
			if (known_query_for_locked_on_hostgroup(CurrentQuery.QueryParserArgs.digest)) {
				proxy_info("Setting lock_hostgroup for SET query: %s\n", nqn.c_str());
			} else {
				if (client_myds && client_myds->addr.addr) {
					proxy_warning("Unable to parse unknown SET query from client %s:%d. Setting lock_hostgroup. Please report a bug for future enhancements:%s\n", client_myds->addr.addr, client_myds->addr.port, nqn.c_str());
				} else {
					proxy_warning("Unable to parse unknown SET query. Setting lock_hostgroup. Please report a bug for future enhancements:%s\n", nqn.c_str());
				}
			}
			*lock_hostgroup = true;
		} else {
			proxy_debug(PROXY_DEBUG_MYSQL_QUERY_PROCESSOR, 5, "SET query to cause setting lock_hostgroup, but already set: %s\n", nqn.c_str());
			if (known_query_for_locked_on_hostgroup(CurrentQuery.QueryParserArgs.digest)) {
				//proxy_info("Setting lock_hostgroup for SET query: %s\n", nqn.c_str());
			} else {
				if (client_myds && client_myds->addr.addr) {
					proxy_warning("Unable to parse unknown SET query from client %s:%d. Setting lock_hostgroup. Please report a bug for future enhancements:%s\n", client_myds->addr.addr, client_myds->addr.port, nqn.c_str());
				} else {
					proxy_warning("Unable to parse unknown SET query. Setting lock_hostgroup. Please report a bug for future enhancements:%s\n", nqn.c_str());
				}
			}
		}
	} else {
		proxy_debug(PROXY_DEBUG_MYSQL_QUERY_PROCESSOR, 5, "Unable to parse SET query but NOT setting lock_hostgroup %s\n", nqn.c_str());
	}
}

bool MySQL_Session::has_any_backend() {
	for (unsigned int j=0;j < mybes->len;j++) {
		MySQL_Backend *tmp_mybe=(MySQL_Backend *)mybes->index(j);
		MySQL_Data_Stream *__myds=tmp_mybe->server_myds;
		if (__myds->myconn) {
			return true;
		}
	}
	return false;
}

void MySQL_Session::handler___status_WAITING_CLIENT_DATA___STATE_SLEEP___MYSQL_COM_STMT_RESET(PtrSize_t& pkt) {
	uint32_t stmt_global_id=0;
	memcpy(&stmt_global_id,(char *)pkt.ptr+5,sizeof(uint32_t));
	SLDH->reset(stmt_global_id);
	l_free(pkt.size,pkt.ptr);
	client_myds->setDSS_STATE_QUERY_SENT_NET();
	unsigned int nTrx=NumActiveTransactions();
	uint16_t setStatus = (nTrx ? SERVER_STATUS_IN_TRANS : 0 );
	if (autocommit) setStatus |= SERVER_STATUS_AUTOCOMMIT;
	client_myds->myprot.generate_pkt_OK(true,NULL,NULL,1,0,0,setStatus,0,NULL);
	client_myds->DSS=STATE_SLEEP;
	status=WAITING_CLIENT_DATA;
}

void MySQL_Session::handler___status_WAITING_CLIENT_DATA___STATE_SLEEP___MYSQL_COM_STMT_CLOSE(PtrSize_t& pkt) {
	uint32_t client_global_id=0;
	memcpy(&client_global_id,(char *)pkt.ptr+5,sizeof(uint32_t));
	// FIXME: no input validation
	uint64_t stmt_global_id=0;
	stmt_global_id=client_myds->myconn->local_stmts->find_global_stmt_id_from_client(client_global_id);
	SLDH->reset(client_global_id);
	if (stmt_global_id) {
		sess_STMTs_meta->erase(stmt_global_id);
	}
	client_myds->myconn->local_stmts->client_close(client_global_id);
	l_free(pkt.size,pkt.ptr);
	// FIXME: this is not complete. Counters should be decreased
	thread->status_variables.stvar[st_var_frontend_stmt_close]++;
	thread->status_variables.stvar[st_var_queries]++;
	client_myds->DSS=STATE_SLEEP;
	status=WAITING_CLIENT_DATA;
}


void MySQL_Session::handler___status_WAITING_CLIENT_DATA___STATE_SLEEP___MYSQL_COM_STMT_SEND_LONG_DATA(PtrSize_t& pkt) {
	// FIXME: no input validation
	uint32_t stmt_global_id=0;
	memcpy(&stmt_global_id,(char *)pkt.ptr+5,sizeof(uint32_t));
	uint32_t stmt_param_id=0;
	memcpy(&stmt_param_id,(char *)pkt.ptr+9,sizeof(uint16_t));
	SLDH->add(stmt_global_id,stmt_param_id,(char *)pkt.ptr+11,pkt.size-11);
	client_myds->DSS=STATE_SLEEP;
	status=WAITING_CLIENT_DATA;
	l_free(pkt.size,pkt.ptr);
}<|MERGE_RESOLUTION|>--- conflicted
+++ resolved
@@ -4804,27 +4804,6 @@
 	}
 }
 
-<<<<<<< HEAD
-void MySQL_Session::handler___status_CONNECTING_CLIENT___STATE_SSL_INIT(PtrSize_t *pkt) {
-/*
-	if (client_myds->myprot.process_pkt_handshake_response((unsigned char *)pkt->ptr,pkt->size)==true) {
-		l_free(pkt->size,pkt->ptr);
-		client_myds->myprot.generate_pkt_OK(true,NULL,NULL,3,0,0,0,0,NULL,false);
-		mybe->server_myds->myconn->userinfo->set(client_myds->myconn->userinfo);
-		status=WAITING_CLIENT_DATA;
-		client_myds->DSS=STATE_SLEEP;
-	} else {
-		l_free(pkt->size,pkt->ptr);
-		// FIXME: this should become close connection
-		perror("Hitting a not implemented feature: https://github.com/sysown/proxysql-0.2/issues/124");
-		assert(0);
-	}	
-*/
-}
-
-
-=======
->>>>>>> 58c623c8
 // Note: as commented in issue #546 and #547 , some clients ignore the status of CLIENT_MULTI_STATEMENTS
 // therefore tracking it is not needed, unless in future this should become a security enhancement,
 // returning errors to all clients trying to send multi-statements .
