#include "MySQL_HostGroups_Manager.h"
#include "MySQL_Thread.h"
#include "proxysql.h"
#include "cpp.h"
#include "re2/re2.h"
#include "re2/regexp.h"
#include "SpookyV2.h"
#include "set_parser.h"

#include "MySQL_Data_Stream.h"
#include "query_processor.h"
#include "MySQL_PreparedStatement.h"
#include "MySQL_Logger.hpp"
#include "StatCounters.h"
#include "MySQL_Authentication.hpp"
#include "MySQL_LDAP_Authentication.hpp"
#include "MySQL_Protocol.h"
#include "SQLite3_Server.h"
#include "MySQL_Variables.h"


#include "libinjection.h"
#include "libinjection_sqli.h"

#define SELECT_VERSION_COMMENT "select @@version_comment limit 1"
#define SELECT_VERSION_COMMENT_LEN 32
#define PROXYSQL_VERSION_COMMENT "\x01\x00\x00\x01\x01\x27\x00\x00\x02\x03\x64\x65\x66\x00\x00\x00\x11\x40\x40\x76\x65\x72\x73\x69\x6f\x6e\x5f\x63\x6f\x6d\x6d\x65\x6e\x74\x00\x0c\x21\x00\x18\x00\x00\x00\xfd\x00\x00\x1f\x00\x00\x05\x00\x00\x03\xfe\x00\x00\x02\x00\x0b\x00\x00\x04\x0a(ProxySQL)\x05\x00\x00\x05\xfe\x00\x00\x02\x00"
#define PROXYSQL_VERSION_COMMENT_LEN 81
#define SELECT_CONNECTION_ID "SELECT CONNECTION_ID()"
#define SELECT_CONNECTION_ID_LEN 22
#define SELECT_LAST_INSERT_ID "SELECT LAST_INSERT_ID()"
#define SELECT_LAST_INSERT_ID_LEN 23
#define SELECT_LAST_INSERT_ID_LIMIT1 "SELECT LAST_INSERT_ID() LIMIT 1"
#define SELECT_LAST_INSERT_ID_LIMIT1_LEN 31
#define SELECT_VARIABLE_IDENTITY "SELECT @@IDENTITY"
#define SELECT_VARIABLE_IDENTITY_LEN 17
#define SELECT_VARIABLE_IDENTITY_LIMIT1 "SELECT @@IDENTITY LIMIT 1"
#define SELECT_VARIABLE_IDENTITY_LIMIT1_LEN 25

#define EXPMARIA


static inline char is_digit(char c) {
	if(c >= '0' && c <= '9')
		return 1;
	return 0;
}
static inline char is_normal_char(char c) {
	if(c >= 'a' && c <= 'z')
		return 1;
	if(c >= 'A' && c <= 'Z')
		return 1;
	if(c >= '0' && c <= '9')
		return 1;
	if(c == '$' || c == '_')
		return 1;
	return 0;
}

extern MARIADB_CHARSET_INFO * proxysql_find_charset_name(const char * const name);
extern MARIADB_CHARSET_INFO * proxysql_find_charset_collate_names(const char *csname, const char *collatename);
extern const MARIADB_CHARSET_INFO * proxysql_find_charset_nr(unsigned int nr);
extern MARIADB_CHARSET_INFO * proxysql_find_charset_collate(const char *collatename);

extern MySQL_Authentication *GloMyAuth;
extern MySQL_LDAP_Authentication *GloMyLdapAuth;
extern ProxySQL_Admin *GloAdmin;
extern MySQL_Logger *GloMyLogger;
extern MySQL_STMT_Manager_v14 *GloMyStmt;

extern SQLite3_Server *GloSQLite3Server;

#ifdef PROXYSQLCLICKHOUSE
extern ClickHouse_Authentication *GloClickHouseAuth;
extern ClickHouse_Server *GloClickHouseServer;
#endif /* PROXYSQLCLICKHOUSE */

Session_Regex::Session_Regex(char *p) {
	s=strdup(p);
	re2::RE2::Options *opt2=new re2::RE2::Options(RE2::Quiet);
	opt2->set_case_sensitive(false);
	opt=(void *)opt2;
	re=(RE2 *)new RE2(s, *opt2);
}

Session_Regex::~Session_Regex() {
	free(s);
	delete (RE2 *)re;
	delete (re2::RE2::Options *)opt;
}

bool Session_Regex::match(char *m) {
	bool rc=false;
	rc=RE2::PartialMatch(m,*(RE2 *)re);
	return rc;
}


KillArgs::KillArgs(char *u, char *p, char *h, unsigned int P, unsigned int _hid, unsigned long i, int kt, MySQL_Thread *_mt) {
	username=strdup(u);
	password=strdup(p);
	hostname=strdup(h);
	port=P;
	hid=_hid;
	id=i;
	kill_type=kt;
	mt=_mt;
}

KillArgs::~KillArgs() {
	free(username);
	free(password);
	free(hostname);
}



void * kill_query_thread(void *arg) {
	KillArgs *ka=(KillArgs *)arg;
	MYSQL *mysql;
	MySQL_Thread * thread = ka->mt;
	mysql=mysql_init(NULL);
	mysql_options4(mysql, MYSQL_OPT_CONNECT_ATTR_ADD, "program_name", "proxysql_killer");
	mysql_options4(mysql, MYSQL_OPT_CONNECT_ATTR_ADD, "_server_host", ka->hostname);
	if (!mysql) {
		goto __exit_kill_query_thread;
	}
	MYSQL *ret;
	if (ka->port) {
		switch (ka->kill_type) {
			case KILL_QUERY:
				proxy_warning("KILL QUERY %lu on %s:%d\n", ka->id, ka->hostname, ka->port);
				if (thread) {
					thread->status_variables.stvar[st_var_killed_queries]++;
				}
				break;
			case KILL_CONNECTION:
				proxy_warning("KILL CONNECTION %lu on %s:%d\n", ka->id, ka->hostname, ka->port);
				if (thread) {
					thread->status_variables.stvar[st_var_killed_connections]++;
				}
				break;
			default:
				break;
		}
		ret=mysql_real_connect(mysql,ka->hostname,ka->username,ka->password,NULL,ka->port,NULL,0);
	} else {
		switch (ka->kill_type) {
			case KILL_QUERY:
				proxy_warning("KILL QUERY %lu on localhost\n", ka->id);
				break;
			case KILL_CONNECTION:
				proxy_warning("KILL CONNECTION %lu on localhost\n", ka->id);
				break;
			default:
				break;
		}
		ret=mysql_real_connect(mysql,"localhost",ka->username,ka->password,NULL,0,ka->hostname,0);
	}
	if (!ret) {
		proxy_error("Failed to connect to server %s:%d to run KILL %s %llu: Error: %s\n" , ka->hostname, ka->port, ( ka->kill_type==KILL_QUERY ? "QUERY" : "CONNECTION" ) , ka->id, mysql_error(mysql));
		// TODO: Ask for this specific case: 'modify killargs to include hostgroup info
		MyHGM->p_update_mysql_error_counter(p_mysql_error_type::mysql, ka->hid, ka->hostname, ka->port, mysql_errno(mysql));
		goto __exit_kill_query_thread;
	}
	char buf[100];
	switch (ka->kill_type) {
		case KILL_QUERY:
			sprintf(buf,"KILL QUERY %lu", ka->id);
			break;
		case KILL_CONNECTION:
			sprintf(buf,"KILL CONNECTION %lu", ka->id);
			break;
		default:
			sprintf(buf,"KILL %lu", ka->id);
			break;
	}
	// FIXME: these 2 calls are blocking, fortunately on their own thread
	mysql_query(mysql,buf);
__exit_kill_query_thread:
	if (mysql)
		mysql_close(mysql);
	delete ka;
	return NULL;
}

extern Query_Processor *GloQPro;
extern Query_Cache *GloQC;
extern ProxySQL_Admin *GloAdmin;
extern MySQL_Threads_Handler *GloMTH;

Query_Info::Query_Info() {
	MyComQueryCmd=MYSQL_COM_QUERY___NONE;
	QueryPointer=NULL;
	QueryLength=0;
	QueryParserArgs.digest_text=NULL;
	QueryParserArgs.first_comment=NULL;
	stmt_info=NULL;
	bool_is_select_NOT_for_update=false;
	bool_is_select_NOT_for_update_computed=false;
	have_affected_rows=false;
	waiting_since = 0;
	affected_rows=0;
	rows_sent=0;
}

Query_Info::~Query_Info() {
	GloQPro->query_parser_free(&QueryParserArgs);
	if (stmt_info) {
		stmt_info=NULL;
	}
}

void Query_Info::begin(unsigned char *_p, int len, bool mysql_header) {
	MyComQueryCmd=MYSQL_COM_QUERY___NONE;
	QueryPointer=NULL;
	QueryLength=0;
	mysql_stmt=NULL;
	stmt_meta=NULL;
	QueryParserArgs.digest_text=NULL;
	QueryParserArgs.first_comment=NULL;
	start_time=sess->thread->curtime;
	init(_p, len, mysql_header);
	if (mysql_thread___commands_stats || mysql_thread___query_digests) {
		query_parser_init();
		if (mysql_thread___commands_stats)
			query_parser_command_type();
	}
	bool_is_select_NOT_for_update=false;
	bool_is_select_NOT_for_update_computed=false;
	have_affected_rows=false;
	waiting_since = 0;
	affected_rows=0;
	rows_sent=0;
	sess->gtid_hid=-1;
}

void Query_Info::end() {
	query_parser_update_counters();
	query_parser_free();
	if ((end_time-start_time) > (unsigned int)mysql_thread___long_query_time*1000) {
		__sync_add_and_fetch(&sess->thread->status_variables.stvar[st_var_queries_slow],1);
	}
	if (sess->with_gtid) {
		__sync_add_and_fetch(&sess->thread->status_variables.stvar[st_var_queries_gtid],1);
	}
	assert(mysql_stmt==NULL);
	if (stmt_info) {
		stmt_info=NULL;
	}
	if (stmt_meta) { // fix bug #796: memory is not freed in case of error during STMT_EXECUTE
		if (stmt_meta->pkt) {
			uint32_t stmt_global_id=0;
			memcpy(&stmt_global_id,(char *)(stmt_meta->pkt)+5,sizeof(uint32_t));
			sess->SLDH->reset(stmt_global_id);
			free(stmt_meta->pkt);
			stmt_meta->pkt=NULL;
		}
		stmt_meta = NULL;
	}
}

void Query_Info::init(unsigned char *_p, int len, bool mysql_header) {
	QueryLength=(mysql_header ? len-5 : len);
	QueryPointer=(mysql_header ? _p+5 : _p);
	MyComQueryCmd = MYSQL_COM_QUERY__UNINITIALIZED;
	bool_is_select_NOT_for_update=false;
	bool_is_select_NOT_for_update_computed=false;
	have_affected_rows=false;
	waiting_since = 0;
	affected_rows=0;
	rows_sent=0;
}

void Query_Info::query_parser_init() {
	GloQPro->query_parser_init(&QueryParserArgs,(char *)QueryPointer,QueryLength,0);
}

enum MYSQL_COM_QUERY_command Query_Info::query_parser_command_type() {
	MyComQueryCmd=GloQPro->query_parser_command_type(&QueryParserArgs);
	return MyComQueryCmd;
}

void Query_Info::query_parser_free() {
	GloQPro->query_parser_free(&QueryParserArgs);
}

unsigned long long Query_Info::query_parser_update_counters() {
	if (stmt_info) {
		MyComQueryCmd=stmt_info->MyComQueryCmd;
	}
	if (MyComQueryCmd==MYSQL_COM_QUERY___NONE) return 0; // this means that it was never initialized
	if (MyComQueryCmd == MYSQL_COM_QUERY__UNINITIALIZED) return 0; // this means that it was never initialized
	unsigned long long ret=GloQPro->query_parser_update_counters(sess, MyComQueryCmd, &QueryParserArgs, end_time-start_time);
	MyComQueryCmd=MYSQL_COM_QUERY___NONE;
	QueryPointer=NULL;
	QueryLength=0;
	return ret;
}

char * Query_Info::get_digest_text() {
	return GloQPro->get_digest_text(&QueryParserArgs);
}

bool Query_Info::is_select_NOT_for_update() {
	if (stmt_info) { // we are processing a prepared statement. We already have the information
		return stmt_info->is_select_NOT_for_update;
	}
	if (QueryPointer==NULL) {
		return false;
	}
	if (bool_is_select_NOT_for_update_computed) {
		return bool_is_select_NOT_for_update;
	}
	bool_is_select_NOT_for_update_computed=true;
	if (QueryLength<7) {
		return false;
	}
	char *QP = (char *)QueryPointer;
	size_t ql = QueryLength;
	// we try to use the digest, if avaiable
	if (QueryParserArgs.digest_text) {
		QP = QueryParserArgs.digest_text;
		ql = strlen(QP);
	}
	if (strncasecmp(QP,(char *)"SELECT ",7)) {
		return false;
	}
	// if we arrive till here, it is a SELECT
	if (ql>=17) {
		char *p=QP;
		p+=ql-11;
		if (strncasecmp(p," FOR UPDATE",11)==0) {
			__sync_fetch_and_add(&MyHGM->status.select_for_update_or_equivalent, 1);
			return false;
		}
		p=QP;
		p+=ql-10;
		if (strncasecmp(p," FOR SHARE",10)==0) {
			__sync_fetch_and_add(&MyHGM->status.select_for_update_or_equivalent, 1);
			return false;
		}
		if (ql>=25) {
			char *p=QP;
			p+=ql-19;
			if (strncasecmp(p," LOCK IN SHARE MODE",19)==0) {
				__sync_fetch_and_add(&MyHGM->status.select_for_update_or_equivalent, 1);
				return false;
			}
			p=QP;
			p+=ql-7;
			if (strncasecmp(p," NOWAIT",7)==0) {
				// let simplify. If NOWAIT is used, we assume FOR UPDATE|SHARE is used
				__sync_fetch_and_add(&MyHGM->status.select_for_update_or_equivalent, 1);
				return false;
/*
				if (strcasestr(QP," FOR UPDATE ")==NULL) {
					__sync_fetch_and_add(&MyHGM->status.select_for_update_or_equivalent, 1);
					return false;
				}
				if (strcasestr(QP," FOR SHARE ")==NULL) {
					__sync_fetch_and_add(&MyHGM->status.select_for_update_or_equivalent, 1);
					return false;
				}
*/
			}
			p=QP;
			p+=ql-12;
			if (strncasecmp(p," SKIP LOCKED",12)==0) {
				// let simplify. If SKIP LOCKED is used, we assume FOR UPDATE|SHARE is used
				__sync_fetch_and_add(&MyHGM->status.select_for_update_or_equivalent, 1);
				return false;
/*
				if (strcasestr(QP," FOR UPDATE ")) {
					__sync_fetch_and_add(&MyHGM->status.select_for_update_or_equivalent, 1);
					return false;
				}
				if (strcasestr(QP," FOR SHARE ")) {
					__sync_fetch_and_add(&MyHGM->status.select_for_update_or_equivalent, 1);
					return false;
				}
*/
			}
			p=QP;
			char buf[129];
			if (ql>=128) { // for long query, just check the last 128 bytes
				p+=ql-128;
				memcpy(buf,p,128);
				buf[128]=0;
			} else {
				memcpy(buf,p,ql);
				buf[ql]=0;
			}
			if (strcasestr(buf," FOR ")) {
				if (strcasestr(buf," FOR UPDATE ")) {
					__sync_fetch_and_add(&MyHGM->status.select_for_update_or_equivalent, 1);
					return false;
				}
				if (strcasestr(buf," FOR SHARE ")) {
					__sync_fetch_and_add(&MyHGM->status.select_for_update_or_equivalent, 1);
					return false;
				}
			}
		}
	}
	bool_is_select_NOT_for_update=true;
	return true;
}

void * MySQL_Session::operator new(size_t size) {
	return l_alloc(size);
}

void MySQL_Session::operator delete(void *ptr) {
	l_free(sizeof(MySQL_Session),ptr);
}


void MySQL_Session::set_status(enum session_status e) {
	if (e==NONE) {
		if (mybe) {
			if (mybe->server_myds) {
				assert(mybe->server_myds->myconn==0);
				if (mybe->server_myds->myconn) {
					assert(mybe->server_myds->myconn->async_state_machine==ASYNC_IDLE);
				}
			}
		}
	}
	status=e;
}


MySQL_Session::MySQL_Session() {
	thread_session_id=0;
	handler_ret = 0;
	pause_until=0;
	qpo=new Query_Processor_Output();
	start_time=0;
	command_counters=new StatCounters(15,10);
	healthy=1;
	autocommit=true;
	autocommit_handled=false;
	autocommit_on_hostgroup=-1;
	killed=false;
	session_type=PROXYSQL_SESSION_MYSQL;
	//admin=false;
	connections_handler=false;
	max_connections_reached=false;
	//stats=false;
	client_authenticated=false;
	default_schema=NULL;
	schema_locked=false;
	session_fast_forward=false;
	started_sending_data_to_client=false;
	handler_function=NULL;
	client_myds=NULL;
	to_process=0;
	mybe=NULL;
	mirror=false;
	mirrorPkt.ptr=NULL;
	mirrorPkt.size=0;
	set_status(NONE);

	CurrentQuery.sess=this;

	current_hostgroup=-1;
	default_hostgroup=-1;
	locked_on_hostgroup=-1;
	locked_on_hostgroup_and_all_variables_set=false;
	next_query_flagIN=-1;
	mirror_hostgroup=-1;
	mirror_flagOUT=-1;
	active_transactions=0;

	with_gtid = false;
	use_ssl = false;

	//gtid_trxid = 0;
	gtid_hid = -1;
	memset(gtid_buf,0,sizeof(gtid_buf));

	match_regexes=NULL;
/*
	match_regexes=(Session_Regex **)malloc(sizeof(Session_Regex *)*3);
	match_regexes[0]=new Session_Regex((char *)"^SET (|SESSION |@@|@@session.)SQL_LOG_BIN( *)(:|)=( *)");
	match_regexes[1]=new Session_Regex((char *)"^SET (|SESSION |@@|@@session.)SQL_MODE( *)(:|)=( *)");
	match_regexes[2]=new Session_Regex((char *)"^SET (|SESSION |@@|@@session.)TIME_ZONE( *)(:|)=( *)");
*/
	init(); // we moved this out to allow CHANGE_USER

	last_insert_id=0; // #1093

	last_HG_affected_rows = -1; // #1421 : advanced support for LAST_INSERT_ID()
	ldap_ctx = NULL;
}

void MySQL_Session::init() {
	transaction_persistent_hostgroup=-1;
	transaction_persistent=false;
	mybes= new PtrArray(4);
	sess_STMTs_meta=new MySQL_STMTs_meta();
	SLDH=new StmtLongDataHandler();
}

void MySQL_Session::reset() {
	autocommit=true;
	autocommit_handled=false;
	autocommit_on_hostgroup=-1;
	current_hostgroup=-1;
	default_hostgroup=-1;
	locked_on_hostgroup=-1;
	locked_on_hostgroup_and_all_variables_set=false;
	if (sess_STMTs_meta) {
		delete sess_STMTs_meta;
		sess_STMTs_meta=NULL;
	}
	if (SLDH) {
		delete SLDH;
		SLDH=NULL;
	}
	if (mybes) {
		reset_all_backends();
		delete mybes;
		mybes=NULL;
	}
	mybe=NULL;

	with_gtid = false;

	//gtid_trxid = 0;
	gtid_hid = -1;
	memset(gtid_buf,0,sizeof(gtid_buf));
	if (session_type == PROXYSQL_SESSION_SQLITE) {
		SQLite3_Session *sqlite_sess = (SQLite3_Session *)thread->gen_args;
		if (sqlite_sess->sessdb) {
			sqlite3 *db = sqlite_sess->sessdb->get_db();
			if (sqlite3_get_autocommit(db)==0) {
				sqlite_sess->sessdb->execute((char *)"COMMIT");
			}
		}
	}
}

MySQL_Session::~MySQL_Session() {

	reset(); // we moved this out to allow CHANGE_USER

	if (locked_on_hostgroup >= 0) {
		thread->status_variables.stvar[st_var_hostgroup_locked]--;
	}

	if (client_myds) {
		if (client_authenticated) {
			switch (session_type) {
#ifdef PROXYSQLCLICKHOUSE
				case PROXYSQL_SESSION_CLICKHOUSE:
					GloClickHouseAuth->decrease_frontend_user_connections(client_myds->myconn->userinfo->username);
					break;
#endif /* PROXYSQLCLICKHOUSE */
				default:
					GloMyAuth->decrease_frontend_user_connections(client_myds->myconn->userinfo->username);
					break;
			}
		}
		delete client_myds;
	}
	if (default_schema) {
		free(default_schema);
	}
	proxy_debug(PROXY_DEBUG_NET,1,"Thread=%p, Session=%p -- Shutdown Session %p\n" , this->thread, this, this);
	delete command_counters;
	if (session_type==PROXYSQL_SESSION_MYSQL && connections_handler==false && mirror==false) {
		__sync_fetch_and_sub(&MyHGM->status.client_connections,1);
	}
	assert(qpo);
	delete qpo;
	{
/*
		Session_Regex *sr=NULL;
		sr=match_regexes[0];
		delete sr;
		sr=match_regexes[1];
		delete sr;
		sr=match_regexes[2];
		delete sr;
	free(match_regexes);
*/
	match_regexes=NULL;
	}
	if (mirror) {
		__sync_sub_and_fetch(&GloMTH->status_variables.mirror_sessions_current,1);
		GloMTH->status_variables.p_gauge_array[p_th_gauge::mirror_concurrency]->Decrement();
	}
	if (ldap_ctx) {
		GloMyLdapAuth->ldap_ctx_free(ldap_ctx);
		ldap_ctx = NULL;
	}
}


// scan the pointer array of mysql backends (mybes) looking for a backend for the specified hostgroup_id
MySQL_Backend * MySQL_Session::find_backend(int hostgroup_id) {
	MySQL_Backend *_mybe;
	unsigned int i;
	for (i=0; i < mybes->len; i++) {
		_mybe=(MySQL_Backend *)mybes->index(i);
		if (_mybe->hostgroup_id==hostgroup_id) {
			return _mybe;
		}
	}
	return NULL; // NULL = backend not found
};


MySQL_Backend * MySQL_Session::create_backend(int hostgroup_id, MySQL_Data_Stream *_myds) {
	MySQL_Backend *_mybe=new MySQL_Backend();
	proxy_debug(PROXY_DEBUG_NET,4,"HID=%d, _myds=%p, _mybe=%p\n" , hostgroup_id, _myds, _mybe);
	_mybe->hostgroup_id=hostgroup_id;
	if (_myds) {
		_mybe->server_myds=_myds;
	} else {
		_mybe->server_myds = new MySQL_Data_Stream();
		_mybe->server_myds->DSS=STATE_NOT_INITIALIZED;
		_mybe->server_myds->init(MYDS_BACKEND_NOT_CONNECTED, this, 0);
	}
	mybes->add(_mybe);
	return _mybe;
};

MySQL_Backend * MySQL_Session::find_or_create_backend(int hostgroup_id, MySQL_Data_Stream *_myds) {
	MySQL_Backend *_mybe=find_backend(hostgroup_id);
	proxy_debug(PROXY_DEBUG_NET,4,"HID=%d, _myds=%p, _mybe=%p\n" , hostgroup_id, _myds, _mybe);
	return ( _mybe ? _mybe : create_backend(hostgroup_id, _myds) );
};

void MySQL_Session::reset_all_backends() {
	MySQL_Backend *mybe;
	while(mybes->len) {
		mybe=(MySQL_Backend *)mybes->remove_index_fast(0);
		mybe->reset();
		delete mybe;
	}
};

void MySQL_Session::writeout() {
	int tps = 10; // throttling per second , by default every 100ms
	int total_written = 0;
	unsigned long long last_sent_=0;
	bool disable_throttle = mysql_thread___throttle_max_bytes_per_second_to_client == 0;
	int mwpl = mysql_thread___throttle_max_bytes_per_second_to_client; // max writes per call
	mwpl = mwpl/tps;
	if (session_type!=PROXYSQL_SESSION_MYSQL) {
		disable_throttle = true;
	}
	if (client_myds) client_myds->array2buffer_full();
	if (mybe && mybe->server_myds && mybe->server_myds->myds_type==MYDS_BACKEND) {
		if (session_type==PROXYSQL_SESSION_MYSQL) {
			if (mybe->server_myds->net_failure==false) { 
				if (mybe->server_myds->poll_fds_idx>-1) { // NOTE: attempt to force writes
					mybe->server_myds->array2buffer_full();
				}
			}
		} else {
			mybe->server_myds->array2buffer_full();
		}
	}
	if (client_myds && thread->curtime >= client_myds->pause_until) {
		if (mirror==false) {
			bool runloop=false;
			if (client_myds->mypolls) {
				last_sent_ = client_myds->mypolls->last_sent[client_myds->poll_fds_idx];
			}
			int retbytes=client_myds->write_to_net_poll();
			total_written+=retbytes;
			if (retbytes==QUEUE_T_DEFAULT_SIZE) { // optimization to solve memory bloat
				runloop=true;
			}
			while (runloop && (disable_throttle || total_written < mwpl)) {
				runloop=false; // the default
				client_myds->array2buffer_full();
				struct pollfd fds;
				fds.fd=client_myds->fd;
				fds.events=POLLOUT;
				fds.revents=0;
				int retpoll=poll(&fds, 1, 0);
				if (retpoll>0) {
					if (fds.revents==POLLOUT) {
						retbytes=client_myds->write_to_net_poll();
						total_written+=retbytes;
						if (retbytes==QUEUE_T_DEFAULT_SIZE) { // optimization to solve memory bloat
							runloop=true;
						}
					}
				}
			}
		}
	}

	// flow control
	if (!disable_throttle && total_written > 0) {
	   if (total_written > mwpl) {
			unsigned long long add_ = 1000000/tps + 1000000/tps*((unsigned long long)total_written - (unsigned long long)mwpl)/mwpl;
			pause_until = thread->curtime + add_;
			client_myds->remove_pollout();
			client_myds->pause_until = thread->curtime + add_;
		} else {
			if (total_written >= QUEUE_T_DEFAULT_SIZE) {
				unsigned long long time_diff = thread->curtime - last_sent_;
				if (time_diff == 0) { // sending data really too fast!
					unsigned long long add_ = 1000000/tps + 1000000/tps*((unsigned long long)total_written - (unsigned long long)mwpl)/mwpl;
					pause_until = thread->curtime + add_;
					client_myds->remove_pollout();
					client_myds->pause_until = thread->curtime + add_;
				} else {
					float current_Bps = (float)total_written*1000*1000/time_diff;
					if (current_Bps > mysql_thread___throttle_max_bytes_per_second_to_client) {
						unsigned long long add_ = 1000000/tps;
						pause_until = thread->curtime + add_;
						assert(pause_until > thread->curtime);
						client_myds->remove_pollout();
						client_myds->pause_until = thread->curtime + add_;
					}
				}
			}
		}
	}

	if (mybe) {
		if (mybe->server_myds) mybe->server_myds->write_to_net_poll();
	}
	proxy_debug(PROXY_DEBUG_NET,1,"Thread=%p, Session=%p -- Writeout Session %p\n" , this->thread, this, this);
}

// FIXME: This function is currently disabled . See #469
bool MySQL_Session::handler_CommitRollback(PtrSize_t *pkt) {
	char c=((char *)pkt->ptr)[5];
	bool ret=false;
	if (c=='c' || c=='C') {
		if (strncasecmp((char *)"commit",(char *)pkt->ptr+5,6)==0) {
				__sync_fetch_and_add(&MyHGM->status.commit_cnt, 1);
				ret=true;
			}
		} else {
			if (c=='r' || c=='R') {
				if ( strncasecmp((char *)"rollback",(char *)pkt->ptr+5,8)==0 ) {
					__sync_fetch_and_add(&MyHGM->status.rollback_cnt, 1);
					ret=true;
				}
			}
		}

	if (ret==false) {
		return false;	// quick exit
	}
	unsigned int nTrx=NumActiveTransactions();
	if (nTrx) {
		// there is an active transaction, we must forward the request
		return false;
	} else {
		// there is no active transaction, we will just reply OK
		client_myds->DSS=STATE_QUERY_SENT_NET;
		uint16_t setStatus = 0;
		if (autocommit) setStatus |= SERVER_STATUS_AUTOCOMMIT;
		client_myds->myprot.generate_pkt_OK(true,NULL,NULL,1,0,0,setStatus,0,NULL);
		client_myds->DSS=STATE_SLEEP;
		status=WAITING_CLIENT_DATA;
		if (mirror==false) {
			RequestEnd(NULL);
		}
		l_free(pkt->size,pkt->ptr);
		if (c=='c' || c=='C') {
			__sync_fetch_and_add(&MyHGM->status.commit_cnt_filtered, 1);
		} else {
			__sync_fetch_and_add(&MyHGM->status.rollback_cnt_filtered, 1);
		}
		return true;
	}
	return false;
}


bool MySQL_Session::handler_SetAutocommit(PtrSize_t *pkt) {
	autocommit_handled=false;
	size_t sal=strlen("set autocommit");
	char * _ptr = (char *)pkt->ptr;
#ifdef DEBUG
	string nqn = string((char *)CurrentQuery.QueryPointer,CurrentQuery.QueryLength);
	proxy_debug(PROXY_DEBUG_MYSQL_QUERY_PROCESSOR, 5, "Parsing SET command = %s\n", nqn.c_str());
#endif
	if ( pkt->size >= 7+sal) {
		if (strncasecmp((char *)"SET @@session.autocommit",(char *)pkt->ptr+5,strlen((char *)"SET @@session.autocommit"))==0) {
			memmove(_ptr+9, _ptr+19, pkt->size - 19);
			memset(_ptr+pkt->size-10,' ',10);
		}
		if (strncasecmp((char *)"set autocommit",(char *)pkt->ptr+5,sal)==0) {
			void *p = NULL;
			// make a copy
			PtrSize_t _new_pkt;
			_new_pkt.size = pkt->size;
			_new_pkt.ptr = malloc(_new_pkt.size);
			memcpy(_new_pkt.ptr, pkt->ptr, _new_pkt.size);
			_ptr = (char *)_new_pkt.ptr;
			for (int i=5+sal; i < (int)_new_pkt.size; i++) {
				*((char *)_new_pkt.ptr+i) = tolower(*((char *)_new_pkt.ptr+i));
			}
			p = memmem(_ptr+5+sal, pkt->size-5-sal, (void *)"false", 5);
			if (p) {
				memcpy(p,(void *)"0    ",5);
			}
			p = memmem(_ptr+5+sal, pkt->size-5-sal, (void *)"true", 4);
			if (p) {
				memcpy(p,(void *)"1   ",4);
			}
			p = memmem(_ptr+5+sal, pkt->size-5-sal, (void *)"off", 3);
			if (p) {
				memcpy(p,(void *)"0  ",3);
			}
			p = memmem(_ptr+5+sal, pkt->size-5-sal, (void *)"on", 2);
			if (p) {
				memcpy(p,(void *)"1 ",2);
			}
			unsigned int i;
			bool eq=false;
			int fd=-1; // first digit
			for (i=5+sal;i<_new_pkt.size;i++) {
				char c=((char *)_new_pkt.ptr)[i];
				if (c!='0' && c!='1' && c!=' ' && c!='=' && c!='/') {
					free(_new_pkt.ptr);
					return false; // found a not valid char
				}
				if (eq==false) {
					if (c!=' ' && c!='=') {
						free(_new_pkt.ptr);
						return false; // found a not valid char
					}
					if (c=='=') eq=true;
				} else {
					if (c!='0' && c!='1' && c!=' ' && c!='/') {
						free(_new_pkt.ptr);
						return false; // found a not valid char
					}
					if (fd==-1) {
						if (c=='0' || c=='1') { // found first digit
							if (c=='0')
								fd=0;
							else
								fd=1;
						}
					} else {
						if (c=='0' || c=='1') { // found second digit
							free(_new_pkt.ptr);
							return false;
						} else {
							if (c=='/' || c==' ') {
								break;
							}
						}
					}
				}
			}
			if (fd >= 0) { // we can set autocommit
				autocommit_handled=true;
#ifdef DEBUG
			proxy_debug(PROXY_DEBUG_MYSQL_QUERY_PROCESSOR, 5, "Setting autocommit to = %d\n", fd);
#endif
				__sync_fetch_and_add(&MyHGM->status.autocommit_cnt, 1);
				// we immediately process the number of transactions
				unsigned int nTrx=NumActiveTransactions();
				if (fd==1 && autocommit==true) {
					// nothing to do, return OK
					goto __ret_autocommit_OK;
				}
				if (fd==1 && autocommit==false) {
					if (nTrx) {
						// there is an active transaction, we need to forward it
						// because this can potentially close the transaction
						autocommit=true;
						client_myds->myconn->set_autocommit(autocommit);
						autocommit_on_hostgroup=FindOneActiveTransaction();
						free(_new_pkt.ptr);
						return false;
					} else {
						// as there is no active transaction, we do no need to forward it
						// just change internal state
						autocommit=true;
						client_myds->myconn->set_autocommit(autocommit);
						goto __ret_autocommit_OK;
					}
				}

				if (fd==0) {
					autocommit=false;	// we set it, no matter if already set or not
					client_myds->myconn->set_autocommit(autocommit);
					// it turned out I was wrong
					// set autocommit=0 has no effect if there is an acrive transaction
					// therefore, we never forward set autocommit = 0
					goto __ret_autocommit_OK;
				}
__ret_autocommit_OK:
				client_myds->DSS=STATE_QUERY_SENT_NET;
				uint16_t setStatus = (nTrx ? SERVER_STATUS_IN_TRANS : 0 );
				if (autocommit) setStatus |= SERVER_STATUS_AUTOCOMMIT;
				client_myds->myprot.generate_pkt_OK(true,NULL,NULL,1,0,0,setStatus,0,NULL);
				client_myds->DSS=STATE_SLEEP;
				status=WAITING_CLIENT_DATA;
				if (mirror==false) {
					RequestEnd(NULL);
				}
				l_free(pkt->size,pkt->ptr);
				__sync_fetch_and_add(&MyHGM->status.autocommit_cnt_filtered, 1);
				free(_new_pkt.ptr);
				return true;
			}
			free(_new_pkt.ptr);
		}
	}
	return false;
}

void MySQL_Session::generate_proxysql_internal_session_json(json &j) {
	char buff[32];
	sprintf(buff,"%p",this);
	j["address"] = buff;
	if (thread) {
		sprintf(buff,"%p",thread);
		j["thread"] = buff;
	}
	uint64_t age_ms = (thread->curtime - start_time)/1000;
	j["age_ms"] = age_ms;
	j["status"] = status;
	j["autocommit"] = autocommit;
	j["thread_session_id"] = thread_session_id;
	j["current_hostgroup"] = current_hostgroup;
	j["default_hostgroup"] = default_hostgroup;
	j["locked_on_hostgroup"] = locked_on_hostgroup;
	j["autocommit_on_hostgroup"] = autocommit_on_hostgroup;
	j["last_insert_id"] = last_insert_id;
	j["last_HG_affected_rows"] = last_HG_affected_rows;
	j["gtid"]["hid"] = gtid_hid;
	j["gtid"]["last"] = ( strlen(gtid_buf) ? gtid_buf : "" );
	j["client"]["userinfo"]["username"] = ( client_myds->myconn->userinfo->username ? client_myds->myconn->userinfo->username : "" );
#ifdef DEBUG
	j["client"]["userinfo"]["password"] = ( client_myds->myconn->userinfo->password ? client_myds->myconn->userinfo->password : "" );
#endif
	j["client"]["stream"]["pkts_recv"] = client_myds->pkts_recv;
	j["client"]["stream"]["pkts_sent"] = client_myds->pkts_sent;
	j["client"]["stream"]["bytes_recv"] = client_myds->bytes_info.bytes_recv;
	j["client"]["stream"]["bytes_sent"] = client_myds->bytes_info.bytes_sent;
	j["client"]["client_addr"]["address"] = ( client_myds->addr.addr ? client_myds->addr.addr : "" );
	j["client"]["client_addr"]["port"] = client_myds->addr.port;
	j["client"]["proxy_addr"]["address"] = ( client_myds->proxy_addr.addr ? client_myds->proxy_addr.addr : "" );
	j["client"]["proxy_addr"]["port"] = client_myds->proxy_addr.port;
	j["client"]["encrypted"] = client_myds->encrypted;
	if (client_myds->encrypted) {
		const SSL_CIPHER *cipher = SSL_get_current_cipher(client_myds->ssl);
		if (cipher) {
			const char * name = SSL_CIPHER_get_name(cipher);
			if (name) {
				j["client"]["ssl_cipher"] = name;
			}
		}
	}
	j["client"]["DSS"] = client_myds->DSS;
	j["default_schema"] = ( default_schema ? default_schema : "" );
	j["transaction_persistent"] = transaction_persistent;
	j["conn"]["session_track_gtids"] = ( client_myds->myconn->options.session_track_gtids ? client_myds->myconn->options.session_track_gtids : "") ;
	for (auto idx = 0; idx < SQL_NAME_LAST; idx++) {
		client_myds->myconn->variables[idx].fill_client_internal_session(j, idx);
	}
	j["conn"]["autocommit"] = ( client_myds->myconn->options.autocommit ? "ON" : "OFF" );
	j["conn"]["client_flag"]["value"] = client_myds->myconn->options.client_flag;
	j["conn"]["client_flag"]["client_found_rows"] = (client_myds->myconn->options.client_flag & CLIENT_FOUND_ROWS ? 1 : 0);
	j["conn"]["client_flag"]["client_multi_statements"] = (client_myds->myconn->options.client_flag & CLIENT_MULTI_STATEMENTS ? 1 : 0);
	j["conn"]["client_flag"]["client_multi_results"] = (client_myds->myconn->options.client_flag & CLIENT_MULTI_RESULTS ? 1 : 0);
	j["conn"]["no_backslash_escapes"] = client_myds->myconn->options.no_backslash_escapes;
	j["conn"]["status"]["compression"] = client_myds->myconn->get_status_compression();
	j["conn"]["status"]["transaction"] = client_myds->myconn->get_status_transaction();
	j["conn"]["ps"]["client_stmt_to_global_ids"] = client_myds->myconn->local_stmts->client_stmt_to_global_ids;
	for (unsigned int k=0; k<mybes->len; k++) {
		MySQL_Backend *_mybe = NULL;
		_mybe=(MySQL_Backend *)mybes->index(k);
		unsigned int i = _mybe->hostgroup_id;
		j["backends"][i]["hostgroup_id"] = i;
		j["backends"][i]["gtid"] = ( strlen(_mybe->gtid_uuid) ? _mybe->gtid_uuid : "" );
		if (_mybe->server_myds) {
			MySQL_Data_Stream *_myds=_mybe->server_myds;
			sprintf(buff,"%p",_myds);
			j["backends"][i]["stream"]["address"] = buff;
			j["backends"][i]["stream"]["questions"] = _myds->statuses.questions;
			j["backends"][i]["stream"]["myconnpoll_get"] = _myds->statuses.myconnpoll_get;
			j["backends"][i]["stream"]["myconnpoll_put"] = _myds->statuses.myconnpoll_put;
			/* when fast_forward is not used, these metrics are always 0. Explicitly disabled
			j["backend"][i]["stream"]["pkts_recv"] = _myds->pkts_recv;
			j["backend"][i]["stream"]["pkts_sent"] = _myds->pkts_sent;
			*/
			j["backends"][i]["stream"]["bytes_recv"] = _myds->bytes_info.bytes_recv;
			j["backends"][i]["stream"]["bytes_sent"] = _myds->bytes_info.bytes_sent;
			j["backends"][i]["stream"]["DSS"] = _myds->DSS;
			if (_myds->myconn) {
				MySQL_Connection * _myconn = _myds->myconn;
				for (auto idx = 0; idx < SQL_NAME_LAST; idx++) {
					_myconn->variables[idx].fill_server_internal_session(j, i, idx);
				}
				sprintf(buff,"%p",_myconn);
				j["backends"][i]["conn"]["address"] = buff;
				j["backends"][i]["conn"]["auto_increment_delay_token"] = _myconn->auto_increment_delay_token;
				j["backends"][i]["conn"]["bytes_recv"] = _myconn->bytes_info.bytes_recv;
				j["backends"][i]["conn"]["bytes_sent"] = _myconn->bytes_info.bytes_sent;
				j["backends"][i]["conn"]["questions"] = _myconn->statuses.questions;
				j["backends"][i]["conn"]["myconnpoll_get"] = _myconn->statuses.myconnpoll_get;
				j["backends"][i]["conn"]["myconnpoll_put"] = _myconn->statuses.myconnpoll_put;
				//j["backend"][i]["conn"]["charset"] = _myds->myconn->options.charset; // not used for backend
				j["backends"][i]["conn"]["session_track_gtids"] = ( _myconn->options.session_track_gtids ? _myconn->options.session_track_gtids : "") ;
				j["backends"][i]["conn"]["init_connect"] = ( _myconn->options.init_connect ? _myconn->options.init_connect : "");
				j["backends"][i]["conn"]["init_connect_sent"] = _myds->myconn->options.init_connect_sent;
				j["backends"][i]["conn"]["autocommit"] = ( _myds->myconn->options.autocommit ? "ON" : "OFF" );
				j["backends"][i]["conn"]["last_set_autocommit"] = _myds->myconn->options.last_set_autocommit;
				j["backends"][i]["conn"]["no_backslash_escapes"] = _myconn->options.no_backslash_escapes;
				j["backends"][i]["conn"]["status"]["get_lock"] = _myconn->get_status_get_lock();
				j["backends"][i]["conn"]["status"]["lock_tables"] = _myconn->get_status_lock_tables();
				j["backends"][i]["conn"]["status"]["temporary_table"] = _myconn->get_status_temporary_table();
				j["backends"][i]["conn"]["status"]["user_variable"] = _myconn->get_status_user_variable();
				j["backends"][i]["conn"]["status"]["found_rows"] = _myconn->get_status_found_rows();
				j["backends"][i]["conn"]["status"]["no_multiplex"] = _myconn->get_status_no_multiplex();
				j["backends"][i]["conn"]["MultiplexDisabled"] = _myconn->MultiplexDisabled();
				j["backends"][i]["conn"]["ps"]["backend_stmt_to_global_ids"] = _myconn->local_stmts->backend_stmt_to_global_ids;
				j["backends"][i]["conn"]["ps"]["global_stmt_to_backend_ids"] = _myconn->local_stmts->global_stmt_to_backend_ids;
				j["backends"][i]["conn"]["client_flag"]["value"] = _myconn->options.client_flag;
				j["backends"][i]["conn"]["client_flag"]["client_found_rows"] = (_myconn->options.client_flag & CLIENT_FOUND_ROWS ? 1 : 0);
				j["backends"][i]["conn"]["client_flag"]["client_multi_statements"] = (_myconn->options.client_flag & CLIENT_MULTI_STATEMENTS ? 1 : 0);
				if (_myconn->mysql && _myconn->ret_mysql) {
					MYSQL * _my = _myconn->mysql;
					sprintf(buff,"%p",_my);
					j["backends"][i]["conn"]["mysql"]["address"] = buff;
					j["backends"][i]["conn"]["mysql"]["host"] = ( _my->host ? _my->host : "" );
					j["backends"][i]["conn"]["mysql"]["host_info"] = ( _my->host_info ? _my->host_info : "" );
					j["backends"][i]["conn"]["mysql"]["port"] = _my->port;
					j["backends"][i]["conn"]["mysql"]["server_version"] = ( _my->server_version ? _my->server_version : "" );
					j["backends"][i]["conn"]["mysql"]["user"] = ( _my->user ? _my->user : "" );
					j["backends"][i]["conn"]["mysql"]["unix_socket"] = (_my->unix_socket ? _my->unix_socket : "");
					j["backends"][i]["conn"]["mysql"]["db"] = (_my->db ? _my->db : "");
					j["backends"][i]["conn"]["mysql"]["affected_rows"] = _my->affected_rows;
					j["backends"][i]["conn"]["mysql"]["insert_id"] = _my->insert_id;
					j["backends"][i]["conn"]["mysql"]["thread_id"] = _my->thread_id;
					j["backends"][i]["conn"]["mysql"]["server_status"] = _my->server_status;
					j["backends"][i]["conn"]["mysql"]["charset"] = _my->charset->nr;
					//j["backends"][i]["conn"]["mysql"][""] = _my->;
					//j["backends"][i]["conn"]["mysql"][""] = _my->;
					j["backends"][i]["conn"]["mysql"]["options"]["charset_name"] = ( _my->options.charset_name ? _my->options.charset_name : "" );
					j["backends"][i]["conn"]["mysql"]["options"]["use_ssl"] = _my->options.use_ssl;
					j["backends"][i]["conn"]["mysql"]["net"]["last_errno"] = _my->net.last_errno;
					j["backends"][i]["conn"]["mysql"]["net"]["fd"] = _my->net.fd;
					j["backends"][i]["conn"]["mysql"]["net"]["max_packet_size"] = _my->net.max_packet_size;
					j["backends"][i]["conn"]["mysql"]["net"]["sqlstate"] = _my->net.sqlstate;
					//j["backends"][i]["conn"]["mysql"]["net"][""] = _my->net.;
					//j["backends"][i]["conn"]["mysql"]["net"][""] = _my->net.;
				}
			}
		}
	}
}

void MySQL_Session::return_proxysql_internal(PtrSize_t *pkt) {
	unsigned int l = 0;
	l = strlen((char *)"PROXYSQL INTERNAL SESSION");
	if (pkt->size==(5+l) && strncasecmp((char *)"PROXYSQL INTERNAL SESSION", (char *)pkt->ptr+5, l)==0) {
		json j;
		generate_proxysql_internal_session_json(j);
		std::string s = j.dump(4, ' ', false, json::error_handler_t::replace);
		SQLite3_result *resultset = new SQLite3_result(1);
		resultset->add_column_definition(SQLITE_TEXT,"session_info");
		char *pta[1];
		pta[0] = (char *)s.c_str();
		resultset->add_row(pta);
		SQLite3_to_MySQL(resultset, NULL, 0, &client_myds->myprot);
		delete resultset;
		return;
	}
	// default
	client_myds->DSS=STATE_QUERY_SENT_NET;
	client_myds->myprot.generate_pkt_ERR(true,NULL,NULL,1,1064,(char *)"42000",(char *)"Unknown PROXYSQL INTERNAL command",true);
	client_myds->DSS=STATE_SLEEP;
	status=WAITING_CLIENT_DATA;
	if (mirror==false) {
		RequestEnd(NULL);
	}
	l_free(pkt->size,pkt->ptr);
}

bool MySQL_Session::handler_special_queries(PtrSize_t *pkt) {

	if (pkt->size>(5+18) && strncasecmp((char *)"PROXYSQL INTERNAL ",(char *)pkt->ptr+5,18)==0) {
		return_proxysql_internal(pkt);
		return true;
	}
	if (mysql_thread___forward_autocommit == false) {
		if (handler_SetAutocommit(pkt) == true) {
			return true;
		}
		if (handler_CommitRollback(pkt) == true) {
			return true;
		}
	}

	if (session_type != PROXYSQL_SESSION_CLICKHOUSE) {
		if (pkt->size>(5+4) && strncasecmp((char *)"USE ",(char *)pkt->ptr+5,4)==0) {
			handler___status_WAITING_CLIENT_DATA___STATE_SLEEP___MYSQL_COM_QUERY_USE_DB(pkt);
			return true;
		}
	}
/*
	if (
		(pkt->size==SELECT_LAST_INSERT_ID_LEN+5 && strncasecmp((char *)SELECT_LAST_INSERT_ID,(char *)pkt->ptr+5,pkt->size-5)==0)
		||
		(pkt->size==SELECT_LAST_INSERT_ID_LIMIT1_LEN+5 && strncasecmp((char *)SELECT_LAST_INSERT_ID_LIMIT1,(char *)pkt->ptr+5,pkt->size-5)==0)
	) {
		char buf[32];
		sprintf(buf,"%llu",last_insert_id);
		unsigned int nTrx=NumActiveTransactions();
		uint16_t setStatus = (nTrx ? SERVER_STATUS_IN_TRANS : 0 );
		if (autocommit) setStatus += SERVER_STATUS_AUTOCOMMIT;
		MySQL_Data_Stream *myds=client_myds;
		MySQL_Protocol *myprot=&client_myds->myprot;
		myds->DSS=STATE_QUERY_SENT_DS;
		int sid=1;
		myprot->generate_pkt_column_count(true,NULL,NULL,sid,1); sid++;
		myprot->generate_pkt_field(true,NULL,NULL,sid,(char *)"",(char *)"",(char *)"",(char *)"LAST_INSERT_ID()",(char *)"",63,31,MYSQL_TYPE_LONGLONG,161,0,false,0,NULL); sid++;
		myds->DSS=STATE_COLUMN_DEFINITION;
		myprot->generate_pkt_EOF(true,NULL,NULL,sid,0, setStatus); sid++;
		char **p=(char **)malloc(sizeof(char*)*1);
		unsigned long *l=(unsigned long *)malloc(sizeof(unsigned long *)*1);
		l[0]=strlen(buf);;
		p[0]=buf;
		myprot->generate_pkt_row(true,NULL,NULL,sid,1,l,p); sid++;
		myds->DSS=STATE_ROW;
		myprot->generate_pkt_EOF(true,NULL,NULL,sid,0, setStatus); sid++;
		myds->DSS=STATE_SLEEP;
		l_free(pkt->size,pkt->ptr);
		free(p);
		free(l);
		return true;
	}
*/
	if (pkt->size==SELECT_VERSION_COMMENT_LEN+5 && strncmp((char *)SELECT_VERSION_COMMENT,(char *)pkt->ptr+5,pkt->size-5)==0) {
		// FIXME: this doesn't return AUTOCOMMIT or IN_TRANS
		PtrSize_t pkt_2;
		pkt_2.size=PROXYSQL_VERSION_COMMENT_LEN;
		pkt_2.ptr=l_alloc(pkt_2.size);
		memcpy(pkt_2.ptr,PROXYSQL_VERSION_COMMENT,pkt_2.size);
		status=WAITING_CLIENT_DATA;
		client_myds->DSS=STATE_SLEEP;
		client_myds->PSarrayOUT->add(pkt_2.ptr,pkt_2.size);
		if (mirror==false) {
			RequestEnd(NULL);
		}
		l_free(pkt->size,pkt->ptr);
		return true;
	}
	if (pkt->size==strlen((char *)"select USER()")+5 && strncmp((char *)"select USER()",(char *)pkt->ptr+5,pkt->size-5)==0) {
		// FIXME: this doesn't return AUTOCOMMIT or IN_TRANS
		char *query1=(char *)"SELECT \"%s\" AS 'USER()'";
		char *query2=(char *)malloc(strlen(query1)+strlen(client_myds->myconn->userinfo->username)+10);
		sprintf(query2,query1,client_myds->myconn->userinfo->username);
		char *error;
		int cols;
		int affected_rows;
		SQLite3_result *resultset;
		GloAdmin->admindb->execute_statement(query2, &error , &cols , &affected_rows , &resultset);
		SQLite3_to_MySQL(resultset, error, affected_rows, &client_myds->myprot);
		delete resultset;
		free(query2);
		if (mirror==false) {
			RequestEnd(NULL);
		}
		l_free(pkt->size,pkt->ptr);
		return true;
	}
	if ( (pkt->size < 60) && (pkt->size > 38) && (strncasecmp((char *)"SET SESSION character_set_server",(char *)pkt->ptr+5,32)==0) ) { // issue #601
		char *idx=NULL;
		char *p=(char *)pkt->ptr+37;
		idx=(char *)memchr(p,'=',pkt->size-37);
		if (idx) { // we found =
			PtrSize_t pkt_2;
			pkt_2.size=5+strlen((char *)"SET NAMES ")+pkt->size-1-(idx-(char *)pkt->ptr);
			pkt_2.ptr=l_alloc(pkt_2.size);
			mysql_hdr Hdr;
			memcpy(&Hdr,pkt->ptr,sizeof(mysql_hdr));
			Hdr.pkt_length=pkt_2.size-5;
			memcpy((char *)pkt_2.ptr+4,(char *)pkt->ptr+4,1);
			memcpy(pkt_2.ptr,&Hdr,sizeof(mysql_hdr));
			strcpy((char *)pkt_2.ptr+5,(char *)"SET NAMES ");
			memcpy((char *)pkt_2.ptr+15,idx+1,pkt->size-1-(idx-(char *)pkt->ptr));
			l_free(pkt->size,pkt->ptr);
			pkt->size=pkt_2.size;
			pkt->ptr=pkt_2.ptr;
		}
	}
	if ( (pkt->size < 60) && (pkt->size > 39) && (strncasecmp((char *)"SET SESSION character_set_results",(char *)pkt->ptr+5,33)==0) ) { // like the above
		char *idx=NULL;
		char *p=(char *)pkt->ptr+38;
		idx=(char *)memchr(p,'=',pkt->size-38);
		if (idx) { // we found =
			PtrSize_t pkt_2;
			pkt_2.size=5+strlen((char *)"SET NAMES ")+pkt->size-1-(idx-(char *)pkt->ptr);
			pkt_2.ptr=l_alloc(pkt_2.size);
			mysql_hdr Hdr;
			memcpy(&Hdr,pkt->ptr,sizeof(mysql_hdr));
			Hdr.pkt_length=pkt_2.size-5;
			memcpy((char *)pkt_2.ptr+4,(char *)pkt->ptr+4,1);
			memcpy(pkt_2.ptr,&Hdr,sizeof(mysql_hdr));
			strcpy((char *)pkt_2.ptr+5,(char *)"SET NAMES ");
			memcpy((char *)pkt_2.ptr+15,idx+1,pkt->size-1-(idx-(char *)pkt->ptr));
			l_free(pkt->size,pkt->ptr);
			pkt->size=pkt_2.size;
			pkt->ptr=pkt_2.ptr;
		}
	}
	if (
		(pkt->size < 100) && (pkt->size > 15) && (strncasecmp((char *)"SET NAMES ",(char *)pkt->ptr+5,10)==0)
		&&
		(memchr((const void *)((char *)pkt->ptr+5),',',pkt->size-15)==NULL) // there is no comma
	) {
		char *unstripped=strndup((char *)pkt->ptr+15,pkt->size-15);
		char *csname=trim_spaces_and_quotes_in_place(unstripped);
		bool collation_specified = false;
		//unsigned int charsetnr = 0;
		const MARIADB_CHARSET_INFO * c;
		char * collation_name_unstripped = NULL;
		char * collation_name = NULL;
		if (strcasestr(csname," COLLATE ")) {
			collation_specified = true;
			collation_name_unstripped = strcasestr(csname," COLLATE ") + strlen(" COLLATE ");
			collation_name = trim_spaces_and_quotes_in_place(collation_name_unstripped);
			char *_s1=index(csname,' ');
			char *_s2=index(csname,'\'');
			char *_s3=index(csname,'"');
			char *_s = NULL;
			if (_s1) {
				_s = _s1;
			}
			if (_s2) {
				if (_s) {
					if (_s2 < _s) {
						_s = _s2;
					}
				} else {
					_s = _s2;
				}
			}
			if (_s3) {
				if (_s) {
					if (_s3 < _s) {
						_s = _s3;
					}
				} else {
					_s = _s3;
				}
			}
			if (_s) {
				*_s = '\0';
			}

			_s1 = index(collation_name,' ');
			_s2 = index(collation_name,'\'');
			_s3 = index(collation_name,'"');
			_s = NULL;
			if (_s1) {
				_s = _s1;
			}
			if (_s2) {
				if (_s) {
					if (_s2 < _s) {
						_s = _s2;
					}
				} else {
					_s = _s2;
				}
			}
			if (_s3) {
				if (_s) {
					if (_s3 < _s) {
						_s = _s3;
					}
				} else {
					_s = _s3;
				}
			}
			if (_s) {
				*_s = '\0';
			}

			c = proxysql_find_charset_collate_names(csname,collation_name);
		} else {
			c = proxysql_find_charset_name(csname);
		}
		free(unstripped);
		if (c) {
			client_myds->DSS=STATE_QUERY_SENT_NET;
			client_myds->myconn->set_charset(c->nr, NAMES);
			unsigned int nTrx=NumActiveTransactions();
			uint16_t setStatus = (nTrx ? SERVER_STATUS_IN_TRANS : 0 );
			if (autocommit) setStatus |= SERVER_STATUS_AUTOCOMMIT;
			client_myds->myprot.generate_pkt_OK(true,NULL,NULL,1,0,0,setStatus,0,NULL);
			client_myds->DSS=STATE_SLEEP;
			status=WAITING_CLIENT_DATA;
			if (mirror==false) {
				RequestEnd(NULL);
			}
			l_free(pkt->size,pkt->ptr);
			__sync_fetch_and_add(&MyHGM->status.frontend_set_names, 1);
			return true;
		}
	}
	if ( (pkt->size == 18) && (strncasecmp((char *)"SHOW WARNINGS",(char *)pkt->ptr+5,13)==0) ) {
		SQLite3_result * resultset=new SQLite3_result(3);
		resultset->add_column_definition(SQLITE_TEXT,"Level");
		resultset->add_column_definition(SQLITE_TEXT,"Code");
		resultset->add_column_definition(SQLITE_TEXT,"Message");
		SQLite3_to_MySQL(resultset, NULL, 0, &client_myds->myprot);
		delete resultset;
		client_myds->DSS=STATE_SLEEP;
		status=WAITING_CLIENT_DATA;
		if (mirror==false) {
			RequestEnd(NULL);
		}
		l_free(pkt->size,pkt->ptr);
		return true;
	}
	return false;
}

void MySQL_Session::handler___status_WAITING_CLIENT_DATA___STATE_SLEEP___MYSQL_COM_QUERY___create_mirror_session() {
	if (pktH->size < 15*1024*1024 && (qpo->mirror_hostgroup >= 0 || qpo->mirror_flagOUT >= 0)) {
		// check if there are too many mirror sessions in queue
		if (thread->mirror_queue_mysql_sessions->len >= (unsigned int)mysql_thread___mirror_max_queue_length) {
			return;
		}
		// at this point, we will create the new session
		// we will later decide if queue it or sent it immediately

//		int i=0;
//		for (i=0;i<100;i++) {
		MySQL_Session *newsess=NULL;
		if (thread->mirror_queue_mysql_sessions_cache->len==0) {
			newsess=new MySQL_Session();
			newsess->client_myds = new MySQL_Data_Stream();
			newsess->client_myds->DSS=STATE_SLEEP;
			newsess->client_myds->sess=newsess;
			newsess->client_myds->fd=0;
			newsess->client_myds->myds_type=MYDS_FRONTEND;
			newsess->client_myds->PSarrayOUT= new PtrSizeArray();
			newsess->thread_session_id=__sync_fetch_and_add(&glovars.thread_id,1);
			if (newsess->thread_session_id==0) {
				newsess->thread_session_id=__sync_fetch_and_add(&glovars.thread_id,1);
			}
			newsess->status=WAITING_CLIENT_DATA;
			MySQL_Connection *myconn=new MySQL_Connection;
			newsess->client_myds->attach_connection(myconn);
			newsess->client_myds->myprot.init(&newsess->client_myds, newsess->client_myds->myconn->userinfo, newsess);
			newsess->mirror=true;
			newsess->client_myds->destroy_queues();
		} else {
			newsess=(MySQL_Session *)thread->mirror_queue_mysql_sessions_cache->remove_index_fast(0);
		}
		newsess->client_myds->myconn->userinfo->set(client_myds->myconn->userinfo);
		newsess->to_process=1;
		newsess->default_hostgroup=default_hostgroup;
		if (qpo->mirror_hostgroup>= 0) {
			newsess->mirror_hostgroup=qpo->mirror_hostgroup; // in the new session we copy the mirror hostgroup
		} else {
			newsess->mirror_hostgroup=default_hostgroup; // copy the default
		}
		newsess->mirror_flagOUT=qpo->mirror_flagOUT; // in the new session we copy the mirror flagOUT
		if (newsess->default_schema==NULL) {
			newsess->default_schema=strdup(default_schema);
		} else {
			if (strcmp(newsess->default_schema,default_schema)) {
				free(newsess->default_schema);
				newsess->default_schema=strdup(default_schema);
			}
		}
		newsess->mirrorPkt.size=pktH->size;
		newsess->mirrorPkt.ptr=l_alloc(newsess->mirrorPkt.size);
		memcpy(newsess->mirrorPkt.ptr,pktH->ptr,pktH->size);

		if (thread->mirror_queue_mysql_sessions->len==0) {
			// there are no sessions in the queue, we try to execute immediately
			// Only mysql_thread___mirror_max_concurrency mirror session can run in parallel
			if (__sync_add_and_fetch(&GloMTH->status_variables.mirror_sessions_current,1) > (unsigned int)mysql_thread___mirror_max_concurrency ) {
				// if the limit is reached, we queue it instead
				__sync_sub_and_fetch(&GloMTH->status_variables.mirror_sessions_current,1);
				thread->mirror_queue_mysql_sessions->add(newsess);
			}	else {
				GloMTH->status_variables.p_gauge_array[p_th_gauge::mirror_concurrency]->Increment();
				thread->register_session(newsess);
				newsess->handler(); // execute immediately
				//newsess->to_process=0;
				if (newsess->status==WAITING_CLIENT_DATA) { // the mirror session has completed
					thread->unregister_session(thread->mysql_sessions->len-1);
					unsigned int l = (unsigned int)mysql_thread___mirror_max_concurrency;
					if (thread->mirror_queue_mysql_sessions->len*0.3 > l) l=thread->mirror_queue_mysql_sessions->len*0.3;
					if (thread->mirror_queue_mysql_sessions_cache->len <= l) {
						bool to_cache=true;
						if (newsess->mybe) {
							if (newsess->mybe->server_myds) {
								to_cache=false;
							}
						}
						if (to_cache) {
							__sync_sub_and_fetch(&GloMTH->status_variables.mirror_sessions_current,1);
							GloMTH->status_variables.p_gauge_array[p_th_gauge::mirror_concurrency]->Decrement();
							thread->mirror_queue_mysql_sessions_cache->add(newsess);
						} else {
							delete newsess;
						}
					} else {
						delete newsess;
					}
				}
			}
		} else {
			thread->mirror_queue_mysql_sessions->add(newsess);
		}


//		if (i==0) {
//		} else {
//			delete newsess;
//		}
	}
}

int MySQL_Session::handler_again___status_PINGING_SERVER() {
	assert(mybe->server_myds->myconn);
	MySQL_Data_Stream *myds=mybe->server_myds;
	MySQL_Connection *myconn=myds->myconn;
	int rc=myconn->async_ping(myds->revents);
	if (rc==0) {
		myconn->async_state_machine=ASYNC_IDLE;
		myconn->compute_unknown_transaction_status();
		//if (mysql_thread___multiplexing && (myconn->reusable==true) && myds->myconn->IsActiveTransaction()==false && myds->myconn->MultiplexDisabled()==false) {
		// due to issue #2096 we disable the global check on mysql_thread___multiplexing
		if ((myconn->reusable==true) && myds->myconn->IsActiveTransaction()==false && myds->myconn->MultiplexDisabled()==false) {
			myds->return_MySQL_Connection_To_Pool();
		} else {
			myds->destroy_MySQL_Connection_From_Pool(true);
		}
		delete mybe->server_myds;
		mybe->server_myds=NULL;
		set_status(NONE);
			return -1;
	} else {
		MyHGM->p_update_mysql_error_counter(p_mysql_error_type::mysql, myconn->parent->myhgc->hid, myconn->parent->address, myconn->parent->port, mysql_errno(myconn->mysql));
		if (rc==-1 || rc==-2) {
			if (rc==-2) {
				unsigned long long us = mysql_thread___ping_timeout_server*1000;
				us += thread->curtime;
				us -= myds->wait_until;
				proxy_error("Ping timeout during ping on %s:%d after %lluus (timeout %dms)\n", myconn->parent->address, myconn->parent->port, us, mysql_thread___ping_timeout_server);
			} else { // rc==-1
				int myerr=mysql_errno(myconn->mysql);
				proxy_error("Detected a broken connection during ping on (%d,%s,%d) , FD (Conn:%d , MyDS:%d) : %d, %s\n", myconn->parent->myhgc->hid, myconn->parent->address, myconn->parent->port, myds->fd, myds->myconn->fd, myerr, mysql_error(myconn->mysql));
			}
			myds->destroy_MySQL_Connection_From_Pool(false);
			myds->fd=0;
			delete mybe->server_myds;
			mybe->server_myds=NULL;
			return -1;
		} else {
			// rc==1 , nothing to do for now
// tring to fix bug
			if (myds->mypolls==NULL) {
				thread->mypolls.add(POLLIN|POLLOUT, myds->fd, myds, thread->curtime);
			}
// tring to fix bug
		}
	}
	return 0;
}

int MySQL_Session::handler_again___status_RESETTING_CONNECTION() {
	assert(mybe->server_myds->myconn);
	MySQL_Data_Stream *myds=mybe->server_myds;
	MySQL_Connection *myconn=myds->myconn;
	if (myds->mypolls==NULL) {
		thread->mypolls.add(POLLIN|POLLOUT, myds->fd, myds, thread->curtime);
	}
	myds->DSS=STATE_MARIADB_QUERY;
	// we recreate local_stmts : see issue #752
	delete myconn->local_stmts;
	myconn->local_stmts=new MySQL_STMTs_local_v14(false); // false by default, it is a backend
	int rc=myconn->async_change_user(myds->revents);
	if (rc==0) {
		__sync_fetch_and_add(&MyHGM->status.backend_change_user, 1);
		//myds->myconn->userinfo->set(client_myds->myconn->userinfo);
		myds->myconn->reset();
		myconn->async_state_machine=ASYNC_IDLE;
//		if (mysql_thread___multiplexing && (myconn->reusable==true) && myds->myconn->IsActiveTransaction()==false && myds->myconn->MultiplexDisabled()==false) {
			myds->return_MySQL_Connection_To_Pool();
//		} else {
//			myds->destroy_MySQL_Connection_From_Pool(true);
//		}
		delete mybe->server_myds;
		mybe->server_myds=NULL;
		set_status(NONE);
		return -1;
	} else {
		MyHGM->p_update_mysql_error_counter(p_mysql_error_type::mysql, myconn->parent->myhgc->hid, myconn->parent->address, myconn->parent->port, mysql_errno(myconn->mysql));
		if (rc==-1 || rc==-2) {
			if (rc==-2) {
				proxy_error("Change user timeout during COM_CHANGE_USER on %s , %d\n", myconn->parent->address, myconn->parent->port);
			} else { // rc==-1
				int myerr=mysql_errno(myconn->mysql);
				proxy_error("Detected an error during COM_CHANGE_USER on (%d,%s,%d) , FD (Conn:%d , MyDS:%d) : %d, %s\n", myconn->parent->myhgc->hid, myconn->parent->address, myconn->parent->port, myds->fd, myds->myconn->fd, myerr, mysql_error(myconn->mysql));
			}
			myds->destroy_MySQL_Connection_From_Pool(false);
			myds->fd=0;
			//delete mybe->server_myds;
			//mybe->server_myds=NULL;
			RequestEnd(myds); //fix bug #682
			return -1;
		} else {
			// rc==1 , nothing to do for now
			if (myds->mypolls==NULL) {
				thread->mypolls.add(POLLIN|POLLOUT, myds->fd, myds, thread->curtime);
			}
		}
	}
	return 0;
}


void MySQL_Session::handler_again___new_thread_to_kill_connection() {
	MySQL_Data_Stream *myds=mybe->server_myds;
	if (myds->myconn && myds->myconn->mysql) {
		if (myds->killed_at==0) {
			myds->wait_until=0;
			myds->killed_at=thread->curtime;
			//fprintf(stderr,"Expired: %llu, %llu\n", mybe->server_myds->wait_until, thread->curtime);
			MySQL_Connection_userinfo *ui=client_myds->myconn->userinfo;
			char *auth_password=NULL;
			if (ui->password) {
				if (ui->password[0]=='*') { // we don't have the real password, let's pass sha1
					auth_password=ui->sha1_pass;
				} else {
					auth_password=ui->password;
				}
			}
			KillArgs *ka = new KillArgs(ui->username, auth_password, myds->myconn->parent->address, myds->myconn->parent->port, myds->myconn->parent->myhgc->hid, myds->myconn->mysql->thread_id, KILL_QUERY, thread);
			pthread_attr_t attr;
			pthread_attr_init(&attr);
			pthread_attr_setdetachstate(&attr, PTHREAD_CREATE_DETACHED);
			pthread_attr_setstacksize (&attr, 256*1024);
			pthread_t pt;
			if (pthread_create(&pt, &attr, &kill_query_thread, ka) != 0) {
				proxy_error("Thread creation\n");
				assert(0);
			}
		}
	}
}

// NEXT_IMMEDIATE is a legacy macro used inside handler() to immediately jump
// to handler_again
#define NEXT_IMMEDIATE(new_st) do { set_status(new_st); goto handler_again; } while (0)
// NEXT_IMMEDIATE_NEW is a new macro to use *outside* handler().
// handler() should check the return code of the function it calls, and if
// true should jump to handler_again
#define NEXT_IMMEDIATE_NEW(new_st) do { set_status(new_st); return true; } while (0)

bool MySQL_Session::handler_again___verify_backend__generic_variable(uint32_t *be_int, char **be_var, char *def, uint32_t *fe_int, char *fe_var, enum session_status next_sess_status) {
	// be_int = backend int (hash)
	// be_var = backend value
	// def = default
	// fe_int = frontend int (has)
	// fe_var = frontend value
	if (*be_int == 0) {
		// it is the first time we use this backend. Set value to default
		if (*be_var) {
			free(*be_var);
			*be_var = NULL;
		}
		*be_var = strdup(def);
		uint32_t tmp_int = SpookyHash::Hash32(*be_var, strlen(*be_var), 10);
		*be_int = tmp_int;
	}
	if (*fe_int) {
		if (*fe_int != *be_int) {
			{
				*be_int = *fe_int;
				if (*be_var) {
					free(*be_var);
					*be_var = NULL;
				}
				if (fe_var) {
					*be_var = strdup(fe_var);
				}
			}
			switch(status) { // this switch can be replaced with a simple previous_status.push(status), but it is here for readibility
				case PROCESSING_QUERY:
					previous_status.push(PROCESSING_QUERY);
					break;
				case PROCESSING_STMT_PREPARE:
					previous_status.push(PROCESSING_STMT_PREPARE);
					break;
				case PROCESSING_STMT_EXECUTE:
					previous_status.push(PROCESSING_STMT_EXECUTE);
					break;
				default:
					assert(0);
					break;
			}
			NEXT_IMMEDIATE_NEW(next_sess_status);
		}
	}
	return false;
}

bool MySQL_Session::handler_again___verify_backend_multi_statement() {
	if ((client_myds->myconn->options.client_flag & CLIENT_MULTI_STATEMENTS) != (mybe->server_myds->myconn->options.client_flag & CLIENT_MULTI_STATEMENTS)) {

		if (client_myds->myconn->options.client_flag & CLIENT_MULTI_STATEMENTS)
			mybe->server_myds->myconn->options.client_flag |= CLIENT_MULTI_STATEMENTS;
		else
			mybe->server_myds->myconn->options.client_flag &= ~CLIENT_MULTI_STATEMENTS;

		switch(status) { // this switch can be replaced with a simple previous_status.push(status), but it is here for readibility
			case PROCESSING_QUERY:
				previous_status.push(PROCESSING_QUERY);
				break;
				case PROCESSING_STMT_PREPARE:
			previous_status.push(PROCESSING_STMT_PREPARE);
				break;
				case PROCESSING_STMT_EXECUTE:
				previous_status.push(PROCESSING_STMT_EXECUTE);
				break;
			default:
				assert(0);
				break;
		}
		NEXT_IMMEDIATE_NEW(SETTING_MULTI_STMT);
	}
	return false;
}

bool MySQL_Session::handler_again___verify_init_connect() {
	if (mybe->server_myds->myconn->options.init_connect_sent==false) {
		// we needs to set it to true
		mybe->server_myds->myconn->options.init_connect_sent=true;
		if (mysql_thread___init_connect) {
			// we send init connect queries only if set
			mybe->server_myds->myconn->options.init_connect=strdup(mysql_thread___init_connect);
			switch(status) { // this switch can be replaced with a simple previous_status.push(status), but it is here for readibility
				case PROCESSING_QUERY:
					previous_status.push(PROCESSING_QUERY);
					break;
				case PROCESSING_STMT_PREPARE:
					previous_status.push(PROCESSING_STMT_PREPARE);
					break;
				case PROCESSING_STMT_EXECUTE:
					previous_status.push(PROCESSING_STMT_EXECUTE);
					break;
				default:
					assert(0);
					break;
			}
			NEXT_IMMEDIATE_NEW(SETTING_INIT_CONNECT);
		}
	}
	return false;
}

bool MySQL_Session::handler_again___verify_backend_session_track_gtids() {
	bool ret = false;
	proxy_debug(PROXY_DEBUG_MYSQL_CONNECTION, 5, "Session %p , client: %s , backend: %s\n", this, client_myds->myconn->options.session_track_gtids, mybe->server_myds->myconn->options.session_track_gtids);
	ret = handler_again___verify_backend__generic_variable(
			&mybe->server_myds->myconn->options.session_track_gtids_int,
			&mybe->server_myds->myconn->options.session_track_gtids,
			mysql_thread___default_session_track_gtids,
			&client_myds->myconn->options.session_track_gtids_int,
			client_myds->myconn->options.session_track_gtids,
			SETTING_SESSION_TRACK_GTIDS
			);
	return ret;
}

bool MySQL_Session::handler_again___verify_ldap_user_variable() {
	bool ret = false;
	if (mybe->server_myds->myconn->options.ldap_user_variable_sent==false) {
		ret = true;
	}
	if (mybe->server_myds->myconn->options.ldap_user_variable_value == NULL) {
		ret = true;
	}
	if (ret==false) {
		if (mybe->server_myds->myconn->options.ldap_user_variable_sent) {
			if (client_myds && client_myds->myconn) {
				if (client_myds->myconn->userinfo) {
					if (client_myds->myconn->userinfo->fe_username) {
		 				if (strcmp(mybe->server_myds->myconn->options.ldap_user_variable_value,client_myds->myconn->userinfo->fe_username)) {
							ret = true;
							free(mybe->server_myds->myconn->options.ldap_user_variable);
							mybe->server_myds->myconn->options.ldap_user_variable = NULL;
							free(mybe->server_myds->myconn->options.ldap_user_variable_value);
							mybe->server_myds->myconn->options.ldap_user_variable_value = NULL;
							mybe->server_myds->myconn->options.ldap_user_variable_sent = false;
						}
					}
				}
			}
		}
	}
	if (ret) {
		// we needs to set it to true
		mybe->server_myds->myconn->options.ldap_user_variable_sent=true;
		if (mysql_thread___ldap_user_variable) {
			// we send ldap user variable  query only if set
			mybe->server_myds->myconn->options.ldap_user_variable=strdup(mysql_thread___ldap_user_variable);
			switch(status) { // this switch can be replaced with a simple previous_status.push(status), but it is here for readibility
				case PROCESSING_QUERY:
					previous_status.push(PROCESSING_QUERY);
					break;
				case PROCESSING_STMT_PREPARE:
					previous_status.push(PROCESSING_STMT_PREPARE);
					break;
				case PROCESSING_STMT_EXECUTE:
					previous_status.push(PROCESSING_STMT_EXECUTE);
					break;
				default:
					assert(0);
					break;
			}
			NEXT_IMMEDIATE_NEW(SETTING_LDAP_USER_VARIABLE);
		}
	}
	return false;
}

bool MySQL_Session::handler_again___verify_backend_autocommit() {
	if (mysql_thread___forward_autocommit == true) {
		return false;
	}
	proxy_debug(PROXY_DEBUG_MYSQL_CONNECTION, 5, "Session %p , client: %d , backend: %d\n", this, client_myds->myconn->options.autocommit, mybe->server_myds->myconn->options.autocommit);
	if (autocommit != mybe->server_myds->myconn->IsAutoCommit()) {
		// see case #485
		if (mysql_thread___enforce_autocommit_on_reads == false && autocommit == false) {
			// enforce_autocommit_on_reads is disabled
			// we need to check if it is a SELECT not FOR UPDATE
			if (CurrentQuery.is_select_NOT_for_update()==false) {
				//previous_status.push(PROCESSING_QUERY);
				switch(status) { // this switch can be replaced with a simple previous_status.push(status), but it is here for readibility
					case PROCESSING_QUERY:
						previous_status.push(PROCESSING_QUERY);
						break;
					case PROCESSING_STMT_PREPARE:
						previous_status.push(PROCESSING_STMT_PREPARE);
						break;
					case PROCESSING_STMT_EXECUTE:
						previous_status.push(PROCESSING_STMT_EXECUTE);
						break;
					default:
						assert(0);
						break;
				}
				NEXT_IMMEDIATE_NEW(CHANGING_AUTOCOMMIT);
			}
		} else {
			// in every other cases, enforce autocommit
			//previous_status.push(PROCESSING_QUERY);
			switch(status) { // this switch can be replaced with a simple previous_status.push(status), but it is here for readibility
				case PROCESSING_QUERY:
					previous_status.push(PROCESSING_QUERY);
					break;
				case PROCESSING_STMT_PREPARE:
					previous_status.push(PROCESSING_STMT_PREPARE);
					break;
				case PROCESSING_STMT_EXECUTE:
					previous_status.push(PROCESSING_STMT_EXECUTE);
					break;
				default:
					assert(0);
					break;
			}
			NEXT_IMMEDIATE_NEW(CHANGING_AUTOCOMMIT);
		}
	} else {
		if (autocommit == false) { // also IsAutoCommit==false
			if (mysql_thread___enforce_autocommit_on_reads == false) {
				if (mybe->server_myds->myconn->IsActiveTransaction() == false) {
					if (CurrentQuery.is_select_NOT_for_update()==true) {
						// client wants autocommit=0
						// enforce_autocommit_on_reads=false
						// there is no transaction
						// this seems to be the first query, and a SELECT not FOR UPDATE
						// we will switch back to autcommit=1
						if (status == PROCESSING_QUERY) {
							previous_status.push(PROCESSING_QUERY);
							NEXT_IMMEDIATE_NEW(CHANGING_AUTOCOMMIT);
						}
					}
				}
			} else { // mysql_thread___enforce_autocommit_on_reads == true
				// this code seems wrong. Removed
/*
				if (mybe->server_myds->myconn->IsActiveTransaction() == false) {
					if (status == PROCESSING_QUERY) {
						previous_status.push(PROCESSING_QUERY);
						NEXT_IMMEDIATE_NEW(CHANGING_AUTOCOMMIT);
					}
				}
*/
			}
		}
	}
	return false;
}

bool MySQL_Session::handler_again___verify_backend_user_schema() {
	MySQL_Data_Stream *myds=mybe->server_myds;
	proxy_debug(PROXY_DEBUG_MYSQL_CONNECTION, 5, "Session %p , client: %s , backend: %s\n", this, client_myds->myconn->userinfo->username, mybe->server_myds->myconn->userinfo->username);
	proxy_debug(PROXY_DEBUG_MYSQL_CONNECTION, 5, "Session %p , client: %s , backend: %s\n", this, client_myds->myconn->userinfo->schemaname, mybe->server_myds->myconn->userinfo->schemaname);
	if (client_myds->myconn->userinfo->hash!=mybe->server_myds->myconn->userinfo->hash) {
		if (strcmp(client_myds->myconn->userinfo->username,myds->myconn->userinfo->username)) {
			//previous_status.push(PROCESSING_QUERY);
			switch(status) { // this switch can be replaced with a simple previous_status.push(status), but it is here for readibility
				case PROCESSING_QUERY:
					previous_status.push(PROCESSING_QUERY);
					break;
				case PROCESSING_STMT_PREPARE:
					previous_status.push(PROCESSING_STMT_PREPARE);
					break;
				case PROCESSING_STMT_EXECUTE:
					previous_status.push(PROCESSING_STMT_EXECUTE);
					break;
				default:
					assert(0);
					break;
			}
			mybe->server_myds->wait_until = thread->curtime + mysql_thread___connect_timeout_server*1000;   // max_timeout
			NEXT_IMMEDIATE_NEW(CHANGING_USER_SERVER);
		}
		if (strcmp(client_myds->myconn->userinfo->schemaname,myds->myconn->userinfo->schemaname)) {
			//previous_status.push(PROCESSING_QUERY);
			switch(status) { // this switch can be replaced with a simple previous_status.push(status), but it is here for readibility
				case PROCESSING_QUERY:
					previous_status.push(PROCESSING_QUERY);
					break;
				case PROCESSING_STMT_PREPARE:
					previous_status.push(PROCESSING_STMT_PREPARE);
					break;
				case PROCESSING_STMT_EXECUTE:
					previous_status.push(PROCESSING_STMT_EXECUTE);
					break;
				default:
					assert(0);
					break;
			}
			NEXT_IMMEDIATE_NEW(CHANGING_SCHEMA);
		}
	}
	return false;
}

bool MySQL_Session::handler_again___status_SETTING_INIT_CONNECT(int *_rc) {
	bool ret=false;
	assert(mybe->server_myds->myconn);
	MySQL_Data_Stream *myds=mybe->server_myds;
	MySQL_Connection *myconn=myds->myconn;
	myds->DSS=STATE_MARIADB_QUERY;
	enum session_status st=status;
	if (myds->mypolls==NULL) {
		thread->mypolls.add(POLLIN|POLLOUT, mybe->server_myds->fd, mybe->server_myds, thread->curtime);
	}
	int rc=myconn->async_send_simple_command(myds->revents,myconn->options.init_connect,strlen(myconn->options.init_connect));
	if (rc==0) {
		myds->revents|=POLLOUT;	// we also set again POLLOUT to send a query immediately!
		//myds->free_mysql_real_query();
		myds->DSS = STATE_MARIADB_GENERIC;
		st=previous_status.top();
		previous_status.pop();
		NEXT_IMMEDIATE_NEW(st);
	} else {
		if (rc==-1) {
			// the command failed
			int myerr=mysql_errno(myconn->mysql);
			MyHGM->p_update_mysql_error_counter(p_mysql_error_type::mysql, myconn->parent->myhgc->hid, myconn->parent->address, myconn->parent->port, mysql_errno(myconn->mysql));
			if (myerr >= 2000) {
				bool retry_conn=false;
				// client error, serious
				proxy_error("Detected a broken connection while setting INIT CONNECT on %s:%d hg %d : %d, %s\n", myconn->parent->address, myconn->parent->port, current_hostgroup, myerr, mysql_error(myconn->mysql));
							//if ((myds->myconn->reusable==true) && ((myds->myprot.prot_status & SERVER_STATUS_IN_TRANS)==0)) {
							if ((myds->myconn->reusable==true) && myds->myconn->IsActiveTransaction()==false && myds->myconn->MultiplexDisabled()==false) {
								retry_conn=true;
				}
				myds->destroy_MySQL_Connection_From_Pool(false);
				myds->fd=0;
				if (retry_conn) {
					myds->DSS=STATE_NOT_INITIALIZED;
					//previous_status.push(PROCESSING_QUERY);
					NEXT_IMMEDIATE_NEW(CONNECTING_SERVER);
				}
				*_rc=-1;	// an error happened, we should destroy the Session
				return ret;
			} else {
				proxy_warning("Error while setting INIT CONNECT on %s:%d hg %d : %d, %s\n", myconn->parent->address, myconn->parent->port, current_hostgroup, myerr, mysql_error(myconn->mysql));
					// we won't go back to PROCESSING_QUERY
				st=previous_status.top();
				previous_status.pop();
				char sqlstate[10];
				sprintf(sqlstate,"%s",mysql_sqlstate(myconn->mysql));
				client_myds->myprot.generate_pkt_ERR(true,NULL,NULL,1,mysql_errno(myconn->mysql),sqlstate,mysql_error(myconn->mysql));
					myds->destroy_MySQL_Connection_From_Pool(true);
					myds->fd=0;
				status=WAITING_CLIENT_DATA;
				client_myds->DSS=STATE_SLEEP;
			}
		} else {
			// rc==1 , nothing to do for now
		}
	}
	return ret;
}

bool MySQL_Session::handler_again___status_SETTING_LDAP_USER_VARIABLE(int *_rc) {
	bool ret=false;
	assert(mybe->server_myds->myconn);
	MySQL_Data_Stream *myds=mybe->server_myds;
	MySQL_Connection *myconn=myds->myconn;
	myds->DSS=STATE_MARIADB_QUERY;
	enum session_status st=status;

	if (
		(GloMyLdapAuth==NULL) || (ldap_ctx==NULL)
		||
		(client_myds==NULL || client_myds->myconn==NULL || client_myds->myconn->userinfo==NULL)
	) { // nothing to do
		myds->revents|=POLLOUT;	// we also set again POLLOUT to send a query immediately!
		//myds->free_mysql_real_query();
		myds->DSS = STATE_MARIADB_GENERIC;
		st=previous_status.top();
		previous_status.pop();
		NEXT_IMMEDIATE_NEW(st);
	}

	if (myds->mypolls==NULL) {
		thread->mypolls.add(POLLIN|POLLOUT, mybe->server_myds->fd, mybe->server_myds, thread->curtime);
	}
	int rc;
	if (myconn->async_state_machine == ASYNC_IDLE) {
		char *fe=client_myds->myconn->userinfo->fe_username;
		char *a = (char *)"SET @%s:='%s'";
		if (fe == NULL) {
			fe = (char *)"unknown";
		}
		if (myconn->options.ldap_user_variable_value) {
			free(myconn->options.ldap_user_variable_value);
		}
		myconn->options.ldap_user_variable_value = strdup(fe);
		char *buf = (char *)malloc(strlen(fe)+strlen(a)+strlen(myconn->options.ldap_user_variable));
		sprintf(buf,a,myconn->options.ldap_user_variable,fe);
		rc = myconn->async_send_simple_command(myds->revents,buf,strlen(buf));
		free(buf);
	} else { // if async_state_machine is not ASYNC_IDLE , arguments are ignored
		rc = myconn->async_send_simple_command(myds->revents,(char *)"", 0);
	}
	if (rc==0) {
		myds->revents|=POLLOUT;	// we also set again POLLOUT to send a query immediately!
		//myds->free_mysql_real_query();
		myds->DSS = STATE_MARIADB_GENERIC;
		st=previous_status.top();
		previous_status.pop();
		NEXT_IMMEDIATE_NEW(st);
	} else {
		if (rc==-1) {
			// the command failed
			int myerr=mysql_errno(myconn->mysql);
			MyHGM->p_update_mysql_error_counter(p_mysql_error_type::mysql, myconn->parent->myhgc->hid, myconn->parent->address, myconn->parent->port, myerr);
			if (myerr >= 2000) {
				bool retry_conn=false;
				// client error, serious
				proxy_error("Detected a broken connection while setting LDAP USER VARIABLE on %s:%d hg %d : %d, %s\n", myconn->parent->address, myconn->parent->port, current_hostgroup, myerr, mysql_error(myconn->mysql));
				if ((myds->myconn->reusable==true) && myds->myconn->IsActiveTransaction()==false && myds->myconn->MultiplexDisabled()==false) {
					retry_conn=true;
				}
				myds->destroy_MySQL_Connection_From_Pool(false);
				myds->fd=0;
				if (retry_conn) {
					myds->DSS=STATE_NOT_INITIALIZED;
					NEXT_IMMEDIATE_NEW(CONNECTING_SERVER);
				}
				*_rc=-1;	// an error happened, we should destroy the Session
				return ret;
			} else {
				proxy_warning("Error while setting LDAP USER VARIABLE: %s:%d hg %d : %d, %s\n", myconn->parent->address, myconn->parent->port, current_hostgroup, myerr, mysql_error(myconn->mysql));
				// we won't go back to PROCESSING_QUERY
				st=previous_status.top();
				previous_status.pop();
				char sqlstate[10];
				sprintf(sqlstate,"%s",mysql_sqlstate(myconn->mysql));
				client_myds->myprot.generate_pkt_ERR(true,NULL,NULL,1,mysql_errno(myconn->mysql),sqlstate,mysql_error(myconn->mysql));
				myds->destroy_MySQL_Connection_From_Pool(true);
				myds->fd=0;
				status=WAITING_CLIENT_DATA;
				client_myds->DSS=STATE_SLEEP;
			}
		} else {
			// rc==1 , nothing to do for now
		}
	}
	return ret;
}

bool MySQL_Session::handler_again___status_SETTING_SQL_LOG_BIN(int *_rc) {
	bool ret=false;
	assert(mybe->server_myds->myconn);
	MySQL_Data_Stream *myds=mybe->server_myds;
	MySQL_Connection *myconn=myds->myconn;
	myds->DSS=STATE_MARIADB_QUERY;
	enum session_status st=status;
	if (myds->mypolls==NULL) {
		thread->mypolls.add(POLLIN|POLLOUT, mybe->server_myds->fd, mybe->server_myds, thread->curtime);
	}
	char *query=NULL;
	unsigned long query_length=0;
	if (myconn->async_state_machine==ASYNC_IDLE) {
		char *q=(char *)"SET SQL_LOG_BIN=%s";
		query=(char *)malloc(strlen(q)+8);
		sprintf(query,q,mysql_variables.client_get_value(this, SQL_LOG_BIN));
		query_length=strlen(query);
	}
	int rc=myconn->async_send_simple_command(myds->revents,query,query_length);
	if (query) {
		free(query);
		query=NULL;
	}
	if (rc==0) {
		if (!strcmp("0", mysql_variables.client_get_value(this, SQL_LOG_BIN)) || !strcasecmp("OFF",  mysql_variables.client_get_value(this, SQL_LOG_BIN))) {
			// pay attention here. set_status_sql_log_bin0 sets it sql_log_bin is ZERO
			// sql_log_bin=0 => true
			// sql_log_bin=1 => false
			myconn->set_status_sql_log_bin0(true);
		} else if (!strcmp("1", mysql_variables.client_get_value(this, SQL_LOG_BIN)) || !strcasecmp("ON",  mysql_variables.client_get_value(this, SQL_LOG_BIN))) {
			myconn->set_status_sql_log_bin0(false);
		}
		myds->revents|=POLLOUT; // we also set again POLLOUT to send a query immediately!
		myds->DSS = STATE_MARIADB_GENERIC;
		st=previous_status.top();
		previous_status.pop();
		NEXT_IMMEDIATE_NEW(st);
	} else {
		if (rc==-1) {
			// the command failed
			int myerr=mysql_errno(myconn->mysql);
			MyHGM->p_update_mysql_error_counter(p_mysql_error_type::mysql, myconn->parent->myhgc->hid, myconn->parent->address, myconn->parent->port, myerr);
			if (myerr >= 2000) {
				bool retry_conn=false;
				// client error, serious
				proxy_error("Detected a broken connection while setting SQL_LOG_BIN on %s:%d hg %d : %d, %s\n", myconn->parent->address, myconn->parent->port, current_hostgroup, myerr, mysql_error(myconn->mysql));
				if ((myds->myconn->reusable==true) && myds->myconn->IsActiveTransaction()==false && myds->myconn->MultiplexDisabled()==false) {
					retry_conn=true;
				}
				myds->destroy_MySQL_Connection_From_Pool(false);
				myds->fd=0;
				if (retry_conn) {
					myds->DSS=STATE_NOT_INITIALIZED;
					NEXT_IMMEDIATE_NEW(CONNECTING_SERVER);
				}
				*_rc=-1;        // an error happened, we should destroy the Session
				return ret;
			} else {
				proxy_warning("Error while setting SQL_LOG_BIN: %s:%d hg %d : %d, %s\n", myconn->parent->address, myconn->parent->port, current_hostgroup, myerr, mysql_error(myconn->mysql));
				// we won't go back to PROCESSING_QUERY
				st=previous_status.top();
				previous_status.pop();
				char sqlstate[10];
				sprintf(sqlstate,"%s",mysql_sqlstate(myconn->mysql));
				client_myds->myprot.generate_pkt_ERR(true,NULL,NULL,1,mysql_errno(myconn->mysql),sqlstate,mysql_error(myconn->mysql));
				myds->destroy_MySQL_Connection_From_Pool(true);
				myds->fd=0;
				RequestEnd(myds);
			}
		} else {
			// rc==1 , nothing to do for now
		}
	}
	return ret;
}

bool MySQL_Session::handler_again___status_CHANGING_CHARSET(int *_rc) {
	assert(mybe->server_myds->myconn);
	MySQL_Data_Stream *myds=mybe->server_myds;
	MySQL_Connection *myconn=myds->myconn;

	/* Validate that server can support client's charset */
	if (!validate_charset(this, SQL_CHARACTER_SET_CLIENT, *_rc)) {
		return false;
	}

	myds->DSS=STATE_MARIADB_QUERY;
	enum session_status st=status;
	if (myds->mypolls==NULL) {
		thread->mypolls.add(POLLIN|POLLOUT, mybe->server_myds->fd, mybe->server_myds, thread->curtime);
	}

	mysql_variables.client_set_value(this, SQL_CHARACTER_SET, mysql_variables.client_get_value(this, SQL_CHARACTER_SET_CLIENT));
	int charset = atoi(mysql_variables.client_get_value(this, SQL_CHARACTER_SET_CLIENT));
	int rc=myconn->async_set_names(myds->revents, charset);

	if (rc==0) {
		__sync_fetch_and_add(&MyHGM->status.backend_set_names, 1);
		myds->DSS = STATE_MARIADB_GENERIC;
		st=previous_status.top();
		previous_status.pop();
		NEXT_IMMEDIATE_NEW(st);
	} else {
		if (rc==-1) {
			// the command failed
			int myerr=mysql_errno(myconn->mysql);
			MyHGM->p_update_mysql_error_counter(p_mysql_error_type::mysql, myconn->parent->myhgc->hid, myconn->parent->address, myconn->parent->port, myerr);
			if (myerr >= 2000) {
				if (myerr == 2019) {
					proxy_error("Client trying to set a charset/collation (%u) not supported by backend (%s:%d). Changing it to %u\n", charset, myconn->parent->address, myconn->parent->port, mysql_tracked_variables[SQL_CHARACTER_SET].default_value);
				}
				bool retry_conn=false;
				// client error, serious
				proxy_error("Detected a broken connection during SET NAMES on %s , %d : %d, %s\n", myconn->parent->address, myconn->parent->port, myerr, mysql_error(myconn->mysql));
				if ((myds->myconn->reusable==true) && myds->myconn->IsActiveTransaction()==false && myds->myconn->MultiplexDisabled()==false) {
					retry_conn=true;
				}
				myds->destroy_MySQL_Connection_From_Pool(false);
				myds->fd=0;
				if (retry_conn) {
					myds->DSS=STATE_NOT_INITIALIZED;
					//previous_status.push(PROCESSING_QUERY);
					NEXT_IMMEDIATE_NEW(CONNECTING_SERVER);
				}
				*_rc=-1;
				return false;
			} else {
				proxy_warning("Error during SET NAMES: %d, %s\n", myerr, mysql_error(myconn->mysql));
				// we won't go back to PROCESSING_QUERY
				st=previous_status.top();
				previous_status.pop();
				char sqlstate[10];
				sprintf(sqlstate,"%s",mysql_sqlstate(myconn->mysql));
				client_myds->myprot.generate_pkt_ERR(true,NULL,NULL,1,mysql_errno(myconn->mysql),sqlstate,mysql_error(myconn->mysql));
				myds->destroy_MySQL_Connection_From_Pool(true);
				myds->fd=0;
				status=WAITING_CLIENT_DATA;
				client_myds->DSS=STATE_SLEEP;
				RequestEnd(myds);
			}
		} else {
			// rc==1 , nothing to do for now
		}
	}
	return false;
}

bool MySQL_Session::handler_again___status_SETTING_GENERIC_VARIABLE(int *_rc, const char *var_name, const char *var_value, bool no_quote, bool set_transaction) {
	bool ret = false;
	assert(mybe->server_myds->myconn);
	MySQL_Data_Stream *myds=mybe->server_myds;
	MySQL_Connection *myconn=myds->myconn;
	myds->DSS=STATE_MARIADB_QUERY;
	enum session_status st=status;
	if (myds->mypolls==NULL) {
		thread->mypolls.add(POLLIN|POLLOUT, mybe->server_myds->fd, mybe->server_myds, thread->curtime);
	}
	char *query=NULL;
	unsigned long query_length=0;
	if (myconn->async_state_machine==ASYNC_IDLE) {
		char *q = NULL;
		if (set_transaction==false) {
			if (no_quote) {
				q=(char *)"SET %s=%s";
			} else {
				q=(char *)"SET %s='%s'"; // default
				if (var_value[0] && var_value[0]=='@') {
					q=(char *)"SET %s=%s";}
				if (strncasecmp(var_value,(char *)"CONCAT",6)==0)
					q=(char *)"SET %s=%s";
				if (strncasecmp(var_value,(char *)"IFNULL",6)==0)
					q=(char *)"SET %s=%s";
				if (strncasecmp(var_value,(char *)"REPLACE",7)==0)
					q=(char *)"SET %s=%s";
			}
		} else {
			// NOTE: for now, only SET SESSION is supported
			// the calling function is already passing "SESSION TRANSACTION"
			q=(char *)"SET %s %s";
		}
		query=(char *)malloc(strlen(q)+strlen(var_name)+strlen(var_value));
		if (strncasecmp("tx_isolation", var_name, 12) == 0) {
			char *sv = mybe->server_myds->myconn->mysql->server_version;
			if (strncmp(sv,(char *)"8",1)==0) {
				sprintf(query,q,"transaction_isolation", var_value);
			}
			else {
				sprintf(query,q,"tx_isolation", var_value);
			}
		}
		else {
			sprintf(query,q,var_name, var_value);
		}
		query_length=strlen(query);
	}
	int rc=myconn->async_send_simple_command(myds->revents,query,query_length);
	if (query) {
		free(query);
		query=NULL;
	}
	if (rc==0) {
		myds->revents|=POLLOUT;	// we also set again POLLOUT to send a query immediately!
		myds->DSS = STATE_MARIADB_GENERIC;
		st=previous_status.top();
		previous_status.pop();
		NEXT_IMMEDIATE_NEW(st);
	} else {
		if (rc==-1) {
			// the command failed
			int myerr=mysql_errno(myconn->mysql);
			MyHGM->p_update_mysql_error_counter(p_mysql_error_type::mysql, myconn->parent->myhgc->hid, myconn->parent->address, myconn->parent->port, myerr);
			if (myerr >= 2000) {
				bool retry_conn=false;
				// client error, serious
				proxy_error("Detected a broken connection while setting %s on %s:%d hg %d : %d, %s\n", var_name, myconn->parent->address, myconn->parent->port, current_hostgroup, myerr, mysql_error(myconn->mysql));
				//if ((myds->myconn->reusable==true) && ((myds->myprot.prot_status & SERVER_STATUS_IN_TRANS)==0)) {
				if ((myds->myconn->reusable==true) && myds->myconn->IsActiveTransaction()==false && myds->myconn->MultiplexDisabled()==false) {
					retry_conn=true;
				}
				myds->destroy_MySQL_Connection_From_Pool(false);
				myds->fd=0;
				if (retry_conn) {
					myds->DSS=STATE_NOT_INITIALIZED;
					NEXT_IMMEDIATE_NEW(CONNECTING_SERVER);
				}
				*_rc=-1;	// an error happened, we should destroy the Session
				return ret;
			} else {
				proxy_warning("Error while setting %s to \"%s\" on %s:%d hg %d :  %d, %s\n", var_name, var_value, myconn->parent->address, myconn->parent->port, current_hostgroup, myerr, mysql_error(myconn->mysql));
				if (myerr == 1193) { // variable is not found
					int idx = SQL_NAME_LAST;
					for (int i=0; i<SQL_NAME_LAST; i++) {
						if (strcasecmp(mysql_tracked_variables[i].set_variable_name, var_name) == 0) {
							idx = i;
							break;
						}
					}
					if (idx != SQL_NAME_LAST) {
						myconn->var_absent[idx] = true;

						myds->myconn->async_free_result();
						myconn->compute_unknown_transaction_status();

						myds->revents|=POLLOUT;	// we also set again POLLOUT to send a query immediately!
						myds->DSS = STATE_MARIADB_GENERIC;
						st=previous_status.top();
						previous_status.pop();
						NEXT_IMMEDIATE_NEW(st);
					}
				}

				// we won't go back to PROCESSING_QUERY
				st=previous_status.top();
				previous_status.pop();
				char sqlstate[10];
				sprintf(sqlstate,"%s",mysql_sqlstate(myconn->mysql));
				client_myds->myprot.generate_pkt_ERR(true,NULL,NULL,1,mysql_errno(myconn->mysql),sqlstate,mysql_error(myconn->mysql));
				int myerr=mysql_errno(myconn->mysql);
				switch (myerr) {
					case 1231:
/*
						too complicated code?
						if (mysql_thread___multiplexing && (myconn->reusable==true) && myconn->IsActiveTransaction()==false && myconn->MultiplexDisabled()==false) {
							myds->DSS=STATE_NOT_INITIALIZED;
							if (mysql_thread___autocommit_false_not_reusable && myconn->IsAutoCommit()==false) {
								if (mysql_thread___reset_connection_algorithm == 2) {
									create_new_session_and_reset_connection(myds);
								} else {
									myds->destroy_MySQL_Connection_From_Pool(true);
								}
							} else {
								myds->return_MySQL_Connection_To_Pool();
							}
						} else {
							myconn->async_state_machine=ASYNC_IDLE;
							myds->DSS=STATE_MARIADB_GENERIC;
						}
						break;
*/
					default:
						myds->destroy_MySQL_Connection_From_Pool(true);
						break;
				}
				myds->fd=0;
				RequestEnd(myds);
				ret=true;
			}
		} else {
			// rc==1 , nothing to do for now
		}
	}
	return ret;
}

bool MySQL_Session::handler_again___status_SETTING_MULTI_STMT(int *_rc) {
	assert(mybe->server_myds->myconn);
	MySQL_Data_Stream *myds=mybe->server_myds;
	MySQL_Connection *myconn=myds->myconn;
	enum session_status st=status;
	bool ret = false;

	if (myds->mypolls==NULL) {
		thread->mypolls.add(POLLIN|POLLOUT, mybe->server_myds->fd, mybe->server_myds, thread->curtime);
	}
	int rc=myconn->async_set_option(myds->revents, myconn->options.client_flag & CLIENT_MULTI_STATEMENTS);
	if (rc==0) {
		myds->DSS = STATE_MARIADB_GENERIC;
		st=previous_status.top();
		previous_status.pop();
		NEXT_IMMEDIATE_NEW(st);
	} else {
		if (rc==-1) {
<<<<<<< HEAD
			proxy_error("Error setting multistatement on server %s , %d : %d, %s\n", myconn->parent->address, myconn->parent->port, mysql_errno(myconn->mysql), mysql_error(myconn->mysql));
			MyHGM->p_update_mysql_error_counter(p_mysql_error_type::mysql, myconn->parent->myhgc->hid, myconn->parent->address, myconn->parent->port, mysql_errno(myconn->mysql));
=======
			// the command failed
			int myerr=mysql_errno(myconn->mysql);
			if (myerr >= 2000) {
				bool retry_conn=false;
				// client error, serious
				proxy_error("Detected a broken connection during setting MYSQL_OPTION_MULTI_STATEMENTS on %s , %d : %d, %s\n", myconn->parent->address, myconn->parent->port, myerr, mysql_error(myconn->mysql));
				//if ((myds->myconn->reusable==true) && ((myds->myprot.prot_status & SERVER_STATUS_IN_TRANS)==0)) {
				if ((myds->myconn->reusable==true) && myds->myconn->IsActiveTransaction()==false && myds->myconn->MultiplexDisabled()==false) {
					retry_conn=true;
				}
				myds->destroy_MySQL_Connection_From_Pool(false);
				myds->fd=0;
				if (retry_conn) {
					myds->DSS=STATE_NOT_INITIALIZED;
					NEXT_IMMEDIATE_NEW(CONNECTING_SERVER);
				}
				*_rc=-1; // an error happened, we should destroy the Session
				return ret;
			} else {
				proxy_warning("Error during MYSQL_OPTION_MULTI_STATEMENTS : %d, %s\n", myerr, mysql_error(myconn->mysql));
				// we won't go back to PROCESSING_QUERY
				st=previous_status.top();
				previous_status.pop();
				char sqlstate[10];
				sprintf(sqlstate,"%s",mysql_sqlstate(myconn->mysql));
				client_myds->myprot.generate_pkt_ERR(true,NULL,NULL,1,mysql_errno(myconn->mysql),sqlstate,mysql_error(myconn->mysql));
				myds->destroy_MySQL_Connection_From_Pool(true);
				myds->fd=0;
				RequestEnd(myds);
			}
>>>>>>> 6d1ef146
		} else {
			// rc==1 , nothing to do for now
		}
	}
	return ret;
}

bool MySQL_Session::handler_again___status_SETTING_SESSION_TRACK_GTIDS(int *_rc) {
	bool ret=false;
	assert(mybe->server_myds->myconn);
	ret = handler_again___status_SETTING_GENERIC_VARIABLE(_rc, (char *)"SESSION_TRACK_GTIDS", mybe->server_myds->myconn->options.session_track_gtids, true);
	return ret;
}

bool MySQL_Session::handler_again___status_CHANGING_SCHEMA(int *_rc) {
	bool ret=false;
	//fprintf(stderr,"CHANGING_SCHEMA\n");
	assert(mybe->server_myds->myconn);
	MySQL_Data_Stream *myds=mybe->server_myds;
	MySQL_Connection *myconn=myds->myconn;
	myds->DSS=STATE_MARIADB_QUERY;
	enum session_status st=status;
	if (myds->mypolls==NULL) {
		thread->mypolls.add(POLLIN|POLLOUT, mybe->server_myds->fd, mybe->server_myds, thread->curtime);
	}
	int rc=myconn->async_select_db(myds->revents);
	if (rc==0) {
		__sync_fetch_and_add(&MyHGM->status.backend_init_db, 1);
		myds->myconn->userinfo->set(client_myds->myconn->userinfo);
		myds->DSS = STATE_MARIADB_GENERIC;
		st=previous_status.top();
		previous_status.pop();
		NEXT_IMMEDIATE_NEW(st);
	} else {
		if (rc==-1) {
			// the command failed
			int myerr=mysql_errno(myconn->mysql);
			MyHGM->p_update_mysql_error_counter(p_mysql_error_type::mysql, myconn->parent->myhgc->hid, myconn->parent->address, myconn->parent->port, myerr);
			if (myerr >= 2000) {
				bool retry_conn=false;
				// client error, serious
				proxy_error("Detected a broken connection during INIT_DB on %s , %d : %d, %s\n", myconn->parent->address, myconn->parent->port, myerr, mysql_error(myconn->mysql));
				//if ((myds->myconn->reusable==true) && ((myds->myprot.prot_status & SERVER_STATUS_IN_TRANS)==0)) {
				if ((myds->myconn->reusable==true) && myds->myconn->IsActiveTransaction()==false && myds->myconn->MultiplexDisabled()==false) {
					retry_conn=true;
				}
				myds->destroy_MySQL_Connection_From_Pool(false);
				myds->fd=0;
				if (retry_conn) {
					myds->DSS=STATE_NOT_INITIALIZED;
					NEXT_IMMEDIATE_NEW(CONNECTING_SERVER);
				}
				*_rc=-1; // an error happened, we should destroy the Session
				return ret;
			} else {
				proxy_warning("Error during INIT_DB: %d, %s\n", myerr, mysql_error(myconn->mysql));
				// we won't go back to PROCESSING_QUERY
				st=previous_status.top();
				previous_status.pop();
				char sqlstate[10];
				sprintf(sqlstate,"%s",mysql_sqlstate(myconn->mysql));
				client_myds->myprot.generate_pkt_ERR(true,NULL,NULL,1,mysql_errno(myconn->mysql),sqlstate,mysql_error(myconn->mysql));
				myds->destroy_MySQL_Connection_From_Pool(true);
				myds->fd=0;
				RequestEnd(myds);
			}
		} else {
			// rc==1 , nothing to do for now
		}
	}
	return false;
}


bool MySQL_Session::handler_again___status_CONNECTING_SERVER(int *_rc) { 
	//fprintf(stderr,"CONNECTING_SERVER\n");
	unsigned long long curtime=monotonic_time();
	thread->atomic_curtime=curtime;
	if (mirror) {
		mybe->server_myds->connect_retries_on_failure=0; // no try for mirror
		mybe->server_myds->wait_until=thread->curtime+mysql_thread___connect_timeout_server*1000;
		pause_until=0;
	}
	if (mybe->server_myds->max_connect_time) {
		if (thread->curtime >= mybe->server_myds->max_connect_time) {
			if (mirror) {
				PROXY_TRACE();
			}
			char buf[256];
			sprintf(buf,"Max connect timeout reached while reaching hostgroup %d after %llums", current_hostgroup, (thread->curtime - CurrentQuery.start_time)/1000 );
			if (thread) {
				thread->status_variables.stvar[st_var_max_connect_timeout_err]++;
			}
			client_myds->myprot.generate_pkt_ERR(true,NULL,NULL,1,9001,(char *)"HY000",buf, true);
			RequestEnd(mybe->server_myds);
			//enum session_status st;
			while (previous_status.size()) {
				previous_status.top();
				previous_status.pop();
			}
			if (mybe->server_myds->myconn) {
				mybe->server_myds->destroy_MySQL_Connection_From_Pool(false);
				if (mirror) {
					PROXY_TRACE();
					NEXT_IMMEDIATE_NEW(WAITING_CLIENT_DATA);
				}
			}
			mybe->server_myds->max_connect_time=0;
			NEXT_IMMEDIATE_NEW(WAITING_CLIENT_DATA);
		}
	}
	if (mybe->server_myds->myconn==NULL) {
		handler___client_DSS_QUERY_SENT___server_DSS_NOT_INITIALIZED__get_connection();
	}
	if (mybe->server_myds->myconn==NULL) {
		if (mirror) {
			PROXY_TRACE();
			NEXT_IMMEDIATE_NEW(WAITING_CLIENT_DATA);
		}		
	}

	if (mybe->server_myds->myconn==NULL) {
		pause_until=thread->curtime+mysql_thread___connect_retries_delay*1000;
		*_rc=1;
		return false;
	} else {
		MySQL_Data_Stream *myds=mybe->server_myds;
		MySQL_Connection *myconn=myds->myconn;
		int rc;
		if (default_hostgroup<0) {
			// we are connected to a Admin module backend
			// we pretend to set a user variable to disable multiplexing
			myconn->set_status_user_variable(true);
		}
		enum session_status st=status;
		if (mybe->server_myds->myconn->async_state_machine==ASYNC_IDLE) {
			st=previous_status.top();
			previous_status.pop();
			NEXT_IMMEDIATE_NEW(st);
			assert(0);
		}
		assert(st==status);
		unsigned long long curtime=monotonic_time();

		assert(myconn->async_state_machine!=ASYNC_IDLE);
		if (mirror) {
			PROXY_TRACE();
		}
		rc=myconn->async_connect(myds->revents);
		if (myds->mypolls==NULL) {
			// connection yet not in mypolls
			myds->assign_fd_from_mysql_conn();
			thread->mypolls.add(POLLIN|POLLOUT, mybe->server_myds->fd, mybe->server_myds, curtime);
			if (mirror) {
				PROXY_TRACE();
			}
		}
		switch (rc) {
			case 0:
				myds->myds_type=MYDS_BACKEND;
				myds->DSS=STATE_MARIADB_GENERIC;
				status=WAITING_CLIENT_DATA;
				st=previous_status.top();
				previous_status.pop();
				myds->wait_until=0;
				if (session_fast_forward==true) {
					// we have a successful connection and session_fast_forward enabled
					// set DSS=STATE_SLEEP or it will believe it have to use MARIADB client library
					myds->DSS=STATE_SLEEP;
					myds->myconn->send_quit = false;
					myds->myconn->reusable = false;
				}
				mysql_variables.on_connect_to_backend(myds->myconn);
				NEXT_IMMEDIATE_NEW(st);
				break;
			case -1:
			case -2:
				MyHGM->p_update_mysql_error_counter(p_mysql_error_type::mysql, myconn->parent->myhgc->hid, myconn->parent->address, myconn->parent->port, mysql_errno(myconn->mysql));
				if (myds->connect_retries_on_failure >0 ) {
					myds->connect_retries_on_failure--;
					int myerr=mysql_errno(myconn->mysql);
					switch (myerr) {
						case 1226: // ER_USER_LIMIT_REACHED , User '%s' has exceeded the '%s' resource (current value: %ld)
							goto __exit_handler_again___status_CONNECTING_SERVER_with_err;
							break;
						default:
							break;
					}
					if (mirror) {
						PROXY_TRACE();
					}			
					myds->destroy_MySQL_Connection_From_Pool(false);
					NEXT_IMMEDIATE_NEW(CONNECTING_SERVER);
				} else {
__exit_handler_again___status_CONNECTING_SERVER_with_err:
					int myerr=mysql_errno(myconn->mysql);
					if (myerr) {
						char sqlstate[10];
						sprintf(sqlstate,"%s",mysql_sqlstate(myconn->mysql));
						client_myds->myprot.generate_pkt_ERR(true,NULL,NULL,1,mysql_errno(myconn->mysql),sqlstate,mysql_error(myconn->mysql),true);
					} else {
						char buf[256];
						sprintf(buf,"Max connect failure while reaching hostgroup %d", current_hostgroup);
						client_myds->myprot.generate_pkt_ERR(true,NULL,NULL,1,9002,(char *)"HY000",buf,true);
						if (thread) {
							thread->status_variables.stvar[st_var_max_connect_timeout_err]++;
						}
					}
					if (session_fast_forward==false) {
						// see bug #979
						RequestEnd(myds);
					}
					while (previous_status.size()) {
						st=previous_status.top();
						previous_status.pop();
					}
					if (mirror) {
						PROXY_TRACE();
					}
					myds->destroy_MySQL_Connection_From_Pool( myerr ? true : false );
					myds->max_connect_time=0;
					NEXT_IMMEDIATE_NEW(WAITING_CLIENT_DATA);
				}
				break;
			case 1: // continue on next loop
			default:
				break;
		}
	}
	return false;
}
bool MySQL_Session::handler_again___status_CHANGING_USER_SERVER(int *_rc) {
	assert(mybe->server_myds->myconn);
	MySQL_Data_Stream *myds=mybe->server_myds;
	MySQL_Connection *myconn=myds->myconn;
	myds->DSS=STATE_MARIADB_QUERY;
	enum session_status st=status;
	if (myds->mypolls==NULL) {
		thread->mypolls.add(POLLIN|POLLOUT, mybe->server_myds->fd, mybe->server_myds, thread->curtime);
	}
	// we recreate local_stmts : see issue #752
	delete myconn->local_stmts;
	myconn->local_stmts=new MySQL_STMTs_local_v14(false); // false by default, it is a backend
	if (mysql_thread___connect_timeout_server_max) {
		if (mybe->server_myds->max_connect_time==0) {
			mybe->server_myds->max_connect_time=thread->curtime+mysql_thread___connect_timeout_server_max*1000;
		}
	}
	int rc=myconn->async_change_user(myds->revents);
	if (rc==0) {
		__sync_fetch_and_add(&MyHGM->status.backend_change_user, 1);
		myds->myconn->userinfo->set(client_myds->myconn->userinfo);
		myds->myconn->reset();
		st=previous_status.top();
		previous_status.pop();
		NEXT_IMMEDIATE_NEW(st);
	} else {
		MyHGM->p_update_mysql_error_counter(p_mysql_error_type::mysql, myconn->parent->myhgc->hid, myconn->parent->address, myconn->parent->port, mysql_errno(myconn->mysql));
		if (rc==-1) {
			// the command failed
			int myerr=mysql_errno(myconn->mysql);
			if (myerr >= 2000) {
				bool retry_conn=false;
				// client error, serious
				proxy_error("Detected a broken connection during change user on %s, %d : %d, %s\n", myconn->parent->address, myconn->parent->port, myerr, mysql_error(myconn->mysql));
				if ((myds->myconn->reusable==true) && myds->myconn->IsActiveTransaction()==false && myds->myconn->MultiplexDisabled()==false) {
					retry_conn=true;
				}
				myds->destroy_MySQL_Connection_From_Pool(false);
				myds->fd=0;
				if (retry_conn) {
					myds->DSS=STATE_NOT_INITIALIZED;
					NEXT_IMMEDIATE_NEW(CONNECTING_SERVER);
				}
				*_rc=-1;
				return false;
			} else {
				proxy_warning("Error during change user: %d, %s\n", myerr, mysql_error(myconn->mysql));
					// we won't go back to PROCESSING_QUERY
				st=previous_status.top();
				previous_status.pop();
				char sqlstate[10];
				sprintf(sqlstate,"%s",mysql_sqlstate(myconn->mysql));
				client_myds->myprot.generate_pkt_ERR(true,NULL,NULL,1,mysql_errno(myconn->mysql),sqlstate,mysql_error(myconn->mysql));
				myds->destroy_MySQL_Connection_From_Pool(true);
				myds->fd=0;
				RequestEnd(myds); //fix bug #682
			}
		} else {
			if (rc==-2) {
				bool retry_conn=false;
				proxy_error("Change user timeout during COM_CHANGE_USER on %s , %d\n", myconn->parent->address, myconn->parent->port);
				if ((myds->myconn->reusable==true) && myds->myconn->IsActiveTransaction()==false && myds->myconn->MultiplexDisabled()==false) {
					retry_conn=true;
				}
				myds->destroy_MySQL_Connection_From_Pool(false);
				myds->fd=0;
				if (retry_conn) {
					myds->DSS=STATE_NOT_INITIALIZED;
					NEXT_IMMEDIATE_NEW(CONNECTING_SERVER);
				}
				*_rc=-1;
				return false;
			} else {
				// rc==1 , nothing to do for now
			}
		}
	}
	return false;
}

bool MySQL_Session::handler_again___status_CHANGING_AUTOCOMMIT(int *_rc) {
	//fprintf(stderr,"CHANGING_AUTOCOMMIT\n");
	assert(mybe->server_myds->myconn);
	MySQL_Data_Stream *myds=mybe->server_myds;
	MySQL_Connection *myconn=myds->myconn;
	myds->DSS=STATE_MARIADB_QUERY;
	enum session_status st=status;
	if (myds->mypolls==NULL) {
		thread->mypolls.add(POLLIN|POLLOUT, mybe->server_myds->fd, mybe->server_myds, thread->curtime);
	}
	bool ac = autocommit;
	if (autocommit == false) { // also IsAutoCommit==false
		if (mysql_thread___enforce_autocommit_on_reads == false) {
			if (mybe->server_myds->myconn->IsAutoCommit() == false) {
				if (mybe->server_myds->myconn->IsActiveTransaction() == false) {
					if (CurrentQuery.is_select_NOT_for_update()==true) {
						// client wants autocommit=0
						// enforce_autocommit_on_reads=false
						// there is no transaction
						// this seems to be the first query, and a SELECT not FOR UPDATE
						// we will switch back to autcommit=1
						ac = true;
					}
				} else {
					st=previous_status.top();
					previous_status.pop();
					myds->DSS = STATE_MARIADB_GENERIC;
					NEXT_IMMEDIATE_NEW(st);
				}
			}
		}
	}
	int rc=myconn->async_set_autocommit(myds->revents, ac);
	if (rc==0) {
		st=previous_status.top();
		previous_status.pop();
		myds->DSS = STATE_MARIADB_GENERIC;
		NEXT_IMMEDIATE_NEW(st);
	} else {
		MyHGM->p_update_mysql_error_counter(p_mysql_error_type::mysql, myconn->parent->myhgc->hid, myconn->parent->address, myconn->parent->port, mysql_errno(myconn->mysql));
		if (rc==-1) {
			// the command failed
			int myerr=mysql_errno(myconn->mysql);
			if (myerr >= 2000) {
				bool retry_conn=false;
				// client error, serious
				proxy_error("Detected a broken connection during SET AUTOCOMMIT on %s , %d : %d, %s\n", myconn->parent->address, myconn->parent->port, myerr, mysql_error(myconn->mysql));
				if ((myds->myconn->reusable==true) && myds->myconn->IsActiveTransaction()==false && myds->myconn->MultiplexDisabled()==false) {
					retry_conn=true;
				}
				myds->destroy_MySQL_Connection_From_Pool(false);
				myds->fd=0;
				if (retry_conn) {
					myds->DSS=STATE_NOT_INITIALIZED;
					NEXT_IMMEDIATE_NEW(CONNECTING_SERVER);
				}
				*_rc=-1;
				return false;
			} else {
				proxy_warning("Error during SET AUTOCOMMIT: %d, %s\n", myerr, mysql_error(myconn->mysql));
					// we won't go back to PROCESSING_QUERY
				st=previous_status.top();
				previous_status.pop();
				char sqlstate[10];
				sprintf(sqlstate,"%s",mysql_sqlstate(myconn->mysql));
				client_myds->myprot.generate_pkt_ERR(true,NULL,NULL,1,mysql_errno(myconn->mysql),sqlstate,mysql_error(myconn->mysql));
					myds->destroy_MySQL_Connection_From_Pool(true);
					myds->fd=0;
				RequestEnd(myds);
				status=WAITING_CLIENT_DATA;
				client_myds->DSS=STATE_SLEEP;
			}
		} else {
			// rc==1 , nothing to do for now
		}
	}
	return false;
}

int MySQL_Session::handler() {
	handler_ret = 0;
	bool prepared_stmt_with_no_params = false;
	bool wrong_pass=false;
	if (to_process==0) return 0; // this should be redundant if the called does the same check
	proxy_debug(PROXY_DEBUG_NET,1,"Thread=%p, Session=%p -- Processing session %p\n" , this->thread, this, this);
	PtrSize_t pkt;
	pktH=&pkt;
	unsigned int j;
	unsigned char c;

	if (active_transactions <= 0) {
		active_transactions=NumActiveTransactions();
	}
//	FIXME: Sessions without frontend are an ugly hack
	if (session_fast_forward==false) {
	if (client_myds==NULL) {
		// if we are here, probably we are trying to ping backends
		proxy_debug(PROXY_DEBUG_MYSQL_CONNECTION, 5, "Processing session %p without client_myds\n", this);
		assert(mybe);
		assert(mybe->server_myds);
		goto handler_again;
	} else {
		if (mirror==true) {
			if (mirrorPkt.ptr) { // this is the first time we call handler()
				pkt.ptr=mirrorPkt.ptr;
				pkt.size=mirrorPkt.size;
				mirrorPkt.ptr=NULL; // this will prevent the copy to happen again
			} else {
				if (status==WAITING_CLIENT_DATA) {
					// we are being called a second time with WAITING_CLIENT_DATA
					handler_ret = 0;
					return handler_ret;
				}
			}
		}
	}
	}

__get_pkts_from_client:

	//for (j=0; j<client_myds->PSarrayIN->len;) {
	// implement a more complex logic to run even in case of mirror
	// if client_myds , this is a regular client
	// if client_myds == NULL , it is a mirror
	//     process mirror only status==WAITING_CLIENT_DATA
	for (j=0; j< ( client_myds->PSarrayIN ? client_myds->PSarrayIN->len : 0)  || (mirror==true && status==WAITING_CLIENT_DATA) ;) {
		if (mirror==false) {
			client_myds->PSarrayIN->remove_index(0,&pkt);
		}
		switch (status) {

			case CONNECTING_CLIENT:
				switch (client_myds->DSS) {
					case STATE_SERVER_HANDSHAKE:
						handler___status_CONNECTING_CLIENT___STATE_SERVER_HANDSHAKE(&pkt, &wrong_pass);
						break;
					case STATE_SSL_INIT:
						handler___status_CONNECTING_CLIENT___STATE_SERVER_HANDSHAKE(&pkt, &wrong_pass);
						//handler___status_CONNECTING_CLIENT___STATE_SSL_INIT(&pkt);
						break;
					default:
						proxy_error("Detected not valid state client state: %d\n", client_myds->DSS);
						handler_ret = -1; //close connection
						return handler_ret;
						break;
				}
				break;

			case WAITING_CLIENT_DATA:
				// this is handled only for real traffic, not mirror
				if (pkt.size==(0xFFFFFF+sizeof(mysql_hdr))) {
					// we are handling a multi-packet
					switch (client_myds->DSS) { // real traffic only
						case STATE_SLEEP:
							client_myds->DSS=STATE_SLEEP_MULTI_PACKET;
							break;
						case STATE_SLEEP_MULTI_PACKET:
							break;
						default:
							assert(0);
							break;
					}
				}
				switch (client_myds->DSS) {
					case STATE_SLEEP_MULTI_PACKET:
						if (client_myds->multi_pkt.ptr==NULL) {
							// not initialized yet
							client_myds->multi_pkt.ptr=pkt.ptr;
							client_myds->multi_pkt.size=pkt.size;
						} else {
							PtrSize_t tmp_pkt;
							tmp_pkt.ptr=client_myds->multi_pkt.ptr;
							tmp_pkt.size=client_myds->multi_pkt.size;
							client_myds->multi_pkt.size = pkt.size + tmp_pkt.size-sizeof(mysql_hdr);
							client_myds->multi_pkt.ptr = l_alloc(client_myds->multi_pkt.size);
							memcpy(client_myds->multi_pkt.ptr, tmp_pkt.ptr, tmp_pkt.size);
							memcpy((char *)client_myds->multi_pkt.ptr + tmp_pkt.size , (char *)pkt.ptr+sizeof(mysql_hdr) , pkt.size-sizeof(mysql_hdr)); // the header is not copied
							l_free(tmp_pkt.size , tmp_pkt.ptr);
							l_free(pkt.size , pkt.ptr);
						}
						if (pkt.size==(0xFFFFFF+sizeof(mysql_hdr))) { // there are more packets
							goto __get_pkts_from_client;
						} else {
							// no more packets, move everything back to pkt and proceed
							pkt.ptr=client_myds->multi_pkt.ptr;
							pkt.size=client_myds->multi_pkt.size;
							client_myds->multi_pkt.size=0;
							client_myds->multi_pkt.ptr=NULL;
							client_myds->DSS=STATE_SLEEP;
						}
						if (client_myds->DSS!=STATE_SLEEP) // if DSS==STATE_SLEEP , we continue
							break;
					case STATE_SLEEP:	// only this section can be executed ALSO by mirror
						command_counters->incr(thread->curtime/1000000);
						if (transaction_persistent_hostgroup==-1) {
							if (mysql_thread___set_query_lock_on_hostgroup == 0) { // behavior before 2.0.6
								current_hostgroup=default_hostgroup;
							} else {
								if (locked_on_hostgroup==-1) {
									current_hostgroup = default_hostgroup;
								} else {
									current_hostgroup = locked_on_hostgroup;
								}
							}
						}
						proxy_debug(PROXY_DEBUG_MYSQL_CONNECTION, 5, "Session=%p , client_myds=%p . Statuses: WAITING_CLIENT_DATA - STATE_SLEEP\n", this, client_myds);
						if (session_fast_forward==true) { // if it is fast forward
							mybe=find_or_create_backend(current_hostgroup); // set a backend
							mybe->server_myds->reinit_queues();             // reinitialize the queues in the myds . By default, they are not active
							mybe->server_myds->PSarrayOUT->add(pkt.ptr, pkt.size); // move the first packet
							previous_status.push(FAST_FORWARD); // next status will be FAST_FORWARD . Now we need a connection
							NEXT_IMMEDIATE(CONNECTING_SERVER);  // we create a connection . next status will be FAST_FORWARD
						}
						c=*((unsigned char *)pkt.ptr+sizeof(mysql_hdr));
						if (session_type == PROXYSQL_SESSION_CLICKHOUSE) {
							if ((enum_mysql_command)c == _MYSQL_COM_INIT_DB) {
								PtrSize_t _new_pkt;
								_new_pkt.ptr=malloc(pkt.size+4); // USE + space
								memcpy(_new_pkt.ptr , pkt.ptr, 4);
								unsigned char *_c=(unsigned char *)_new_pkt.ptr;
								_c+=4; *_c=0x03;
								_c+=1; *_c='U';
								_c+=1; *_c='S';
								_c+=1; *_c='E';
								_c+=1; *_c=' ';
//								(unsigned char *)_new_pkt.ptr[4]=0x03;
//								(unsigned char *)_new_pkt.ptr[5]='U';
//								(unsigned char *)_new_pkt.ptr[6]='S';
//								(unsigned char *)_new_pkt.ptr[7]='E';
//								(unsigned char *)_new_pkt.ptr[8]=' ';
								memcpy((char *)_new_pkt.ptr+9 , (char *)pkt.ptr+5, pkt.size-5);
								l_free(pkt.size,pkt.ptr);
								pkt.size+=4;
								pkt.ptr = _new_pkt.ptr;
								c=*((unsigned char *)pkt.ptr+sizeof(mysql_hdr));
							}
						}
						client_myds->com_field_list=false; // default
						if (c == _MYSQL_COM_FIELD_LIST) {
							if (session_type == PROXYSQL_SESSION_MYSQL) {
								MySQL_Protocol *myprot=&client_myds->myprot;
								bool rcp = myprot->generate_COM_QUERY_from_COM_FIELD_LIST(&pkt);
								if (rcp) {
									// all went well
									c=*((unsigned char *)pkt.ptr+sizeof(mysql_hdr));
									client_myds->com_field_list=true;
								} else {
									// parsing failed, proxysql will return not suppported command
								}
							}
						}
						switch ((enum_mysql_command)c) {
							case _MYSQL_COM_QUERY:
								__sync_add_and_fetch(&thread->status_variables.stvar[st_var_queries],1);
								if (session_type == PROXYSQL_SESSION_MYSQL) {
									bool rc_break=false;
									bool lock_hostgroup = false;
									if (session_fast_forward==false) {
										// Note: CurrentQuery sees the query as sent by the client.
										// shortly after, the packets it used to contain the query will be deallocated
										CurrentQuery.begin((unsigned char *)pkt.ptr,pkt.size,true);
									}
									rc_break=handler_special_queries(&pkt);
									if (rc_break==true) {
										if (mirror==false) {
											// track also special queries
											//RequestEnd(NULL);
											// we moved this inside handler_special_queries()
											// because a pointer was becoming invalid
											break;
										} else {
											handler_ret = -1;
											return handler_ret;
										}
									}
									timespec begint;
									timespec endt;
									if (thread->variables.stats_time_query_processor) {
										clock_gettime(CLOCK_THREAD_CPUTIME_ID,&begint);
									}
									qpo=GloQPro->process_mysql_query(this,pkt.ptr,pkt.size,&CurrentQuery);
									if (qpo->max_lag_ms >= 0) {
										thread->status_variables.stvar[st_var_queries_with_max_lag_ms]++;
									}
									if (thread->variables.stats_time_query_processor) {
										clock_gettime(CLOCK_THREAD_CPUTIME_ID,&endt);
										thread->status_variables.stvar[st_var_query_processor_time]=thread->status_variables.stvar[st_var_query_processor_time] +
											(endt.tv_sec*1000000000+endt.tv_nsec) -
											(begint.tv_sec*1000000000+begint.tv_nsec);
									}
									assert(qpo);	// GloQPro->process_mysql_query() should always return a qpo
									rc_break=handler___status_WAITING_CLIENT_DATA___STATE_SLEEP___MYSQL_COM_QUERY_qpo(&pkt, &lock_hostgroup);
									if (mirror==false && rc_break==false) {
										if (mysql_thread___automatic_detect_sqli) {
											if (client_myds->com_field_list == false) {
												if (qpo->firewall_whitelist_mode != WUS_OFF) {
													struct libinjection_sqli_state state;
													int issqli;
													const char * input = (char *)CurrentQuery.QueryPointer;
													size_t slen = CurrentQuery.QueryLength;
													libinjection_sqli_init(&state, input, slen, FLAG_SQL_MYSQL);
													issqli = libinjection_is_sqli(&state);
													if (issqli) {
														bool allow_sqli = false;
														allow_sqli = GloQPro->whitelisted_sqli_fingerprint(state.fingerprint);
														if (allow_sqli) {
															thread->status_variables.stvar[st_var_whitelisted_sqli_fingerprint]++;
														} else {
															thread->status_variables.stvar[st_var_automatic_detected_sqli]++;
															char * username = client_myds->myconn->userinfo->username;
															char * client_address = client_myds->addr.addr;
															proxy_error("SQLinjection detected with fingerprint of '%s' from client %s@%s . Query listed below:\n", state.fingerprint, username, client_address);
															fwrite(CurrentQuery.QueryPointer, CurrentQuery.QueryLength, 1, stderr);
															fprintf(stderr,"\n");
															handler_ret = -1;
															RequestEnd(NULL);
															return handler_ret;
														}
													}
												}
											}
										}
									}
									if (rc_break==true) {
										if (mirror==false) {
											break;
										} else {
											handler_ret = -1;
											return handler_ret;
										}
									}
									if (mirror==false) {
										handler___status_WAITING_CLIENT_DATA___STATE_SLEEP___MYSQL_COM_QUERY___create_mirror_session();
									}

									if (autocommit_on_hostgroup>=0) {
									}
									if (mysql_thread___set_query_lock_on_hostgroup == 1) { // algorithm introduced in 2.0.6
										if (locked_on_hostgroup < 0) {
											if (lock_hostgroup) {
												// we are locking on hostgroup now
												if ( qpo->destination_hostgroup >= 0 ) {
													if (transaction_persistent_hostgroup == -1) {
														current_hostgroup=qpo->destination_hostgroup;
													}
												}
												locked_on_hostgroup = current_hostgroup;
												thread->status_variables.stvar[st_var_hostgroup_locked]++;
												thread->status_variables.stvar[st_var_hostgroup_locked_set_cmds]++;
											}
										}
										if (locked_on_hostgroup >= 0) {
											if (current_hostgroup != locked_on_hostgroup) {
												client_myds->DSS=STATE_QUERY_SENT_NET;
												int l = CurrentQuery.QueryLength;
												char *end = (char *)"";
												if (l>256) {
													l=253;
													end = (char *)"...";
												}
												string nqn = string((char *)CurrentQuery.QueryPointer,l);
												char *err_msg = (char *)"Session trying to reach HG %d while locked on HG %d . Rejecting query: %s";
												char *buf = (char *)malloc(strlen(err_msg)+strlen(nqn.c_str())+strlen(end)+64);
												sprintf(buf, err_msg, current_hostgroup, locked_on_hostgroup, nqn.c_str(), end);
												client_myds->myprot.generate_pkt_ERR(true,NULL,NULL,client_myds->pkt_sid+1,9005,(char *)"HY000",buf, true);
												thread->status_variables.stvar[st_var_hostgroup_locked_queries]++;
												RequestEnd(NULL);
												free(buf);
												l_free(pkt.size,pkt.ptr);
												break;
											}
										}
									}
									mybe=find_or_create_backend(current_hostgroup);
									status=PROCESSING_QUERY;
									// set query retries
									mybe->server_myds->query_retries_on_failure=mysql_thread___query_retries_on_failure;
									// if a number of retries is set in mysql_query_rules, that takes priority
									if (qpo) {
										if (qpo->retries >= 0) {
											mybe->server_myds->query_retries_on_failure=qpo->retries;
										}
									}
									mybe->server_myds->connect_retries_on_failure=mysql_thread___connect_retries_on_failure;
									mybe->server_myds->wait_until=0;
									pause_until=0;
									if (mysql_thread___default_query_delay) {
										pause_until=thread->curtime+mysql_thread___default_query_delay*1000;
									}
									if (qpo) {
										if (qpo->delay > 0) {
											if (pause_until==0)
												pause_until=thread->curtime;
											pause_until+=qpo->delay*1000;
										}
									}


									proxy_debug(PROXY_DEBUG_MYSQL_COM, 5, "Received query to be processed with MariaDB Client library\n");
									mybe->server_myds->killed_at=0;
									mybe->server_myds->kill_type=0;
									if (GloMyLdapAuth) {
										if (session_type==PROXYSQL_SESSION_MYSQL) {
											if (mysql_thread___add_ldap_user_comment && strlen(mysql_thread___add_ldap_user_comment)) {
												add_ldap_comment_to_pkt(&pkt);
											}
										}
									}
									mybe->server_myds->mysql_real_query.init(&pkt);
									mybe->server_myds->statuses.questions++;
									client_myds->setDSS_STATE_QUERY_SENT_NET();
								} else {
									switch (session_type) {
										case PROXYSQL_SESSION_ADMIN:
										case PROXYSQL_SESSION_STATS:
										// this is processed by the admin module
											handler_function(this, (void *)GloAdmin, &pkt);
											l_free(pkt.size,pkt.ptr);
											break;
										case PROXYSQL_SESSION_SQLITE:
											handler_function(this, (void *)GloSQLite3Server, &pkt);
											l_free(pkt.size,pkt.ptr);
											break;
#ifdef PROXYSQLCLICKHOUSE
										case PROXYSQL_SESSION_CLICKHOUSE:
											handler_function(this, (void *)GloClickHouseServer, &pkt);
											l_free(pkt.size,pkt.ptr);
											break;
#endif /* PROXYSQLCLICKHOUSE */
										default:
											assert(0);
									}
								}
								break;
							case _MYSQL_COM_CHANGE_USER:
								handler___status_WAITING_CLIENT_DATA___STATE_SLEEP___MYSQL_COM_CHANGE_USER(&pkt, &wrong_pass);
								break;
							case _MYSQL_COM_STMT_RESET:
								{
									uint32_t stmt_global_id=0;
									memcpy(&stmt_global_id,(char *)pkt.ptr+5,sizeof(uint32_t));
									SLDH->reset(stmt_global_id);
									l_free(pkt.size,pkt.ptr);
									client_myds->setDSS_STATE_QUERY_SENT_NET();
									unsigned int nTrx=NumActiveTransactions();
									uint16_t setStatus = (nTrx ? SERVER_STATUS_IN_TRANS : 0 );
									if (autocommit) setStatus |= SERVER_STATUS_AUTOCOMMIT;
									client_myds->myprot.generate_pkt_OK(true,NULL,NULL,1,0,0,setStatus,0,NULL);
									client_myds->DSS=STATE_SLEEP;
									status=WAITING_CLIENT_DATA;
								}
								break;
							case _MYSQL_COM_STMT_CLOSE:
								{
									uint32_t client_global_id=0;
									memcpy(&client_global_id,(char *)pkt.ptr+5,sizeof(uint32_t));
									// FIXME: no input validation
									uint64_t stmt_global_id=0;
									stmt_global_id=client_myds->myconn->local_stmts->find_global_stmt_id_from_client(client_global_id);
									SLDH->reset(client_global_id);
									if (stmt_global_id) {
										sess_STMTs_meta->erase(stmt_global_id);
									}
									client_myds->myconn->local_stmts->client_close(client_global_id);
								}
								l_free(pkt.size,pkt.ptr);
								// FIXME: this is not complete. Counters should be decreased
								thread->status_variables.stvar[st_var_frontend_stmt_close]++;
								thread->status_variables.stvar[st_var_queries]++;
								client_myds->DSS=STATE_SLEEP;
								status=WAITING_CLIENT_DATA;
								break;
							case _MYSQL_COM_STMT_SEND_LONG_DATA:
								{
									// FIXME: no input validation
									uint32_t stmt_global_id=0;
									memcpy(&stmt_global_id,(char *)pkt.ptr+5,sizeof(uint32_t));
									uint32_t stmt_param_id=0;
									memcpy(&stmt_param_id,(char *)pkt.ptr+9,sizeof(uint16_t));
									SLDH->add(stmt_global_id,stmt_param_id,(char *)pkt.ptr+11,pkt.size-11);
								}
								client_myds->DSS=STATE_SLEEP;
								status=WAITING_CLIENT_DATA;
								l_free(pkt.size,pkt.ptr);
								break;
							case _MYSQL_COM_STMT_PREPARE:
								if (session_type != PROXYSQL_SESSION_MYSQL) { // only MySQL module supports prepared statement!!
									l_free(pkt.size,pkt.ptr);
									client_myds->setDSS_STATE_QUERY_SENT_NET();
									client_myds->myprot.generate_pkt_ERR(true,NULL,NULL,1,1045,(char *)"28000",(char *)"Command not supported");
									client_myds->DSS=STATE_SLEEP;
									status=WAITING_CLIENT_DATA;
									break;
								} else {
									thread->status_variables.stvar[st_var_frontend_stmt_prepare]++;
									thread->status_variables.stvar[st_var_queries]++;
									// if we reach here, we are not on MySQL module
									bool rc_break=false;
									bool lock_hostgroup = false;

									// Note: CurrentQuery sees the query as sent by the client.
									// shortly after, the packets it used to contain the query will be deallocated
									// Note2 : we call the next function as if it was _MYSQL_COM_QUERY
									// because the offset will be identical
									CurrentQuery.begin((unsigned char *)pkt.ptr,pkt.size,true);

									qpo=GloQPro->process_mysql_query(this,pkt.ptr,pkt.size,&CurrentQuery);
									assert(qpo);	// GloQPro->process_mysql_query() should always return a qpo
									rc_break=handler___status_WAITING_CLIENT_DATA___STATE_SLEEP___MYSQL_COM_QUERY_qpo(&pkt, &lock_hostgroup);
									if (rc_break==true) {
										break;
									}
									if (mysql_thread___set_query_lock_on_hostgroup == 1) { // algorithm introduced in 2.0.6
										if (locked_on_hostgroup < 0) {
											if (lock_hostgroup) {
												// we are locking on hostgroup now
												locked_on_hostgroup = current_hostgroup;
											}
										}
										if (locked_on_hostgroup >= 0) {
											if (current_hostgroup != locked_on_hostgroup) {
												client_myds->DSS=STATE_QUERY_SENT_NET;
												int l = CurrentQuery.QueryLength;
												char *end = (char *)"";
												if (l>256) {
													l=253;
													end = (char *)"...";
												}
												string nqn = string((char *)CurrentQuery.QueryPointer,l);
												char *err_msg = (char *)"Session trying to reach HG %d while locked on HG %d . Rejecting query: %s";
												char *buf = (char *)malloc(strlen(err_msg)+strlen(nqn.c_str())+strlen(end)+64);
												sprintf(buf, err_msg, current_hostgroup, locked_on_hostgroup, nqn.c_str(), end);
												client_myds->myprot.generate_pkt_ERR(true,NULL,NULL,client_myds->pkt_sid+1,9005,(char *)"HY000",buf, true);
												thread->status_variables.stvar[st_var_hostgroup_locked_queries]++;
												RequestEnd(NULL);
												free(buf);
												l_free(pkt.size,pkt.ptr);
												break;
											}
										}
									}
									mybe=find_or_create_backend(current_hostgroup);
									if (client_myds->myconn->local_stmts==NULL) {
										client_myds->myconn->local_stmts=new MySQL_STMTs_local_v14(true);
									}
									uint64_t hash=client_myds->myconn->local_stmts->compute_hash(current_hostgroup,(char *)client_myds->myconn->userinfo->username,(char *)client_myds->myconn->userinfo->schemaname,(char *)CurrentQuery.QueryPointer,CurrentQuery.QueryLength);
									MySQL_STMT_Global_info *stmt_info=NULL;
									// we first lock GloStmt
									GloMyStmt->wrlock();
									stmt_info=GloMyStmt->find_prepared_statement_by_hash(hash,false);
									if (stmt_info) {
										// the prepared statement exists in GloMyStmt
										// for this reason, we do not need to prepare it again, and we can already reply to the client
										// we will now generate a unique stmt and send it to the client
										uint32_t new_stmt_id=client_myds->myconn->local_stmts->generate_new_client_stmt_id(stmt_info->statement_id);
										client_myds->setDSS_STATE_QUERY_SENT_NET();
										client_myds->myprot.generate_STMT_PREPARE_RESPONSE(client_myds->pkt_sid+1,stmt_info,new_stmt_id);
										LogQuery(NULL);
										l_free(pkt.size,pkt.ptr);
										client_myds->DSS=STATE_SLEEP;
										status=WAITING_CLIENT_DATA;
										CurrentQuery.end_time=thread->curtime;
										CurrentQuery.end();
									} else {
										mybe=find_or_create_backend(current_hostgroup);
										status=PROCESSING_STMT_PREPARE;
										mybe->server_myds->connect_retries_on_failure=mysql_thread___connect_retries_on_failure;
										mybe->server_myds->wait_until=0;
										pause_until=0;
										mybe->server_myds->killed_at=0;
										mybe->server_myds->kill_type=0;
										mybe->server_myds->mysql_real_query.init(&pkt); // fix memory leak for PREPARE in prepared statements #796
										mybe->server_myds->statuses.questions++;
										client_myds->setDSS_STATE_QUERY_SENT_NET();
									}
									GloMyStmt->unlock();
									break; // make sure to not break before unlocking GloMyStmt
								}
								break;
							case _MYSQL_COM_STMT_EXECUTE:
								if (session_type != PROXYSQL_SESSION_MYSQL) { // only MySQL module supports prepared statement!!
									l_free(pkt.size,pkt.ptr);
									client_myds->setDSS_STATE_QUERY_SENT_NET();
									client_myds->myprot.generate_pkt_ERR(true,NULL,NULL,1,1045,(char *)"28000",(char *)"Command not supported");
									client_myds->DSS=STATE_SLEEP;
									status=WAITING_CLIENT_DATA;
									break;
								} else {
									// if we reach here, we are on MySQL module
									thread->status_variables.stvar[st_var_frontend_stmt_execute]++;
									thread->status_variables.stvar[st_var_queries]++;
									//bool rc_break=false;

									uint32_t client_stmt_id=0;
									uint64_t stmt_global_id=0;
									memcpy(&client_stmt_id,(char *)pkt.ptr+5,sizeof(uint32_t));
									stmt_global_id=client_myds->myconn->local_stmts->find_global_stmt_id_from_client(client_stmt_id);
									if (stmt_global_id == 0) {
										// FIXME: add error handling
										assert(0);
									}
									CurrentQuery.stmt_global_id=stmt_global_id;
									// now we get the statement information
									MySQL_STMT_Global_info *stmt_info=NULL;
									stmt_info=GloMyStmt->find_prepared_statement_by_stmt_id(stmt_global_id);
									if (stmt_info==NULL) {
										// we couldn't find it
										l_free(pkt.size,pkt.ptr);
										client_myds->setDSS_STATE_QUERY_SENT_NET();
										client_myds->myprot.generate_pkt_ERR(true,NULL,NULL,1,1045,(char *)"28000",(char *)"Prepared statement doesn't exist", true);
										client_myds->DSS=STATE_SLEEP;
										status=WAITING_CLIENT_DATA;
										break;
									}
									CurrentQuery.stmt_info=stmt_info;
									CurrentQuery.start_time=thread->curtime;

									// we now take the metadata associated with STMT_EXECUTE from MySQL_STMTs_meta
									bool stmt_meta_found=true; // let's be optimistic and we assume we will found it
									stmt_execute_metadata_t *stmt_meta=sess_STMTs_meta->find(stmt_global_id);
									if (stmt_meta==NULL) { // we couldn't find any metadata
										stmt_meta_found=false;
									}
									stmt_meta=client_myds->myprot.get_binds_from_pkt(pkt.ptr,pkt.size,stmt_info, &stmt_meta);
									if (stmt_meta==NULL) {
										l_free(pkt.size,pkt.ptr);
										client_myds->setDSS_STATE_QUERY_SENT_NET();
										client_myds->myprot.generate_pkt_ERR(true,NULL,NULL,1,1045,(char *)"28000",(char *)"Error in prepared statement execution", true);
										client_myds->DSS=STATE_SLEEP;
										status=WAITING_CLIENT_DATA;
										//__sync_fetch_and_sub(&stmt_info->ref_count,1); // decrease reference count
										stmt_info=NULL;
										break;
									}
									if (stmt_meta_found==false) {
										// previously we didn't find any metadata
										// but as we reached here, stmt_meta is not null and we save the metadata
										sess_STMTs_meta->insert(stmt_global_id,stmt_meta);
									}
									// else

									CurrentQuery.stmt_meta=stmt_meta;
//									assert(qpo);	// GloQPro->process_mysql_query() should always return a qpo
									// NOTE: we do not call YET the follow function for STMT_EXECUTE
									//rc_break=handler___status_WAITING_CLIENT_DATA___STATE_SLEEP___MYSQL_COM_QUERY_qpo(&pkt);
									current_hostgroup=stmt_info->hostgroup_id;
									mybe=find_or_create_backend(current_hostgroup);
									status=PROCESSING_STMT_EXECUTE;
									mybe->server_myds->connect_retries_on_failure=mysql_thread___connect_retries_on_failure;
									mybe->server_myds->wait_until=0;
									mybe->server_myds->killed_at=0;
									mybe->server_myds->kill_type=0;
									client_myds->setDSS_STATE_QUERY_SENT_NET();
								}
								break;
//							case _MYSQL_COM_STMT_PREPARE:
//								handler___status_WAITING_CLIENT_DATA___STATE_SLEEP___MYSQL_COM_STMT_PREPARE(&pkt);
//								break;
//							case _MYSQL_COM_STMT_EXECUTE:
//								handler___status_WAITING_CLIENT_DATA___STATE_SLEEP___MYSQL_COM_STMT_EXECUTE(&pkt);
//								break;
//							case _MYSQL_COM_STMT_CLOSE:
//								mybe->server_myds->PSarrayOUT->add(pkt.ptr, pkt.size);
//								break;
							case _MYSQL_COM_QUIT:
								proxy_debug(PROXY_DEBUG_MYSQL_COM, 5, "Got COM_QUIT packet\n");
								GloMyLogger->log_audit_entry(PROXYSQL_MYSQL_AUTH_QUIT, this, NULL);
								l_free(pkt.size,pkt.ptr);
								handler_ret = -1;
								return handler_ret;
								break;
							case _MYSQL_COM_PING:
								handler___status_WAITING_CLIENT_DATA___STATE_SLEEP___MYSQL_COM_PING(&pkt);
								break;
							case _MYSQL_COM_SET_OPTION:
								handler___status_WAITING_CLIENT_DATA___STATE_SLEEP___MYSQL_COM_SET_OPTION(&pkt);
								break;
							case _MYSQL_COM_STATISTICS:
								handler___status_WAITING_CLIENT_DATA___STATE_SLEEP___MYSQL_COM_STATISTICS(&pkt);
								break;
							case _MYSQL_COM_INIT_DB:
								handler___status_WAITING_CLIENT_DATA___STATE_SLEEP___MYSQL_COM_INIT_DB(&pkt);
								break;
							case _MYSQL_COM_FIELD_LIST:
								handler___status_WAITING_CLIENT_DATA___STATE_SLEEP___MYSQL_COM_FIELD_LIST(&pkt);
								break;
							case _MYSQL_COM_PROCESS_KILL:
								handler___status_WAITING_CLIENT_DATA___STATE_SLEEP___MYSQL_COM_PROCESS_KILL(&pkt);
								break;
							default:
								proxy_error("RECEIVED AN UNKNOWN COMMAND: %d -- PLEASE REPORT A BUG\n", c);
								l_free(pkt.size,pkt.ptr);
								handler_ret = -1; // immediately drop the connection
								return handler_ret;
								// assert(0); // see issue #859
								break;
						}
						break;
					default:
						proxy_debug(PROXY_DEBUG_MYSQL_CONNECTION, 5, "Statuses: WAITING_CLIENT_DATA - STATE_UNKNOWN\n");
						{
							if (mirror==false) {
                                                        char buf[INET6_ADDRSTRLEN];
                                                        switch (client_myds->client_addr->sa_family) {
                                                        case AF_INET: {
                                                                struct sockaddr_in *ipv4 = (struct sockaddr_in *)client_myds->client_addr;
                                                                inet_ntop(client_myds->client_addr->sa_family, &ipv4->sin_addr, buf, INET_ADDRSTRLEN);
                                                                break;
                                                                }
                                                        case AF_INET6: {
                                                                struct sockaddr_in6 *ipv6 = (struct sockaddr_in6 *)client_myds->client_addr;
                                                                inet_ntop(client_myds->client_addr->sa_family, &ipv6->sin6_addr, buf, INET6_ADDRSTRLEN);
                                                                break;
                                                        }
                                                        default:
                                                                sprintf(buf, "localhost");
                                                                break;
                                                        }
								proxy_error("Unexpected packet from client %s . Session_status: %d , client_status: %d Disconnecting it\n", buf, status, client_myds->status);
							}
						}
						handler_ret = -1;
						return handler_ret;
						break;
			}
				
				break;
			case FAST_FORWARD:
				mybe->server_myds->PSarrayOUT->add(pkt.ptr, pkt.size);
				break;
			case NONE:
			default:
				{
					char buf[INET6_ADDRSTRLEN];
					switch (client_myds->client_addr->sa_family) {
						case AF_INET: {
							struct sockaddr_in *ipv4 = (struct sockaddr_in *)client_myds->client_addr;
							inet_ntop(client_myds->client_addr->sa_family, &ipv4->sin_addr, buf, INET_ADDRSTRLEN);
							break;
						}
						case AF_INET6: {
							struct sockaddr_in6 *ipv6 = (struct sockaddr_in6 *)client_myds->client_addr;
							inet_ntop(client_myds->client_addr->sa_family, &ipv6->sin6_addr, buf, INET6_ADDRSTRLEN);
							break;
						}
						default:
							sprintf(buf, "localhost");
							break;
						}
					if (pkt.size == 5) {
						c=*((unsigned char *)pkt.ptr+sizeof(mysql_hdr));
						if (c==_MYSQL_COM_QUIT) {
							proxy_error("Unexpected COM_QUIT from client %s . Session_status: %d , client_status: %d Disconnecting it\n", buf, status, client_myds->status);
							GloMyLogger->log_audit_entry(PROXYSQL_MYSQL_AUTH_QUIT, this, NULL);
							proxy_debug(PROXY_DEBUG_MYSQL_COM, 5, "Got COM_QUIT packet\n");
							l_free(pkt.size,pkt.ptr);
							if (thread) {
								thread->status_variables.stvar[st_var_unexpected_com_quit]++;
							}
							handler_ret = -1;
							return handler_ret;
						}
					}
					proxy_error("Unexpected packet from client %s . Session_status: %d , client_status: %d Disconnecting it\n", buf, status, client_myds->status);
					if (thread) {
						thread->status_variables.stvar[st_var_unexpected_packet]++;
					}
					handler_ret = -1;
					return handler_ret;
				}
				break;
		}
	}



handler_again:

	switch (status) {
		case WAITING_CLIENT_DATA:
			// housekeeping
			if (mybes) {
				MySQL_Backend *_mybe;
				unsigned int i;
				for (i=0; i < mybes->len; i++) {
					_mybe=(MySQL_Backend *)mybes->index(i);
					if (_mybe->server_myds) {
						MySQL_Data_Stream *_myds=_mybe->server_myds;
						if (_myds->myconn) {
							if (_myds->myconn->multiplex_delayed) {
								if (_myds->wait_until <= thread->curtime) {
									_myds->wait_until=0;
									_myds->myconn->multiplex_delayed=false;
									_myds->DSS=STATE_NOT_INITIALIZED;
									_myds->return_MySQL_Connection_To_Pool();
								}
							}
						}
					}
				}
			}
			break;
		case FAST_FORWARD:
			if (mybe->server_myds->mypolls==NULL) {
				// register the mysql_data_stream
				thread->mypolls.add(POLLIN|POLLOUT, mybe->server_myds->fd, mybe->server_myds, thread->curtime);
			}
			client_myds->PSarrayOUT->copy_add(mybe->server_myds->PSarrayIN, 0, mybe->server_myds->PSarrayIN->len);
			while (mybe->server_myds->PSarrayIN->len) mybe->server_myds->PSarrayIN->remove_index(mybe->server_myds->PSarrayIN->len-1,NULL);
			// copy all packets from backend to frontend
			//for (unsigned int k=0; k < mybe->server_myds->PSarrayIN->len; k++) {
			//	PtrSize_t pkt;
			//	mybe->server_myds->PSarrayIN->remove_index(0,&pkt);
			//	client_myds->PSarrayOUT->add(pkt.ptr, pkt.size);
			//}
			break;
		case CONNECTING_CLIENT:
			//fprintf(stderr,"CONNECTING_CLIENT\n");
			// FIXME: to implement
			break;
		case PINGING_SERVER:
			{
				int rc=handler_again___status_PINGING_SERVER();
				if (rc==-1) { // if the ping fails, we destroy the session
					handler_ret = -1;
					return handler_ret;
				}
			}
			break;

		case RESETTING_CONNECTION:
			{
				int rc = handler_again___status_RESETTING_CONNECTION();
				if (rc==-1) { // we always destroy the session
					handler_ret = -1;
					return handler_ret;
				}
			}
			break;

		case PROCESSING_STMT_PREPARE:
		case PROCESSING_STMT_EXECUTE:
		case PROCESSING_QUERY:
			//fprintf(stderr,"PROCESSING_QUERY\n");
			if (pause_until > thread->curtime) {
				handler_ret = 0;
				return handler_ret;
			}
			if (mysql_thread___connect_timeout_server_max) {
				if (mybe->server_myds->max_connect_time==0)
					mybe->server_myds->max_connect_time=thread->curtime+(long long)mysql_thread___connect_timeout_server_max*1000;
			} else {
				mybe->server_myds->max_connect_time=0;
			}
			if (
				(mybe->server_myds->myconn && mybe->server_myds->myconn->async_state_machine!=ASYNC_IDLE && mybe->server_myds->wait_until && thread->curtime >= mybe->server_myds->wait_until)
				// query timed out
				||
				(killed==true) // session was killed by admin
			) {
				handler_again___new_thread_to_kill_connection();
			}
			if (mybe->server_myds->DSS==STATE_NOT_INITIALIZED) {
				// we don't have a backend yet
				switch(status) { // this switch can be replaced with a simple previous_status.push(status), but it is here for readibility
					case PROCESSING_QUERY:
						previous_status.push(PROCESSING_QUERY);
						break;
					case PROCESSING_STMT_PREPARE:
						previous_status.push(PROCESSING_STMT_PREPARE);
						break;
					case PROCESSING_STMT_EXECUTE:
						previous_status.push(PROCESSING_STMT_EXECUTE);
						break;
					default:
						assert(0);
						break;
				}
				NEXT_IMMEDIATE(CONNECTING_SERVER);
			} else {
				MySQL_Data_Stream *myds=mybe->server_myds;
				MySQL_Connection *myconn=myds->myconn;
				mybe->server_myds->max_connect_time=0;
				// we insert it in mypolls only if not already there
				if (myds->mypolls==NULL) {
					thread->mypolls.add(POLLIN|POLLOUT, mybe->server_myds->fd, mybe->server_myds, thread->curtime);
				}
				if (default_hostgroup>=0) {
					if (handler_again___verify_backend_user_schema()) {
						goto handler_again;
					}
					if (mirror==false) { // do not care about autocommit and charset if mirror
							proxy_debug(PROXY_DEBUG_MYSQL_CONNECTION, 5, "Session %p , default_HG=%d server_myds DSS=%d , locked_on_HG=%d\n", this, default_hostgroup, mybe->server_myds->DSS, locked_on_hostgroup);
						if (mybe->server_myds->DSS == STATE_READY || mybe->server_myds->DSS == STATE_MARIADB_GENERIC) {
							if (handler_again___verify_init_connect()) {
								goto handler_again;
							}
							if (ldap_ctx) {
								if (handler_again___verify_ldap_user_variable()) {
									goto handler_again;
								}
							}
							if (handler_again___verify_backend_autocommit()) {
								goto handler_again;
							}
							if (locked_on_hostgroup == -1 || locked_on_hostgroup_and_all_variables_set == false ) {

								if (handler_again___verify_backend_multi_statement()) {
									goto handler_again;
								}

								if (handler_again___verify_backend_session_track_gtids()) {
									goto handler_again;
								}

								// Optimize network traffic when we can use 'SET NAMES'
								if (verify_set_names(this)) {
									goto handler_again;
								}

								for (auto i = 0; i < SQL_NAME_LAST; i++) {
									auto client_hash = client_myds->myconn->var_hash[i];
									if (client_hash) {
										auto server_hash = myconn->var_hash[i];
										if (client_hash != server_hash) {
											if(!myconn->var_absent[i] && mysql_variables.verify_variable(this, i)) {
												goto handler_again;
											}
										}
									}
								}

								if (locked_on_hostgroup != -1) {
									locked_on_hostgroup_and_all_variables_set=true;
								}
							}
						}
						if (status==PROCESSING_STMT_EXECUTE) {
							CurrentQuery.mysql_stmt=myconn->local_stmts->find_backend_stmt_by_global_id(CurrentQuery.stmt_global_id);
							if (CurrentQuery.mysql_stmt==NULL) {
								MySQL_STMT_Global_info *stmt_info=NULL;
								// the connection we too doesn't have the prepared statements prepared
								// we try to create it now
								stmt_info=GloMyStmt->find_prepared_statement_by_stmt_id(CurrentQuery.stmt_global_id);
								CurrentQuery.QueryLength=stmt_info->query_length;
								CurrentQuery.QueryPointer=(unsigned char *)stmt_info->query;
								previous_status.push(PROCESSING_STMT_EXECUTE);
								NEXT_IMMEDIATE(PROCESSING_STMT_PREPARE);
								if (CurrentQuery.stmt_global_id!=stmt_info->statement_id) {
									PROXY_TRACE();
								}
							}
						}
					}
				}

				if (myconn->async_state_machine==ASYNC_IDLE) {
					mybe->server_myds->wait_until=0;
					if (qpo) {
						if (qpo->timeout > 0) {
							mybe->server_myds->wait_until=thread->curtime+qpo->timeout*1000;
						}
					}
					if (mysql_thread___default_query_timeout) {
						if (mybe->server_myds->wait_until==0) {
							mybe->server_myds->wait_until=thread->curtime;
							unsigned long long def_query_timeout=mysql_thread___default_query_timeout;
							mybe->server_myds->wait_until+=def_query_timeout*1000;
						}
					}
				}
				int rc;
				timespec begint;
				if (thread->variables.stats_time_backend_query) {
					clock_gettime(CLOCK_THREAD_CPUTIME_ID,&begint);
				}
				switch (status) {
					case PROCESSING_QUERY:
						rc=myconn->async_query(myds->revents, myds->mysql_real_query.QueryPtr,myds->mysql_real_query.QuerySize);
						break;
					case PROCESSING_STMT_PREPARE:
						rc=myconn->async_query(myds->revents, (char *)CurrentQuery.QueryPointer,CurrentQuery.QueryLength,&CurrentQuery.mysql_stmt);
						break;
					case PROCESSING_STMT_EXECUTE:
						// PROCESSING_STMT_EXECUTE FIXME
						{
							rc=myconn->async_query(myds->revents, (char *)CurrentQuery.QueryPointer,CurrentQuery.QueryLength,&CurrentQuery.mysql_stmt, CurrentQuery.stmt_meta);
						}
						break;
					default:
						assert(0);
						break;
				}
				timespec endt;
				if (thread->variables.stats_time_backend_query) {
					clock_gettime(CLOCK_THREAD_CPUTIME_ID,&endt);
					thread->status_variables.stvar[st_var_backend_query_time] = thread->status_variables.stvar[st_var_backend_query_time] +
						(endt.tv_sec*1000000000+endt.tv_nsec) -
						(begint.tv_sec*1000000000+begint.tv_nsec);
				}
				gtid_hid = -1;
				if (rc==0) {

					if (myconn->get_gtid(mybe->gtid_uuid,&mybe->gtid_trxid)) {
						if (mysql_thread___client_session_track_gtid) {
							gtid_hid = current_hostgroup;
							memcpy(gtid_buf,mybe->gtid_uuid,sizeof(gtid_buf));
						}
					}

					// check if multiplexing needs to be disabled
					char *qdt=CurrentQuery.get_digest_text();
					if (qdt)
						myconn->ProcessQueryAndSetStatusFlags(qdt);

					if (mirror == false) {
						// Support for LAST_INSERT_ID()
						if (myconn->mysql->insert_id) {
							last_insert_id=myconn->mysql->insert_id;
						}
						if (myconn->mysql->affected_rows) {
							if (myconn->mysql->affected_rows != ULLONG_MAX) {
								last_HG_affected_rows = current_hostgroup;
								if (mysql_thread___auto_increment_delay_multiplex && myconn->mysql->insert_id) {
									myconn->auto_increment_delay_token = mysql_thread___auto_increment_delay_multiplex + 1;
								}
							}
						}
					}

					switch (status) {
						case PROCESSING_QUERY:
							MySQL_Result_to_MySQL_wire(myconn->mysql, myconn->MyRS);
							break;
						case PROCESSING_STMT_PREPARE:
							{
								thread->status_variables.stvar[st_var_backend_stmt_prepare]++;
								GloMyStmt->wrlock();
								uint32_t client_stmtid;
								uint64_t global_stmtid;
								//bool is_new;
								MySQL_STMT_Global_info *stmt_info=NULL;
									stmt_info=GloMyStmt->add_prepared_statement(current_hostgroup,
										(char *)client_myds->myconn->userinfo->username,
										(char *)client_myds->myconn->userinfo->schemaname,
										(char *)CurrentQuery.QueryPointer,
										CurrentQuery.QueryLength,
										CurrentQuery.mysql_stmt,
										qpo->cache_ttl,
										qpo->timeout,
										qpo->delay,
										false);
									if (CurrentQuery.QueryParserArgs.digest_text) {
										if (stmt_info->digest_text==NULL) {
											stmt_info->digest_text=strdup(CurrentQuery.QueryParserArgs.digest_text);
											stmt_info->digest=CurrentQuery.QueryParserArgs.digest;	// copy digest
											stmt_info->MyComQueryCmd=CurrentQuery.MyComQueryCmd; // copy MyComQueryCmd
										}
									}
								global_stmtid=stmt_info->statement_id;
								myds->myconn->local_stmts->backend_insert(global_stmtid,CurrentQuery.mysql_stmt);
								if (previous_status.size() == 0)
								client_stmtid=client_myds->myconn->local_stmts->generate_new_client_stmt_id(global_stmtid);
								CurrentQuery.mysql_stmt=NULL;
								enum session_status st=status;
								size_t sts=previous_status.size();
								if (sts) {
									myconn->async_state_machine=ASYNC_IDLE;
									myds->DSS=STATE_MARIADB_GENERIC;
									st=previous_status.top();
									previous_status.pop();
									GloMyStmt->unlock();
									NEXT_IMMEDIATE(st);
								} else {
									client_myds->myprot.generate_STMT_PREPARE_RESPONSE(client_myds->pkt_sid+1,stmt_info,client_stmtid);
									if (stmt_info->num_params == 0) {
										prepared_stmt_with_no_params = true;
									}
									LogQuery(myds);
									GloMyStmt->unlock();
								}
							}
							break;
						case PROCESSING_STMT_EXECUTE:
							{
								thread->status_variables.stvar[st_var_backend_stmt_execute]++;
								MySQL_Stmt_Result_to_MySQL_wire(CurrentQuery.mysql_stmt, myds->myconn);
								LogQuery(myds);
								if (CurrentQuery.stmt_meta)
									if (CurrentQuery.stmt_meta->pkt) {
										uint32_t stmt_global_id=0;
										memcpy(&stmt_global_id,(char *)(CurrentQuery.stmt_meta->pkt)+5,sizeof(uint32_t));
										SLDH->reset(stmt_global_id);
										free(CurrentQuery.stmt_meta->pkt);
										CurrentQuery.stmt_meta->pkt=NULL;
									}
							}
							CurrentQuery.mysql_stmt=NULL;
							break;
						default:
							assert(0);
							break;
					}
					RequestEnd(myds);
					finishQuery(myds,myconn,prepared_stmt_with_no_params);
				} else {
					MyHGM->p_update_mysql_error_counter(p_mysql_error_type::mysql, myconn->parent->myhgc->hid, myconn->parent->address, myconn->parent->port, mysql_errno(myconn->mysql));
					if (rc==-1) {
						int myerr=mysql_errno(myconn->mysql);
						char *errmsg = NULL;
						if (myerr == 0) {
							if (CurrentQuery.mysql_stmt) {
								myerr = mysql_stmt_errno(CurrentQuery.mysql_stmt);
								errmsg = strdup(mysql_stmt_error(CurrentQuery.mysql_stmt));
							}
						}
						CurrentQuery.mysql_stmt=NULL; // immediately reset mysql_stmt
						// the query failed
						if (
							// due to #774 , we now read myconn->server_status instead of myconn->parent->status
							(myconn->server_status==MYSQL_SERVER_STATUS_OFFLINE_HARD) // the query failed because the server is offline hard
							||
							(myconn->server_status==MYSQL_SERVER_STATUS_SHUNNED && myconn->parent->shunned_automatic==true && myconn->parent->shunned_and_kill_all_connections==true) // the query failed because the server is shunned due to a serious failure
							||
							(myconn->server_status==MYSQL_SERVER_STATUS_SHUNNED_REPLICATION_LAG) // slave is lagging! see #774
						) {
							if (mysql_thread___connect_timeout_server_max) {
								myds->max_connect_time=thread->curtime+mysql_thread___connect_timeout_server_max*1000;
							}
							bool retry_conn=false;
							if (myconn->server_status==MYSQL_SERVER_STATUS_SHUNNED_REPLICATION_LAG) {
								thread->status_variables.stvar[st_var_backend_lagging_during_query]++;
								proxy_error("Detected a lagging server during query: %s, %d\n", myconn->parent->address, myconn->parent->port);
							} else {
								thread->status_variables.stvar[st_var_backend_offline_during_query]++;
								proxy_error("Detected an offline server during query: %s, %d\n", myconn->parent->address, myconn->parent->port);
							}
							if (myds->query_retries_on_failure > 0) {
								myds->query_retries_on_failure--;
								if ((myds->myconn->reusable==true) && myds->myconn->IsActiveTransaction()==false && myds->myconn->MultiplexDisabled()==false) {
									if (myds->myconn->MyRS && myds->myconn->MyRS->transfer_started) {
									// transfer to frontend has started, we cannot retry
									} else {
										retry_conn=true;
										proxy_warning("Retrying query.\n");
									}
								}
							}
							myds->destroy_MySQL_Connection_From_Pool(false);
							myds->fd=0;
							if (retry_conn) {
								myds->DSS=STATE_NOT_INITIALIZED;
								//previous_status.push(PROCESSING_QUERY);
								switch(status) { // this switch can be replaced with a simple previous_status.push(status), but it is here for readibility
									case PROCESSING_QUERY:
										previous_status.push(PROCESSING_QUERY);
										break;
									case PROCESSING_STMT_PREPARE:
										previous_status.push(PROCESSING_STMT_PREPARE);
										break;
									case PROCESSING_STMT_EXECUTE:
										previous_status.push(PROCESSING_STMT_EXECUTE);
										break;
									default:
										assert(0);
										break;
								}
								NEXT_IMMEDIATE(CONNECTING_SERVER);
							}
							handler_ret = -1;
							return handler_ret;
						}
						if (myerr >= 2000 && myerr < 3000) {
							bool retry_conn=false;
							// client error, serious
							proxy_error("Detected a broken connection during query on (%d,%s,%d,%lu) , FD (Conn:%d , MyDS:%d) : %d, %s\n", myconn->parent->myhgc->hid, myconn->parent->address, myconn->parent->port, myconn->get_mysql_thread_id(), myds->fd, myds->myconn->fd,  myerr, ( errmsg ? errmsg : mysql_error(myconn->mysql)));
							if (myds->query_retries_on_failure > 0) {
								myds->query_retries_on_failure--;
								if ((myds->myconn->reusable==true) && myds->myconn->IsActiveTransaction()==false && myds->myconn->MultiplexDisabled()==false) {
									if (myds->myconn->MyRS && myds->myconn->MyRS->transfer_started) {
									// transfer to frontend has started, we cannot retry
									} else {
										retry_conn=true;
										proxy_warning("Retrying query.\n");
									}
								}
							}
							myds->destroy_MySQL_Connection_From_Pool(false);
							myds->fd=0;
							if (retry_conn) {
								myds->DSS=STATE_NOT_INITIALIZED;
								//previous_status.push(PROCESSING_QUERY);
								switch(status) { // this switch can be replaced with a simple previous_status.push(status), but it is here for readibility
									case PROCESSING_QUERY:
										previous_status.push(PROCESSING_QUERY);
										break;
									case PROCESSING_STMT_PREPARE:
										previous_status.push(PROCESSING_STMT_PREPARE);
										break;
									case PROCESSING_STMT_EXECUTE:
										previous_status.push(PROCESSING_STMT_EXECUTE);
										break;
									default:
										assert(0);
										break;
								}
								if (errmsg) {
									free(errmsg);
									errmsg = NULL;
								}
								NEXT_IMMEDIATE(CONNECTING_SERVER);
							}
							if (errmsg) {
								free(errmsg);
								errmsg = NULL;
							}
							handler_ret = -1;
							return handler_ret;
						} else {
							if (mysql_thread___verbose_query_error) {
								proxy_warning("Error during query on (%d,%s,%d,%lu) , user \"%s@%s\" , schema \"%s\" , %d, %s . digest_text = \"%s\"\n", myconn->parent->myhgc->hid, myconn->parent->address, myconn->parent->port, myconn->get_mysql_thread_id(), client_myds->myconn->userinfo->username, (client_myds->addr.addr ? client_myds->addr.addr : (char *)"unknown" ), client_myds->myconn->userinfo->schemaname, myerr, ( errmsg ? errmsg : mysql_error(myconn->mysql)), CurrentQuery.QueryParserArgs.digest_text );
							} else {
								proxy_warning("Error during query on (%d,%s,%d,%lu): %d, %s\n", myconn->parent->myhgc->hid, myconn->parent->address, myconn->parent->port, myconn->get_mysql_thread_id(), myerr, ( errmsg ? errmsg : mysql_error(myconn->mysql)));
							}
							MyHGM->add_mysql_errors(myconn->parent->myhgc->hid, myconn->parent->address, myconn->parent->port, client_myds->myconn->userinfo->username, (client_myds->addr.addr ? client_myds->addr.addr : (char *)"unknown" ), client_myds->myconn->userinfo->schemaname, myerr, (char *)( errmsg ? errmsg : mysql_error(myconn->mysql)));
							bool retry_conn=false;
							switch (myerr) {
								case 1317:  // Query execution was interrupted
									if (killed==true) { // this session is being kiled
										handler_ret = -1;
										return handler_ret;
									}
									if (myds->killed_at) {
										// we intentionally killed the query
										break;
									}
									break;
								case 1047: // WSREP has not yet prepared node for application use
								case 1053: // Server shutdown in progress
									myconn->parent->connect_error(myerr);
									if (myds->query_retries_on_failure > 0) {
										myds->query_retries_on_failure--;
										if ((myds->myconn->reusable==true) && myds->myconn->IsActiveTransaction()==false && myds->myconn->MultiplexDisabled()==false) {
											retry_conn=true;
											proxy_warning("Retrying query.\n");
										}
									}
									switch (myerr) {
										case 1047: // WSREP has not yet prepared node for application use
										case 1053: // Server shutdown in progress
											myds->destroy_MySQL_Connection_From_Pool(false);
											break;
										default:
											if (mysql_thread___reset_connection_algorithm == 2) {
												create_new_session_and_reset_connection(myds);
											} else {
												myds->destroy_MySQL_Connection_From_Pool(true);
											}
											break;
									}
									myconn = myds->myconn; // re-initialize
									myds->fd=0;
									if (retry_conn) {
										myds->DSS=STATE_NOT_INITIALIZED;
										//previous_status.push(PROCESSING_QUERY);
									switch(status) { // this switch can be replaced with a simple previous_status.push(status), but it is here for readibility
										case PROCESSING_QUERY:
											previous_status.push(PROCESSING_QUERY);
											break;
										case PROCESSING_STMT_PREPARE:
											previous_status.push(PROCESSING_STMT_PREPARE);
											break;
										default:
											assert(0);
											break;
										}
										if (errmsg) {
											free(errmsg);
											errmsg = NULL;
										}
										NEXT_IMMEDIATE(CONNECTING_SERVER);
									}
									//handler_ret = -1;
									//return handler_ret;
									break;
								case 1153: // ER_NET_PACKET_TOO_LARGE
									proxy_warning("Error ER_NET_PACKET_TOO_LARGE during query on (%d,%s,%d,%lu): %d, %s\n", myconn->parent->myhgc->hid, myconn->parent->address, myconn->parent->port, myconn->get_mysql_thread_id(), myerr, mysql_error(myconn->mysql));
									break;
								default:
									break; // continue normally
							}

							switch (status) {
								case PROCESSING_QUERY:
									if (myconn) {
										MySQL_Result_to_MySQL_wire(myconn->mysql, myconn->MyRS, myds);
									} else {
										MySQL_Result_to_MySQL_wire(NULL, NULL, myds);
									}
									break;
								case PROCESSING_STMT_PREPARE:
									{
										char sqlstate[10];
										if (myconn && myconn->mysql) {
											sprintf(sqlstate,"%s",mysql_sqlstate(myconn->mysql));
											client_myds->myprot.generate_pkt_ERR(true,NULL,NULL,client_myds->pkt_sid+1,mysql_errno(myconn->mysql),sqlstate,(char *)mysql_stmt_error(myconn->query.stmt));
											GloMyLogger->log_audit_entry(PROXYSQL_MYSQL_AUTH_CLOSE, this, NULL);
										} else {
											client_myds->myprot.generate_pkt_ERR(true,NULL,NULL,client_myds->pkt_sid+1, 2013, (char *)"HY000" ,(char *)"Lost connection to MySQL server during query");
											GloMyLogger->log_audit_entry(PROXYSQL_MYSQL_AUTH_CLOSE, this, NULL);
										}
										client_myds->pkt_sid++;
										if (previous_status.size()) {
											// an STMT_PREPARE failed
											// we have a previous status, probably STMT_EXECUTE,
											//    but returning to that status is not safe after STMT_PREPARE failed
											// for this reason we exit immediately
											wrong_pass=true;
										}
									}
									break;
								case PROCESSING_STMT_EXECUTE:
									{
										char sqlstate[10];
										if (myconn && myconn->mysql) {
											sprintf(sqlstate,"%s",mysql_sqlstate(myconn->mysql));
											client_myds->myprot.generate_pkt_ERR(true,NULL,NULL,client_myds->pkt_sid+1,mysql_errno(myconn->mysql),sqlstate,(char *)mysql_stmt_error(myconn->query.stmt));
										} else {
											client_myds->myprot.generate_pkt_ERR(true,NULL,NULL,client_myds->pkt_sid+1, 2013, (char *)"HY000" ,(char *)"Lost connection to MySQL server during query");
										}
										client_myds->pkt_sid++;
									}
									break;
								default:
									assert(0);
									break;
							}
							RequestEnd(myds);
							if (myds->myconn) {
								myds->myconn->reduce_auto_increment_delay_token();
								if (mysql_thread___multiplexing && (myds->myconn->reusable==true) && myds->myconn->IsActiveTransaction()==false && myds->myconn->MultiplexDisabled()==false) {
									myds->DSS=STATE_NOT_INITIALIZED;
									if (mysql_thread___autocommit_false_not_reusable && myds->myconn->IsAutoCommit()==false) {
										if (mysql_thread___reset_connection_algorithm == 2) {
											create_new_session_and_reset_connection(myds);
										} else {
											myds->destroy_MySQL_Connection_From_Pool(true);
										}
									} else {
										myds->return_MySQL_Connection_To_Pool();
									}
								} else {
									myconn->async_state_machine=ASYNC_IDLE;
									myds->DSS=STATE_MARIADB_GENERIC;
								}
							}
						}
					} else {
						switch (rc) {
							// rc==1 , query is still running
							// start sending to frontend if mysql_thread___threshold_resultset_size is reached
							case 1:
								if (myconn->MyRS && myconn->MyRS->result && myconn->MyRS->resultset_size > (unsigned int) mysql_thread___threshold_resultset_size) {
									myconn->MyRS->get_resultset(client_myds->PSarrayOUT);
								}
								break;
							// rc==2 : a multi-resultset (or multi statement) was detected, and the current statement is completed
							case 2:
								MySQL_Result_to_MySQL_wire(myconn->mysql, myconn->MyRS);
								  if (myconn->MyRS) { // we also need to clear MyRS, so that the next staement will recreate it if needed
										if (myconn->MyRS_reuse) {
											delete myconn->MyRS_reuse;
										}
										//myconn->MyRS->reset_pid = false;
										myconn->MyRS_reuse = myconn->MyRS;
										myconn->MyRS=NULL;
									}
									NEXT_IMMEDIATE(PROCESSING_QUERY);
								break;
							// rc==3 , a multi statement query is still running
							// start sending to frontend if mysql_thread___threshold_resultset_size is reached
							case 3:
								if (myconn->MyRS && myconn->MyRS->result && myconn->MyRS->resultset_size > (unsigned int) mysql_thread___threshold_resultset_size) {
									myconn->MyRS->get_resultset(client_myds->PSarrayOUT);
								}
								break;
							default:
								break;
						}
					}
				}

				goto __exit_DSS__STATE_NOT_INITIALIZED;


			}
			break;

		case CHANGING_USER_SERVER:
			{
				int rc=0;
				if (handler_again___status_CHANGING_USER_SERVER(&rc))
					goto handler_again;	// we changed status
				if (rc==-1) { // we have an error we can't handle
					handler_ret = -1;
					return handler_ret;
				}
			}
			break;

		case CHANGING_AUTOCOMMIT:
			{
				int rc=0;
				if (handler_again___status_CHANGING_AUTOCOMMIT(&rc))
					goto handler_again;	// we changed status
				if (rc==-1) { // we have an error we can't handle
					handler_ret = -1;
					return handler_ret;
				}
			}
			break;

		case SETTING_MULTI_STMT:
			{
				int rc=0;
				if (handler_again___status_SETTING_MULTI_STMT(&rc))
					goto handler_again;	// we changed status
				if (rc==-1) { // we have an error we can't handle
					handler_ret = -1;
					return handler_ret;
				}
			}
			break;

		case SETTING_SESSION_TRACK_GTIDS:
			{
				int rc=0;
				if (handler_again___status_SETTING_SESSION_TRACK_GTIDS(&rc))
					goto handler_again;     // we changed status
				if (rc==-1) { // we have an error we can't handle
					handler_ret = -1;
					return handler_ret;
				}
			}
			break;

		case SETTING_SET_NAMES:
			{
				int rc=0;
				if (handler_again___status_CHANGING_CHARSET(&rc))
					goto handler_again;     // we changed status
				if (rc==-1) { // we have an error we can't handle
					handler_ret = -1;
					return handler_ret;
				}
			}
			break;

		case SETTING_ISOLATION_LEVEL:
		case SETTING_TRANSACTION_READ:
		case SETTING_CHARSET:
		case SETTING_VARIABLE:
			{
				int rc = 0;
				if (mysql_variables.update_variable(this, status, rc)) {
					goto handler_again;
				}
				if (rc == -1) {
					handler_ret = -1;
					return handler_ret;
				}
			}
			break;

		case SETTING_INIT_CONNECT:
			{
				int rc=0;
				if (handler_again___status_SETTING_INIT_CONNECT(&rc))
					goto handler_again;	// we changed status
				if (rc==-1) { // we have an error we can't handle
					handler_ret = -1;
					return handler_ret;
				}
			}
			break;

		case SETTING_LDAP_USER_VARIABLE:
			{
				int rc=0;
				if (handler_again___status_SETTING_LDAP_USER_VARIABLE(&rc))
					goto handler_again;	// we changed status
				if (rc==-1) { // we have an error we can't handle
					handler_ret = -1;
					return handler_ret;
				}
			}
			break;

		case CHANGING_SCHEMA:
			{
				int rc=0;
				if (handler_again___status_CHANGING_SCHEMA(&rc))
					goto handler_again;	// we changed status
				if (rc==-1) { // we have an error we can't handle
					handler_ret = -1;
					return handler_ret;
				}
			}
			break;

		case CONNECTING_SERVER:
			{
				int rc=0;
				if (handler_again___status_CONNECTING_SERVER(&rc))
					goto handler_again;	// we changed status
				if (rc==1) //handler_again___status_CONNECTING_SERVER returns 1
					goto __exit_DSS__STATE_NOT_INITIALIZED;
			}
			break;
		case NONE:
			fprintf(stderr,"NONE\n");
		default:
			break;
	}


__exit_DSS__STATE_NOT_INITIALIZED:
		

	if (mybe && mybe->server_myds) {
	if (mybe->server_myds->DSS > STATE_MARIADB_BEGIN && mybe->server_myds->DSS < STATE_MARIADB_END) {
#ifdef DEBUG
		MySQL_Data_Stream *myds=mybe->server_myds;
		MySQL_Connection *myconn=mybe->server_myds->myconn;
#endif /* DEBUG */
		proxy_debug(PROXY_DEBUG_MYSQL_CONNECTION, 5, "Sess=%p, status=%d, server_myds->DSS==%d , revents==%d , async_state_machine=%d\n", this, status, mybe->server_myds->DSS, myds->revents, myconn->async_state_machine);
	}
	}

	writeout();

	if (wrong_pass==true) {
		client_myds->array2buffer_full();
		client_myds->write_to_net();
		handler_ret = -1;
		return handler_ret;
	}
	handler_ret = 0;
	return handler_ret;
}


void MySQL_Session::handler___status_WAITING_SERVER_DATA___STATE_READING_COM_STMT_PREPARE_RESPONSE(PtrSize_t *pkt) {
	unsigned char c;
	c=*((unsigned char *)pkt->ptr+sizeof(mysql_hdr));

	//fprintf(stderr,"%d %d\n", mybe->server_myds->myprot.current_PreStmt->pending_num_params, mybe->server_myds->myprot.current_PreStmt->pending_num_columns);
	if (c==0xfe && pkt->size < 13) {
		if (mybe->server_myds->myprot.current_PreStmt->pending_num_params+mybe->server_myds->myprot.current_PreStmt->pending_num_columns) {
			mybe->server_myds->DSS=STATE_EOF1;
		} else {
			mybe->server_myds->myconn->processing_prepared_statement_prepare=false;
			client_myds->myconn->processing_prepared_statement_prepare=false;
			mybe->server_myds->DSS=STATE_READY;
			status=WAITING_CLIENT_DATA;
			client_myds->DSS=STATE_SLEEP;
		}
	} else {
		if (mybe->server_myds->myprot.current_PreStmt->pending_num_params) {
			--mybe->server_myds->myprot.current_PreStmt->pending_num_params;
		} else {
			if (mybe->server_myds->myprot.current_PreStmt->pending_num_columns) {
				--mybe->server_myds->myprot.current_PreStmt->pending_num_columns;
			}
		}
	}
	client_myds->PSarrayOUT->add(pkt->ptr, pkt->size);
}


void MySQL_Session::handler___status_CHANGING_USER_CLIENT___STATE_CLIENT_HANDSHAKE(PtrSize_t *pkt, bool *wrong_pass) {
	// FIXME: no support for SSL yet
	if (
		client_myds->myprot.process_pkt_auth_swich_response((unsigned char *)pkt->ptr,pkt->size)==true
	) {
		l_free(pkt->size,pkt->ptr);
		proxy_debug(PROXY_DEBUG_MYSQL_CONNECTION, 5, "Session=%p , DS=%p . Successful connection\n", this, client_myds);
		client_myds->myprot.generate_pkt_OK(true,NULL,NULL,2,0,0,0,0,NULL);
		GloMyLogger->log_audit_entry(PROXYSQL_MYSQL_CHANGE_USER_OK, this, NULL);
		status=WAITING_CLIENT_DATA;
		client_myds->DSS=STATE_SLEEP;
	} else {
		l_free(pkt->size,pkt->ptr);
		*wrong_pass=true;
		// FIXME: this should become close connection
		client_myds->setDSS_STATE_QUERY_SENT_NET();
		char *client_addr=NULL;
		if (client_myds->client_addr) {
			char buf[512];
			switch (client_myds->client_addr->sa_family) {
				case AF_INET: {
					struct sockaddr_in *ipv4 = (struct sockaddr_in *)client_myds->client_addr;
					if (ipv4->sin_port) {
						inet_ntop(client_myds->client_addr->sa_family, &ipv4->sin_addr, buf, INET_ADDRSTRLEN);
						client_addr = strdup(buf);
					} else {
						client_addr = strdup((char *)"localhost");
					}
					break;
				}
				case AF_INET6: {
					struct sockaddr_in6 *ipv6 = (struct sockaddr_in6 *)client_myds->client_addr;
					inet_ntop(client_myds->client_addr->sa_family, &ipv6->sin6_addr, buf, INET6_ADDRSTRLEN);
					client_addr = strdup(buf);
					break;
				}
				default:
					client_addr = strdup((char *)"localhost");
					break;
			}
		} else {
			client_addr = strdup((char *)"");
		}
		char *_s=(char *)malloc(strlen(client_myds->myconn->userinfo->username)+100+strlen(client_addr));
		sprintf(_s,"ProxySQL Error: Access denied for user '%s'@'%s' (using password: %s)", client_myds->myconn->userinfo->username, client_addr, (client_myds->myconn->userinfo->password ? "YES" : "NO"));
		proxy_error("ProxySQL Error: Access denied for user '%s'@'%s' (using password: %s)", client_myds->myconn->userinfo->username, client_addr, (client_myds->myconn->userinfo->password ? "YES" : "NO"));
		client_myds->myprot.generate_pkt_ERR(true,NULL,NULL,2,1045,(char *)"28000", _s, true);
#ifdef DEBUG
		if (client_myds->myconn->userinfo->password) {
			char *tmp_pass=strdup(client_myds->myconn->userinfo->password);
			int lpass = strlen(tmp_pass);
			for (int i=2; i<lpass-1; i++) {
				tmp_pass[i]='*';
			}
			proxy_debug(PROXY_DEBUG_MYSQL_CONNECTION, 5, "Session=%p , DS=%p . Wrong credentials for frontend: %s:%s . Password=%s . Disconnecting\n", this, client_myds, client_myds->myconn->userinfo->username, client_addr, tmp_pass);
			free(tmp_pass);
		} else {
			proxy_debug(PROXY_DEBUG_MYSQL_CONNECTION, 5, "Session=%p , DS=%p . Wrong credentials for frontend: %s:%s . No password. Disconnecting\n", this, client_myds, client_myds->myconn->userinfo->username, client_addr);
		}
#endif //DEBUG
		GloMyLogger->log_audit_entry(PROXYSQL_MYSQL_CHANGE_USER_ERR, this, NULL);
		free(_s);
		__sync_fetch_and_add(&MyHGM->status.access_denied_wrong_password, 1);
	}
}

void MySQL_Session::handler___status_CONNECTING_CLIENT___STATE_SERVER_HANDSHAKE(PtrSize_t *pkt, bool *wrong_pass) {
	bool is_encrypted = client_myds->encrypted;
	bool handshake_response_return = client_myds->myprot.process_pkt_handshake_response((unsigned char *)pkt->ptr,pkt->size);

	proxy_debug(PROXY_DEBUG_MYSQL_CONNECTION,8,"Session=%p , DS=%p , handshake_response=%d , switching_auth_stage=%d , is_encrypted=%d , client_encrypted=%d\n", this, client_myds, handshake_response_return, client_myds->switching_auth_stage, is_encrypted, client_myds->encrypted);
	if (
		(handshake_response_return == false) && (client_myds->switching_auth_stage == 1)
	) {
		proxy_debug(PROXY_DEBUG_MYSQL_CONNECTION,8,"Session=%p , DS=%p . Returning\n", this, client_myds);
		return;
	}
	
	if (
		(is_encrypted == false) && // the connection was encrypted
		(handshake_response_return == false) && // the authentication didn't complete
		(client_myds->encrypted == true) // client is asking for encryption
	) {
		// use SSL
		proxy_debug(PROXY_DEBUG_MYSQL_CONNECTION,8,"Session=%p , DS=%p . SSL_INIT\n", this, client_myds);
		client_myds->DSS=STATE_SSL_INIT;
		client_myds->rbio_ssl = BIO_new(BIO_s_mem());
		client_myds->wbio_ssl = BIO_new(BIO_s_mem());
		client_myds->ssl=SSL_new(GloVars.global.ssl_ctx);
		SSL_set_fd(client_myds->ssl, client_myds->fd);
		SSL_set_accept_state(client_myds->ssl); 
		SSL_set_bio(client_myds->ssl, client_myds->rbio_ssl, client_myds->wbio_ssl);
/*
		while (!SSL_is_init_finished(client_myds->ssl)) {
            int ret = SSL_do_handshake(client_myds->ssl);
            int ret2;
            if (ret != 1) {
                //ERR_print_errors_fp(stderr);
                ret2 = SSL_get_error(client_myds->ssl, ret);
                fprintf(stderr,"%d\n",ret2);
            }

		}			
*/
//		if (!SSL_is_init_finished(client_myds->ssl)) {
//			int n = SSL_do_handshake(client_myds->ssl);
//			
//		}
		//ioctl_FIONBIO(client_myds->fd,0);

//		bool connected = false;
//		while (connected) {	
//		if (!SSL_accept(client_myds->ssl)==-1) {
//		if (SSL_do_handshake(client_myds->ssl)==-1) {
//			ERR_print_errors_fp(stderr);
//		} else {
//			connected = true;
//		}
//		}
		//ioctl_FIONBIO(client_myds->fd,1);
		//int my_ssl_error;
		//int n = SSL_accept(client_myds->ssl);
		//my_ssl_error = SSL_get_error(client_mmyds->ssl);
		return;
	}

	if ( 
		//(client_myds->myprot.process_pkt_handshake_response((unsigned char *)pkt->ptr,pkt->size)==true) 
		(handshake_response_return == true) 
		&&
		(
#if defined(TEST_AURORA) || defined(TEST_GALERA) || defined(TEST_GROUPREP)
			(default_hostgroup<0 && ( session_type == PROXYSQL_SESSION_ADMIN || session_type == PROXYSQL_SESSION_STATS || session_type == PROXYSQL_SESSION_SQLITE) )
#else
			(default_hostgroup<0 && ( session_type == PROXYSQL_SESSION_ADMIN || session_type == PROXYSQL_SESSION_STATS) )
#endif // TEST_AURORA || TEST_GALERA || TEST_GROUPREP
			||
			(default_hostgroup == 0 && session_type == PROXYSQL_SESSION_CLICKHOUSE)
			||
			//(default_hostgroup>=0 && session_type == PROXYSQL_SESSION_MYSQL)
			(default_hostgroup>=0 && ( session_type == PROXYSQL_SESSION_MYSQL || session_type == PROXYSQL_SESSION_SQLITE ) )
			||
			(
				client_myds->encrypted==false
				&&
				strncmp(client_myds->myconn->userinfo->username,mysql_thread___monitor_username,strlen(mysql_thread___monitor_username))==0
			)
		) // Do not delete this line. See bug #492
	)	{
		if (session_type == PROXYSQL_SESSION_ADMIN) {
			if ( (default_hostgroup<0) || (strncmp(client_myds->myconn->userinfo->username,mysql_thread___monitor_username,strlen(mysql_thread___monitor_username))==0) ) {
				if (default_hostgroup==STATS_HOSTGROUP) {
					session_type = PROXYSQL_SESSION_STATS;
				}
			}
		}
		l_free(pkt->size,pkt->ptr);
		//if (client_myds->encrypted==false) {
			if (client_myds->myconn->userinfo->schemaname==NULL) {
#ifdef PROXYSQLCLICKHOUSE
				if (session_type == PROXYSQL_SESSION_CLICKHOUSE) {
					if (strlen(default_schema) == 0) {
						free(default_schema);
						default_schema = strdup((char *)"default");
					}
				}
#endif /* PROXYSQLCLICKHOUSE */
				client_myds->myconn->userinfo->set_schemaname(default_schema,strlen(default_schema));
			}
			int free_users=0;
			int used_users=0;
			if (
				( max_connections_reached == false )
				&&
				( session_type == PROXYSQL_SESSION_MYSQL || session_type == PROXYSQL_SESSION_CLICKHOUSE || session_type == PROXYSQL_SESSION_SQLITE)
			) {
			//if (session_type == PROXYSQL_SESSION_MYSQL || session_type == PROXYSQL_SESSION_CLICKHOUSE) {
				client_authenticated=true;
				switch (session_type) {
					case PROXYSQL_SESSION_SQLITE:
//#if defined(TEST_AURORA) || defined(TEST_GALERA) || defined(TEST_GROUPREP)
						free_users=1;
						break;
//#endif // TEST_AURORA || TEST_GALERA || TEST_GROUPREP
					case PROXYSQL_SESSION_MYSQL:
						proxy_debug(PROXY_DEBUG_MYSQL_CONNECTION,8,"Session=%p , DS=%p , session_type=PROXYSQL_SESSION_MYSQL\n", this, client_myds);
						if (ldap_ctx==NULL) {
							free_users=GloMyAuth->increase_frontend_user_connections(client_myds->myconn->userinfo->username, &used_users);
						} else {
							free_users=GloMyLdapAuth->increase_frontend_user_connections(client_myds->myconn->userinfo->username, &used_users);
						}
						break;
#ifdef PROXYSQLCLICKHOUSE
					case PROXYSQL_SESSION_CLICKHOUSE:
						free_users=GloClickHouseAuth->increase_frontend_user_connections(client_myds->myconn->userinfo->username, &used_users);
						break;
#endif /* PROXYSQLCLICKHOUSE */
					default:
						assert(0);
						break;
				}
			} else {
				free_users=1;
			}
			if (max_connections_reached==true || free_users<=0) {
				proxy_debug(PROXY_DEBUG_MYSQL_CONNECTION,8,"Session=%p , DS=%p , max_connections_reached=%d , free_users=%d\n", this, client_myds, max_connections_reached, free_users);
				client_authenticated=false;
				*wrong_pass=true;
				client_myds->setDSS_STATE_QUERY_SENT_NET();
				uint8_t _pid = 2;
				if (client_myds->switching_auth_stage) _pid+=2;
				if (max_connections_reached==true) {
					proxy_debug(PROXY_DEBUG_MYSQL_CONNECTION, 5, "Session=%p , DS=%p , Too many connections\n", this, client_myds);
					client_myds->myprot.generate_pkt_ERR(true,NULL,NULL,_pid,1040,(char *)"08004", (char *)"Too many connections", true);
					proxy_warning("mysql-max_connections reached. Returning 'Too many connections'\n");
					GloMyLogger->log_audit_entry(PROXYSQL_MYSQL_AUTH_ERR, this, NULL, (char *)"mysql-max_connections reached");
					__sync_fetch_and_add(&MyHGM->status.access_denied_max_connections, 1);
				} else { // see issue #794
					__sync_fetch_and_add(&MyHGM->status.access_denied_max_user_connections, 1);
					proxy_debug(PROXY_DEBUG_MYSQL_CONNECTION, 5, "Session=%p , DS=%p . User '%s' has exceeded the 'max_user_connections' resource (current value: %d)\n", this, client_myds, client_myds->myconn->userinfo->username, used_users);
					char *a=(char *)"User '%s' has exceeded the 'max_user_connections' resource (current value: %d)";
					char *b=(char *)malloc(strlen(a)+strlen(client_myds->myconn->userinfo->username)+16);
					GloMyLogger->log_audit_entry(PROXYSQL_MYSQL_AUTH_ERR, this, NULL, b);
					sprintf(b,a,client_myds->myconn->userinfo->username,used_users);
					client_myds->myprot.generate_pkt_ERR(true,NULL,NULL,2,1226,(char *)"42000", b, true);
					proxy_warning("User '%s' has exceeded the 'max_user_connections' resource (current value: %d)\n",client_myds->myconn->userinfo->username,used_users);
					free(b);
				}
				__sync_add_and_fetch(&MyHGM->status.client_connections_aborted,1);
				client_myds->DSS=STATE_SLEEP;
			} else {
				if (
					( default_hostgroup==ADMIN_HOSTGROUP && strcmp(client_myds->myconn->userinfo->username,(char *)"admin")==0 )
					||
					( default_hostgroup==STATS_HOSTGROUP && strcmp(client_myds->myconn->userinfo->username,(char *)"stats")==0 )
					||
					( default_hostgroup < 0 && strcmp(client_myds->myconn->userinfo->username,(char *)"monitor")==0 )
				) {
					char *client_addr = NULL;
					union {
						struct sockaddr_in in;
						struct sockaddr_in6 in6;
					} custom_sockaddr;
					struct sockaddr *addr=(struct sockaddr *)malloc(sizeof(custom_sockaddr));
					socklen_t addrlen=sizeof(custom_sockaddr);
					memset(addr, 0, sizeof(custom_sockaddr));
					int rc = 0;
					rc = getpeername(client_myds->fd, addr, &addrlen);
					if (rc == 0) {
						char buf[512];
						switch (addr->sa_family) {
							case AF_INET: {
								struct sockaddr_in *ipv4 = (struct sockaddr_in *)addr;
								inet_ntop(addr->sa_family, &ipv4->sin_addr, buf, INET_ADDRSTRLEN);
								client_addr = strdup(buf);
								break;
							}
							case AF_INET6: {
								struct sockaddr_in6 *ipv6 = (struct sockaddr_in6 *)addr;
								inet_ntop(addr->sa_family, &ipv6->sin6_addr, buf, INET6_ADDRSTRLEN);
								client_addr = strdup(buf);
								break;
							}
							default:
								client_addr = strdup((char *)"localhost");
								break;
						}
					} else {
						client_addr = strdup((char *)"");
					}
					uint8_t _pid = 2;
					if (client_myds->switching_auth_stage) _pid+=2;
					if (is_encrypted) _pid++;
					if (
						(strcmp(client_addr,(char *)"127.0.0.1")==0)
						||
						(strcmp(client_addr,(char *)"localhost")==0)
						||
						(strcmp(client_addr,(char *)"::1")==0)
					) {
						// we are good!
						//client_myds->myprot.generate_pkt_OK(true,NULL,NULL, (is_encrypted ? 3 : 2), 0,0,0,0,NULL);
						client_myds->myprot.generate_pkt_OK(true,NULL,NULL, _pid, 0,0,0,0,NULL);
						GloMyLogger->log_audit_entry(PROXYSQL_MYSQL_AUTH_OK, this, NULL);
						status=WAITING_CLIENT_DATA;
						client_myds->DSS=STATE_CLIENT_AUTH_OK;
					} else {
						char *a=(char *)"User '%s' can only connect locally";
						char *b=(char *)malloc(strlen(a)+strlen(client_myds->myconn->userinfo->username));
						sprintf(b,a,client_myds->myconn->userinfo->username);
						//client_myds->myprot.generate_pkt_ERR(true,NULL,NULL, (is_encrypted ? 3 : 2), 1040,(char *)"42000", b, true);
							GloMyLogger->log_audit_entry(PROXYSQL_MYSQL_AUTH_ERR, this, NULL, b);
						client_myds->myprot.generate_pkt_ERR(true,NULL,NULL, _pid, 1040,(char *)"42000", b, true);
						free(b);
					}
					free(addr);
					free(client_addr);
				} else {
					uint8_t _pid = 2;
					if (client_myds->switching_auth_stage) _pid+=2;
					if (is_encrypted) _pid++;
					if (use_ssl == true && is_encrypted == false) {
						*wrong_pass=true;
						GloMyLogger->log_audit_entry(PROXYSQL_MYSQL_AUTH_ERR, this, NULL);
						
						char *_a=(char *)"ProxySQL Error: Access denied for user '%s' (using password: %s). SSL is required";
						char *_s=(char *)malloc(strlen(_a)+strlen(client_myds->myconn->userinfo->username)+32);
						sprintf(_s, _a, client_myds->myconn->userinfo->username, (client_myds->myconn->userinfo->password ? "YES" : "NO"));
						client_myds->myprot.generate_pkt_ERR(true,NULL,NULL, _pid, 1045,(char *)"28000", _s, true);
						proxy_error("ProxySQL Error: Access denied for user '%s' (using password: %s). SSL is required", client_myds->myconn->userinfo->username, (client_myds->myconn->userinfo->password ? "YES" : "NO"));
						proxy_debug(PROXY_DEBUG_MYSQL_CONNECTION,8,"Session=%p , DS=%p . Access denied for user '%s' (using password: %s). SSL is required\n", this, client_myds, client_myds->myconn->userinfo->username, (client_myds->myconn->userinfo->password ? "YES" : "NO"));
						__sync_add_and_fetch(&MyHGM->status.client_connections_aborted,1);
						free(_s);
						__sync_fetch_and_add(&MyHGM->status.access_denied_wrong_password, 1);
					} else {
						// we are good!
						//client_myds->myprot.generate_pkt_OK(true,NULL,NULL, (is_encrypted ? 3 : 2), 0,0,0,0,NULL);
						proxy_debug(PROXY_DEBUG_MYSQL_CONNECTION,8,"Session=%p , DS=%p . STATE_CLIENT_AUTH_OK\n", this, client_myds);
						GloMyLogger->log_audit_entry(PROXYSQL_MYSQL_AUTH_OK, this, NULL);
						client_myds->myprot.generate_pkt_OK(true,NULL,NULL, _pid, 0,0,0,0,NULL);
						status=WAITING_CLIENT_DATA;
						client_myds->DSS=STATE_CLIENT_AUTH_OK;
					}
				}
			}
//		} else {
/*
			// use SSL
			client_myds->DSS=STATE_SSL_INIT;
			client_myds->ssl=SSL_new(GloVars.global.ssl_ctx);
			SSL_set_fd(client_myds->ssl, client_myds->fd);
			ioctl_FIONBIO(client_myds->fd,0);
			if (SSL_accept(client_myds->ssl)==-1) {
				ERR_print_errors_fp(stderr);
			}
			ioctl_FIONBIO(client_myds->fd,1);
*/
//		}
	} else {
		l_free(pkt->size,pkt->ptr);
		proxy_debug(PROXY_DEBUG_MYSQL_CONNECTION, 5, "Session=%p , DS=%p . Wrong credentials for frontend: disconnecting\n", this, client_myds);
		*wrong_pass=true;
		// FIXME: this should become close connection
		client_myds->setDSS_STATE_QUERY_SENT_NET();
		char *client_addr=NULL;
		if (client_myds->client_addr && client_myds->myconn->userinfo->username) {
			char buf[512];
			switch (client_myds->client_addr->sa_family) {
				case AF_INET: {
					struct sockaddr_in *ipv4 = (struct sockaddr_in *)client_myds->client_addr;
					if (ipv4->sin_port) {
						inet_ntop(client_myds->client_addr->sa_family, &ipv4->sin_addr, buf, INET_ADDRSTRLEN);
						client_addr = strdup(buf);
					} else {
						client_addr = strdup((char *)"localhost");
					}
					break;
				}
				case AF_INET6: {
					struct sockaddr_in6 *ipv6 = (struct sockaddr_in6 *)client_myds->client_addr;
					inet_ntop(client_myds->client_addr->sa_family, &ipv6->sin6_addr, buf, INET6_ADDRSTRLEN);
					client_addr = strdup(buf);
					break;
				}
				default:
					client_addr = strdup((char *)"localhost");
					break;
			}
		} else {
			client_addr = strdup((char *)"");
		}
		if (client_myds->myconn->userinfo->username) {
			char *_s=(char *)malloc(strlen(client_myds->myconn->userinfo->username)+100+strlen(client_addr));
			uint8_t _pid = 2;
			if (client_myds->switching_auth_stage) _pid+=2;
			if (is_encrypted) _pid++;
#ifdef DEBUG
		if (client_myds->myconn->userinfo->password) {
			char *tmp_pass=strdup(client_myds->myconn->userinfo->password);
			int lpass = strlen(tmp_pass);
			for (int i=2; i<lpass-1; i++) {
				tmp_pass[i]='*';
			}
			proxy_debug(PROXY_DEBUG_MYSQL_CONNECTION, 5, "Session=%p , DS=%p . Error: Access denied for user '%s'@'%s' , Password='%s'. Disconnecting\n", this, client_myds, client_myds->myconn->userinfo->username, client_addr, tmp_pass);
			free(tmp_pass);
		} else {
			proxy_debug(PROXY_DEBUG_MYSQL_CONNECTION, 5, "Session=%p , DS=%p . Error: Access denied for user '%s'@'%s' . No password. Disconnecting\n", this, client_myds, client_myds->myconn->userinfo->username, client_addr);
		}
#endif // DEBUG
			sprintf(_s,"ProxySQL Error: Access denied for user '%s'@'%s' (using password: %s)", client_myds->myconn->userinfo->username, client_addr, (client_myds->myconn->userinfo->password ? "YES" : "NO"));
			client_myds->myprot.generate_pkt_ERR(true,NULL,NULL, _pid, 1045,(char *)"28000", _s, true);
			proxy_error("ProxySQL Error: Access denied for user '%s'@'%s' (using password: %s)\n", client_myds->myconn->userinfo->username, client_addr, (client_myds->myconn->userinfo->password ? "YES" : "NO"));
			free(_s);
			__sync_fetch_and_add(&MyHGM->status.access_denied_wrong_password, 1);
		}
		GloMyLogger->log_audit_entry(PROXYSQL_MYSQL_AUTH_ERR, this, NULL);
		__sync_add_and_fetch(&MyHGM->status.client_connections_aborted,1);
		client_myds->DSS=STATE_SLEEP;
	}
}

void MySQL_Session::handler___status_CONNECTING_CLIENT___STATE_SSL_INIT(PtrSize_t *pkt) {
/*
	if (client_myds->myprot.process_pkt_handshake_response((unsigned char *)pkt->ptr,pkt->size)==true) {
		l_free(pkt->size,pkt->ptr);
		client_myds->myprot.generate_pkt_OK(true,NULL,NULL,3,0,0,0,0,NULL);
		mybe->server_myds->myconn->userinfo->set(client_myds->myconn->userinfo);
		status=WAITING_CLIENT_DATA;
		client_myds->DSS=STATE_SLEEP;
	} else {
		l_free(pkt->size,pkt->ptr);
		// FIXME: this should become close connection
		perror("Hitting a not implemented feature: https://github.com/sysown/proxysql-0.2/issues/124");
		assert(0);
	}	
*/
}


// Note: as commented in issue #546 and #547 , some clients ignore the status of CLIENT_MULTI_STATEMENTS
// therefore tracking it is not needed, unless in future this should become a security enhancement,
// returning errors to all clients trying to send multi-statements .
// see also #1140
void MySQL_Session::handler___status_WAITING_CLIENT_DATA___STATE_SLEEP___MYSQL_COM_SET_OPTION(PtrSize_t *pkt) {
	gtid_hid=-1;
	char v;
	v=*((char *)pkt->ptr+3);
	proxy_debug(PROXY_DEBUG_MYSQL_COM, 5, "Got COM_SET_OPTION packet , value %d\n", v);
	client_myds->setDSS_STATE_QUERY_SENT_NET();
	unsigned int nTrx=NumActiveTransactions();
	uint16_t setStatus = (nTrx ? SERVER_STATUS_IN_TRANS : 0 );
	if (autocommit) setStatus |= SERVER_STATUS_AUTOCOMMIT;
	if (v==1) { // disabled. MYSQL_OPTION_MULTI_STATEMENTS_OFF == 1
		client_myds->myprot.generate_pkt_EOF(true,NULL,NULL,1,0, setStatus );
		client_myds->myconn->options.client_flag &= ~CLIENT_MULTI_STATEMENTS;
	} else { // enabled, MYSQL_OPTION_MULTI_STATEMENTS_ON == 0
		client_myds->myprot.generate_pkt_EOF(true,NULL,NULL,1,0, setStatus );
		client_myds->myconn->options.client_flag |= CLIENT_MULTI_STATEMENTS;
	}
	client_myds->DSS=STATE_SLEEP;
	l_free(pkt->size,pkt->ptr);
}

void MySQL_Session::handler___status_WAITING_CLIENT_DATA___STATE_SLEEP___MYSQL_COM_PING(PtrSize_t *pkt) {
	gtid_hid=-1;
	proxy_debug(PROXY_DEBUG_MYSQL_COM, 5, "Got COM_PING packet\n");
	l_free(pkt->size,pkt->ptr);
	client_myds->setDSS_STATE_QUERY_SENT_NET();
	unsigned int nTrx=NumActiveTransactions();
	uint16_t setStatus = (nTrx ? SERVER_STATUS_IN_TRANS : 0 );
	if (autocommit) setStatus |= SERVER_STATUS_AUTOCOMMIT;
	client_myds->myprot.generate_pkt_OK(true,NULL,NULL,1,0,0,setStatus,0,NULL);
	client_myds->DSS=STATE_SLEEP;
}

void MySQL_Session::handler___status_WAITING_CLIENT_DATA___STATE_SLEEP___MYSQL_COM_FIELD_LIST(PtrSize_t *pkt) {
	if (session_type == PROXYSQL_SESSION_MYSQL) {
		/* FIXME: temporary */
		l_free(pkt->size,pkt->ptr);
		client_myds->setDSS_STATE_QUERY_SENT_NET();
		client_myds->myprot.generate_pkt_ERR(true,NULL,NULL,1,1045,(char *)"28000",(char *)"Command not supported", true);
		client_myds->DSS=STATE_SLEEP;
	} else {
		l_free(pkt->size,pkt->ptr);
		client_myds->setDSS_STATE_QUERY_SENT_NET();
		client_myds->myprot.generate_pkt_ERR(true,NULL,NULL,1,1045,(char *)"28000",(char *)"Command not supported", true);
		client_myds->DSS=STATE_SLEEP;
	}
}

void MySQL_Session::handler___status_WAITING_CLIENT_DATA___STATE_SLEEP___MYSQL_COM_STMT_PREPARE(PtrSize_t *pkt) {
	if (session_type == PROXYSQL_SESSION_MYSQL) {
		client_myds->myconn->has_prepared_statement=true;
		client_myds->myconn->processing_prepared_statement_prepare=true;
		mybe=find_or_create_backend(default_hostgroup);
		mybe->server_myds->PSarrayOUT->add(pkt->ptr, pkt->size);
		client_myds->setDSS_STATE_QUERY_SENT_NET();
	} else {
		l_free(pkt->size,pkt->ptr);
		client_myds->setDSS_STATE_QUERY_SENT_NET();
		client_myds->myprot.generate_pkt_ERR(true,NULL,NULL,1,1045,(char *)"28000",(char *)"Command not supported");
		client_myds->DSS=STATE_SLEEP;
	}
}

void MySQL_Session::handler___status_WAITING_CLIENT_DATA___STATE_SLEEP___MYSQL_COM_STMT_EXECUTE(PtrSize_t *pkt) {
	if (session_type == PROXYSQL_SESSION_MYSQL) {
		client_myds->myconn->processing_prepared_statement_execute=true;
		mybe=find_or_create_backend(default_hostgroup);
		mybe->server_myds->PSarrayOUT->add(pkt->ptr, pkt->size);
		client_myds->setDSS_STATE_QUERY_SENT_NET();
	} else {
		l_free(pkt->size,pkt->ptr);
		client_myds->setDSS_STATE_QUERY_SENT_NET();
		client_myds->myprot.generate_pkt_ERR(true,NULL,NULL,1,1045,(char *)"28000",(char *)"Command not supported");
		client_myds->DSS=STATE_SLEEP;
	}
}

void MySQL_Session::handler___status_WAITING_CLIENT_DATA___STATE_SLEEP___MYSQL_COM_PROCESS_KILL(PtrSize_t *pkt) {
	l_free(pkt->size,pkt->ptr);
	client_myds->setDSS_STATE_QUERY_SENT_NET();
	client_myds->myprot.generate_pkt_ERR(true,NULL,NULL,1,9003,(char *)"28000",(char *)"Command not supported");
	client_myds->DSS=STATE_SLEEP;
}

void MySQL_Session::handler___status_WAITING_CLIENT_DATA___STATE_SLEEP___MYSQL_COM_INIT_DB(PtrSize_t *pkt) {
	gtid_hid=-1;
	proxy_debug(PROXY_DEBUG_MYSQL_COM, 5, "Got COM_INIT_DB packet\n");
	if (session_type == PROXYSQL_SESSION_MYSQL) {
		__sync_fetch_and_add(&MyHGM->status.frontend_init_db, 1);
		client_myds->myconn->userinfo->set_schemaname((char *)pkt->ptr+sizeof(mysql_hdr)+1,pkt->size-sizeof(mysql_hdr)-1);
		l_free(pkt->size,pkt->ptr);
		client_myds->setDSS_STATE_QUERY_SENT_NET();
		unsigned int nTrx=NumActiveTransactions();
		uint16_t setStatus = (nTrx ? SERVER_STATUS_IN_TRANS : 0 );
		if (autocommit) setStatus |= SERVER_STATUS_AUTOCOMMIT;
		client_myds->myprot.generate_pkt_OK(true,NULL,NULL,1,0,0,setStatus,0,NULL);
		GloMyLogger->log_audit_entry(PROXYSQL_MYSQL_INITDB, this, NULL);
		client_myds->DSS=STATE_SLEEP;
	} else {
		l_free(pkt->size,pkt->ptr);
		client_myds->setDSS_STATE_QUERY_SENT_NET();
		unsigned int nTrx=NumActiveTransactions();
		uint16_t setStatus = (nTrx ? SERVER_STATUS_IN_TRANS : 0 );
		if (autocommit) setStatus |= SERVER_STATUS_AUTOCOMMIT;
		client_myds->myprot.generate_pkt_OK(true,NULL,NULL,1,0,0,setStatus,0,NULL);
		client_myds->DSS=STATE_SLEEP;
	}
}

// this function was introduced due to isseu #718
// some application (like the one written in Perl) do not use COM_INIT_DB , but COM_QUERY with USE dbname
void MySQL_Session::handler___status_WAITING_CLIENT_DATA___STATE_SLEEP___MYSQL_COM_QUERY_USE_DB(PtrSize_t *pkt) {
	gtid_hid=-1;
	proxy_debug(PROXY_DEBUG_MYSQL_COM, 5, "Got COM_QUERY with USE dbname\n");
	if (session_type == PROXYSQL_SESSION_MYSQL) {
		__sync_fetch_and_add(&MyHGM->status.frontend_use_db, 1);
		char *schemaname=strndup((char *)pkt->ptr+sizeof(mysql_hdr)+5,pkt->size-sizeof(mysql_hdr)-5);
		char *schemanameptr=trim_spaces_and_quotes_in_place(schemaname);
/*
		//remove leading spaces
		while(isspace((unsigned char)*schemanameptr)) schemanameptr++;
		// remove trailing semicolon , issue #915
		if (schemanameptr[strlen(schemanameptr)-1]==';') {
			schemanameptr[strlen(schemanameptr)-1]='\0';
		}
*/
		// handle cases like "USE `schemaname`
		if(schemanameptr[0]=='`' && schemanameptr[strlen(schemanameptr)-1]=='`') {
			schemanameptr[strlen(schemanameptr)-1]='\0';
			schemanameptr++;
		}
		client_myds->myconn->userinfo->set_schemaname(schemanameptr,strlen(schemanameptr));
		free(schemaname);
		if (mirror==false) {
			RequestEnd(NULL);
		}
		l_free(pkt->size,pkt->ptr);
		client_myds->setDSS_STATE_QUERY_SENT_NET();
		unsigned int nTrx=NumActiveTransactions();
		uint16_t setStatus = (nTrx ? SERVER_STATUS_IN_TRANS : 0 );
		if (autocommit) setStatus |= SERVER_STATUS_AUTOCOMMIT;
		client_myds->myprot.generate_pkt_OK(true,NULL,NULL,1,0,0,setStatus,0,NULL);
		GloMyLogger->log_audit_entry(PROXYSQL_MYSQL_INITDB, this, NULL);
		client_myds->DSS=STATE_SLEEP;
	} else {
		l_free(pkt->size,pkt->ptr);
		client_myds->setDSS_STATE_QUERY_SENT_NET();
		unsigned int nTrx=NumActiveTransactions();
		uint16_t setStatus = (nTrx ? SERVER_STATUS_IN_TRANS : 0 );
		if (autocommit) setStatus |= SERVER_STATUS_AUTOCOMMIT;
		client_myds->myprot.generate_pkt_OK(true,NULL,NULL,1,0,0,setStatus,0,NULL);
		client_myds->DSS=STATE_SLEEP;
	}
}

bool MySQL_Session::handler___status_WAITING_CLIENT_DATA___STATE_SLEEP___MYSQL_COM_QUERY_qpo(PtrSize_t *pkt, bool *lock_hostgroup, bool prepared) {
/*
	lock_hostgroup:
		If this variable is set to true, this session will get lock to a
		specific hostgroup, and also have multiplexing disabled.
		It means that parsing the query wasn't completely possible (mostly
		a SET statement) and proxysql won't be able to set the same variable
		in another connection.
		This algorithm will be become obsolete once we implement session
		tracking for MySQL 5.7+
*/
	bool exit_after_SetParse = false;
	unsigned char command_type=*((unsigned char *)pkt->ptr+sizeof(mysql_hdr));
	if (qpo->new_query) {
		// the query was rewritten
		l_free(pkt->size,pkt->ptr);	// free old pkt
		// allocate new pkt
		timespec begint;
		if (thread->variables.stats_time_query_processor) {
			clock_gettime(CLOCK_THREAD_CPUTIME_ID,&begint);
		}
		pkt->size=sizeof(mysql_hdr)+1+qpo->new_query->length();
		pkt->ptr=l_alloc(pkt->size);
		mysql_hdr hdr;
		hdr.pkt_id=0;
		hdr.pkt_length=pkt->size-sizeof(mysql_hdr);
		memcpy((unsigned char *)pkt->ptr, &hdr, sizeof(mysql_hdr)); // copy header
		unsigned char *c=(unsigned char *)pkt->ptr+sizeof(mysql_hdr);
		*c=(unsigned char)_MYSQL_COM_QUERY; // set command type
		memcpy((unsigned char *)pkt->ptr+sizeof(mysql_hdr)+1,qpo->new_query->data(),qpo->new_query->length()); // copy query
		CurrentQuery.query_parser_free();
		CurrentQuery.begin((unsigned char *)pkt->ptr,pkt->size,true);
		delete qpo->new_query;
		timespec endt;
		if (thread->variables.stats_time_query_processor) {
			clock_gettime(CLOCK_THREAD_CPUTIME_ID,&endt);
			thread->status_variables.stvar[st_var_query_processor_time] = thread->status_variables.stvar[st_var_query_processor_time] +
				(endt.tv_sec*1000000000+endt.tv_nsec) -
				(begint.tv_sec*1000000000+begint.tv_nsec);
		}
	}

	if (pkt->size > (unsigned int) mysql_thread___max_allowed_packet) {
		// ER_NET_PACKET_TOO_LARGE
		client_myds->DSS=STATE_QUERY_SENT_NET;
		client_myds->myprot.generate_pkt_ERR(true,NULL,NULL,client_myds->pkt_sid+1,1153,(char *)"08S01",(char *)"Got a packet bigger than 'max_allowed_packet' bytes", true);
		RequestEnd(NULL);
		l_free(pkt->size,pkt->ptr);
		return true;
	}

	if (qpo->OK_msg) {
		gtid_hid = -1;
		client_myds->DSS=STATE_QUERY_SENT_NET;
		unsigned int nTrx=NumActiveTransactions();
		uint16_t setStatus = (nTrx ? SERVER_STATUS_IN_TRANS : 0 );
		if (autocommit) setStatus |= SERVER_STATUS_AUTOCOMMIT;
		client_myds->myprot.generate_pkt_OK(true,NULL,NULL,client_myds->pkt_sid+1,0,0,setStatus,0,qpo->OK_msg);
		RequestEnd(NULL);
		l_free(pkt->size,pkt->ptr);
		return true;
	}

	if (qpo->error_msg) {
		client_myds->DSS=STATE_QUERY_SENT_NET;
		client_myds->myprot.generate_pkt_ERR(true,NULL,NULL,client_myds->pkt_sid+1,1148,(char *)"42000",qpo->error_msg);
		RequestEnd(NULL);
		l_free(pkt->size,pkt->ptr);
		return true;
	}

	if (prepared) {	// for prepared statement we exit here
		goto __exit_set_destination_hostgroup;
	}

	// handle here #509, #815 and #816
	if (CurrentQuery.QueryParserArgs.digest_text) {
		char *dig=CurrentQuery.QueryParserArgs.digest_text;
		unsigned int nTrx=NumActiveTransactions();
		if ((locked_on_hostgroup == -1) && (strncasecmp(dig,(char *)"SET ",4)==0)) {
			// this code is executed only if locked_on_hostgroup is not set yet
#ifdef DEBUG
			{
				string nqn = string((char *)CurrentQuery.QueryPointer,CurrentQuery.QueryLength);
				proxy_debug(PROXY_DEBUG_MYSQL_QUERY_PROCESSOR, 5, "Parsing SET command = %s\n", nqn.c_str());
			}
#endif
			if (index(dig,';')) {
				string nqn = string((char *)CurrentQuery.QueryPointer,CurrentQuery.QueryLength);
				proxy_warning("Unable to parse multi-statements command with SET statement: setting lock hostgroup . Command: %s\n", nqn.c_str());
				*lock_hostgroup = true;
				return false;
			}
			int rc;
			string nq=string((char *)CurrentQuery.QueryPointer,CurrentQuery.QueryLength);
			RE2::GlobalReplace(&nq,(char *)"^/\\*!\\d\\d\\d\\d\\d SET(.*)\\*/",(char *)"SET\\1");
			RE2::GlobalReplace(&nq,(char *)"(?U)/\\*.*\\*/",(char *)"");
			if (match_regexes && match_regexes[0]->match(dig)) {
				re2::RE2::Options *opt2=new re2::RE2::Options(RE2::Quiet);
				opt2->set_case_sensitive(false);
				char *pattern=(char *)"(?: *)SET *(?:|SESSION +|@@|@@session.)SQL_LOG_BIN *(?:|:)= *(\\d+) *(?:(|;|-- .*|#.*))$";
				re2::RE2 *re=new RE2(pattern, *opt2);
				int i;
				rc=RE2::PartialMatch(nq, *re, &i);
				delete re;
				delete opt2;
				if (rc && ( i==0 || i==1) ) {
					//fprintf(stderr,"sql_log_bin=%d\n", i);
					if (i == 1) {
						if (!mysql_variables.client_set_value(this, SQL_LOG_BIN, "1"))
							return false;
					}
					else if (i == 0) {
						if (!mysql_variables.client_set_value(this, SQL_LOG_BIN, "0"))
							return false;
					}

#ifdef DEBUG
					proxy_info("Setting SQL_LOG_BIN to %d\n", i);
#endif
#ifdef DEBUG
					{
						string nqn = string((char *)CurrentQuery.QueryPointer,CurrentQuery.QueryLength);
						proxy_debug(PROXY_DEBUG_MYSQL_QUERY_PROCESSOR, 5, "Setting SQL_LOG_BIN to %d for query: %s\n", i, nqn.c_str());
					}
#endif
					if (command_type == _MYSQL_COM_QUERY) {
						client_myds->DSS=STATE_QUERY_SENT_NET;
						uint16_t setStatus = (nTrx ? SERVER_STATUS_IN_TRANS : 0 );
						if (autocommit) setStatus |= SERVER_STATUS_AUTOCOMMIT;
						client_myds->myprot.generate_pkt_OK(true,NULL,NULL,1,0,0,setStatus,0,NULL);
						client_myds->DSS=STATE_SLEEP;
						status=WAITING_CLIENT_DATA;
						RequestEnd(NULL);
						l_free(pkt->size,pkt->ptr);
						return true;
					}
				} else {
					int kq = 0;
					kq = strncmp((const char *)CurrentQuery.QueryPointer, (const char *)"SET @@SESSION.SQL_LOG_BIN = @MYSQLDUMP_TEMP_LOG_BIN;" , CurrentQuery.QueryLength);
#ifdef DEBUG
					{
						string nqn = string((char *)CurrentQuery.QueryPointer,CurrentQuery.QueryLength);
						proxy_debug(PROXY_DEBUG_MYSQL_QUERY_PROCESSOR, 5, "Setting SQL_LOG_BIN to %d for query: %s\n", i, nqn.c_str());
					}
#endif
					if (kq == 0) {
						client_myds->DSS=STATE_QUERY_SENT_NET;
						uint16_t setStatus = (nTrx ? SERVER_STATUS_IN_TRANS : 0 );
						if (autocommit) setStatus |= SERVER_STATUS_AUTOCOMMIT;
						client_myds->myprot.generate_pkt_OK(true,NULL,NULL,1,0,0,setStatus,0,NULL);
						client_myds->DSS=STATE_SLEEP;
						status=WAITING_CLIENT_DATA;
						RequestEnd(NULL);
						l_free(pkt->size,pkt->ptr);
						return true;
					} else {
						string nqn = string((char *)CurrentQuery.QueryPointer,CurrentQuery.QueryLength);
						proxy_error("Unable to parse query. If correct, report it as a bug: %s\n", nqn.c_str());
						unable_to_parse_set_statement(lock_hostgroup);
						return false;
					}
				}
			}
			if (
				(
					match_regexes && (match_regexes[1]->match(dig))
				)
				||
				( strncasecmp(dig,(char *)"SET NAMES", strlen((char *)"SET NAMES")) == 0)
				||
				( strcasestr(dig,(char *)"autocommit"))
			) {
				proxy_debug(PROXY_DEBUG_MYSQL_COM, 5, "Parsing SET command %s\n", nq.c_str());
				proxy_debug(PROXY_DEBUG_MYSQL_QUERY_PROCESSOR, 5, "Parsing SET command = %s\n", nq.c_str());
				SetParser parser(nq);
				std::map<std::string, std::vector<std::string>> set = parser.parse1();
				for(auto it = std::begin(set); it != std::end(set); ++it) {
					std::string var = it->first;
					proxy_debug(PROXY_DEBUG_MYSQL_COM, 5, "Processing SET variable %s\n", var.c_str());
					if (it->second.size() < 1 || it->second.size() > 2) {
						// error not enough arguments
						string nqn = string((char *)CurrentQuery.QueryPointer,CurrentQuery.QueryLength);
						proxy_error("Unable to parse query. If correct, report it as a bug: %s\n", nqn.c_str());
						proxy_debug(PROXY_DEBUG_MYSQL_QUERY_PROCESSOR, 5, "Locking hostgroup for query %s\n", nqn.c_str());
						unable_to_parse_set_statement(lock_hostgroup);
						return false;
					}
					auto values = std::begin(it->second);
					if (var == "sql_mode") {
						std::string value1 = *values;
						if (
							( strcasecmp(value1.c_str(),(char *)"CONCAT") == 0 )
							||
							( strcasecmp(value1.c_str(),(char *)"REPLACE") == 0 )
							||
							( strcasecmp(value1.c_str(),(char *)"IFNULL") == 0 )
						) {
							string nqn = string((char *)CurrentQuery.QueryPointer,CurrentQuery.QueryLength);
							proxy_error("Unable to parse query. If correct, report it as a bug: %s\n", nqn.c_str());
							proxy_debug(PROXY_DEBUG_MYSQL_QUERY_PROCESSOR, 5, "Locking hostgroup for query %s\n", nqn.c_str());
							unable_to_parse_set_statement(lock_hostgroup);
							return false;
						}
						std::size_t found_at = value1.find("@");
						if (found_at != std::string::npos) {
							char *v1 = strdup(value1.c_str());
							char *v1t = v1;
							proxy_debug(PROXY_DEBUG_MYSQL_QUERY_PROCESSOR, 5, "Found @ in SQL_MODE . v1 = %s\n", v1);
							char *v2 = NULL;
							while (v1 && (v2 = strstr(v1,(const char *)"@"))) {
								// we found a @ . Maybe we need to lock hostgroup
								proxy_debug(PROXY_DEBUG_MYSQL_QUERY_PROCESSOR, 5, "Found @ in SQL_MODE . v2 = %s\n", v2);
								if (strncasecmp(v2,(const char *)"@@sql_mode",strlen((const char *)"@@sql_mode"))) {
									unable_to_parse_set_statement(lock_hostgroup);
									free(v1);
									return false;
								} else {
									v2++;
								}
								if (strlen(v2) > 1) {
									v1 = v2+1;
								}
							}
							free(v1t);
						}
						proxy_debug(PROXY_DEBUG_MYSQL_COM, 5, "Processing SET SQL Mode value %s\n", value1.c_str());
						uint32_t sql_mode_int=SpookyHash::Hash32(value1.c_str(),value1.length(),10);
						if (mysql_variables.client_get_hash(this, SQL_SQL_MODE) != sql_mode_int) {
							if (!mysql_variables.client_set_value(this, SQL_SQL_MODE, value1.c_str())) {
								return false;
							}
							proxy_debug(PROXY_DEBUG_MYSQL_COM, 8, "Changing connection SQL Mode to %s\n", value1.c_str());
						}
						exit_after_SetParse = true;
					// the following two blocks of code will be simplified later
					} else if ((var == "sql_auto_is_null") || (var == "sql_safe_updates")) {
						int idx = SQL_NAME_LAST;
						for (int i = 0 ; i < SQL_NAME_LAST ; i++) {
							if (mysql_tracked_variables[i].is_bool) {
								if (!strcasecmp(var.c_str(), mysql_tracked_variables[i].set_variable_name)) {
									idx = mysql_tracked_variables[i].idx;
									break;
								}
							}
						}
						if (idx != SQL_NAME_LAST) {
							if (mysql_variables.parse_variable_boolean(this,idx, *values, exit_after_SetParse, lock_hostgroup)==false) {
								return false;
							}
						}
					} else if ( (var == "sql_select_limit") || (var == "net_write_timeout") || (var == "max_join_size") || (var == "wsrep_sync_wait") ) {
						int idx = SQL_NAME_LAST;
						for (int i = 0 ; i < SQL_NAME_LAST ; i++) {
							if (mysql_tracked_variables[i].is_number) {
								if (!strcasecmp(var.c_str(), mysql_tracked_variables[i].set_variable_name)) {
									idx = mysql_tracked_variables[i].idx;
									break;
								}
							}
						}
						if (idx != SQL_NAME_LAST) {
							if (mysql_variables.parse_variable_number(this,idx, *values, exit_after_SetParse, lock_hostgroup)==false) {
								return false;
							}
						}
					} else if (var == "autocommit") {
						std::string value1 = *values;
						std::size_t found_at = value1.find("@");
						if (found_at != std::string::npos) {
							unable_to_parse_set_statement(lock_hostgroup);
							return false;
						}
						proxy_debug(PROXY_DEBUG_MYSQL_COM, 5, "Processing SET autocommit value %s\n", value1.c_str());
						int __tmp_autocommit = -1;
						if (
							(strcasecmp(value1.c_str(),(char *)"0")==0) ||
							(strcasecmp(value1.c_str(),(char *)"false")==0) ||
							(strcasecmp(value1.c_str(),(char *)"off")==0)
						) {
							__tmp_autocommit = 0;
						} else {
							if (
								(strcasecmp(value1.c_str(),(char *)"1")==0) ||
								(strcasecmp(value1.c_str(),(char *)"true")==0) ||
								(strcasecmp(value1.c_str(),(char *)"on")==0)
							) {
								__tmp_autocommit = 1;
							}
						}
						if (__tmp_autocommit >= 0 && autocommit_handled==false) {
							int fd = __tmp_autocommit;
							__sync_fetch_and_add(&MyHGM->status.autocommit_cnt, 1);
							// we immediately process the number of transactions
							unsigned int nTrx=NumActiveTransactions();
							if (fd==1 && autocommit==true) {
								// nothing to do, return OK
							}
							if (fd==1 && autocommit==false) {
								if (nTrx) {
									// there is an active transaction, we need to forward it
									// because this can potentially close the transaction
									autocommit=true;
									client_myds->myconn->set_autocommit(autocommit);
									autocommit_on_hostgroup=FindOneActiveTransaction();
									exit_after_SetParse = true;
								} else {
									// as there is no active transaction, we do no need to forward it
									// just change internal state
									autocommit=true;
									client_myds->myconn->set_autocommit(autocommit);
								}
							}

							if (fd==0) {
								autocommit=false;	// we set it, no matter if already set or not
								client_myds->myconn->set_autocommit(autocommit);
							}
						} else {
							if (autocommit_handled==true) {
								exit_after_SetParse = true;
							}
						}
					} else if (var == "time_zone") {
						std::string value1 = *values;
						std::size_t found_at = value1.find("@");
						if (found_at != std::string::npos) {
							unable_to_parse_set_statement(lock_hostgroup);
							return false;
						}
						proxy_debug(PROXY_DEBUG_MYSQL_COM, 5, "Processing SET Time Zone value %s\n", value1.c_str());
						uint32_t time_zone_int=SpookyHash::Hash32(value1.c_str(),value1.length(),10);
						if (mysql_variables.client_get_hash(this, SQL_TIME_ZONE) != time_zone_int) {
							if (!mysql_variables.client_set_value(this, SQL_TIME_ZONE, value1.c_str()))
								return false;
							proxy_debug(PROXY_DEBUG_MYSQL_COM, 8, "Changing connection Time zone to %s\n", value1.c_str());
						}
						exit_after_SetParse = true;
					} else if (var == "session_track_gtids") {
						std::string value1 = *values;
						if ((strcasecmp(value1.c_str(),"OWN_GTID")==0) || (strcasecmp(value1.c_str(),"OFF")==0)) {
							proxy_debug(PROXY_DEBUG_MYSQL_COM, 7, "Processing SET session_track_gtids value %s\n", value1.c_str());
							uint32_t session_track_gtids_int=SpookyHash::Hash32(value1.c_str(),value1.length(),10);
							if (client_myds->myconn->options.session_track_gtids_int != session_track_gtids_int) {
								client_myds->myconn->options.session_track_gtids_int = session_track_gtids_int;
								if (client_myds->myconn->options.session_track_gtids) {
									free(client_myds->myconn->options.session_track_gtids);
								}
								proxy_debug(PROXY_DEBUG_MYSQL_COM, 5, "Changing connection session_track_gtids to %s\n", value1.c_str());
								client_myds->myconn->options.session_track_gtids=strdup(value1.c_str());
							}
							exit_after_SetParse = true;
						} else {
							unable_to_parse_set_statement(lock_hostgroup);
							return false;
						}
					} else if ( (var == "character_set_results") || ( var == "collation_connection" )  ||
							(var == "character_set_connection") || (var == "character_set_client") ||
							(var == "character_set_database")) {
						std::string value1 = *values;
						int vl = strlen(value1.c_str());
						const char *v = value1.c_str();
						bool only_normal_chars = true;
						for (int i=0; i<vl && only_normal_chars==true; i++) {
							if (is_normal_char(v[i])==0) {
								only_normal_chars=false;
							}
						}
						if (only_normal_chars) {
							proxy_debug(PROXY_DEBUG_MYSQL_COM, 7, "Processing SET %s value %s\n", var.c_str(), value1.c_str());
							uint32_t var_value_int=SpookyHash::Hash32(value1.c_str(),value1.length(),10);
							int idx = SQL_NAME_LAST;
							for (int i = 0 ; i < SQL_NAME_LAST ; i++) {
								if (!strcasecmp(var.c_str(), mysql_tracked_variables[i].set_variable_name)) {
									idx = mysql_tracked_variables[i].idx;
									break;
								}
							}
							if (idx == SQL_NAME_LAST) {
								proxy_error("Variable %s not found in mysql_tracked_variables[]\n", var.c_str());
								unable_to_parse_set_statement(lock_hostgroup);
								return false;
							}
							if (mysql_variables.client_get_hash(this, idx) != var_value_int) {
								const MARIADB_CHARSET_INFO *ci = NULL;
								if (var == "character_set_results" || var == "character_set_connection" || 
										var == "character_set_client" || var == "character_set_database") {
									ci = proxysql_find_charset_name(value1.c_str());
								}
								else if (var == "collation_connection")
									ci = proxysql_find_charset_collate(value1.c_str());

								if (!ci) {
									if (var == "character_set_results") {
										if (!strcasecmp("NULL", value1.c_str())) {
											if (!mysql_variables.client_set_value(this, idx, "NULL")) {
												return false;
											}
										} else if (!strcasecmp("binary", value1.c_str())) {
											if (!mysql_variables.client_set_value(this, idx, "binary")) {
												return false;
											}
										} else {
											proxy_error("Cannot find charset/collation [%s]\n", value1.c_str());
											assert(0);
										}
									}
								} else {
									std::stringstream ss;
									ss << ci->nr;
									/* changing collation_connection the character_set_connection will be changed as well
									 * and vice versa
									 */
									if (var == "collation_connection") {
										if (!mysql_variables.client_set_value(this, SQL_CHARACTER_SET_CONNECTION, ss.str().c_str()))
											return false;
									}
									if (var == "character_set_connection") {
											if (!mysql_variables.client_set_value(this, SQL_COLLATION_CONNECTION, ss.str().c_str()))
												return false;
									}

									/* this is explicit statement from client. we do not multiplex, therefor we must
									 * remember client's choice in the client's variable for future use in verifications, multiplexing etc.
									 */
									if (!mysql_variables.client_set_value(this, idx, ss.str().c_str()))
										return false;
									proxy_debug(PROXY_DEBUG_MYSQL_COM, 5, "Changing connection %s to %s\n", var.c_str(), value1.c_str());
								}
							}
							exit_after_SetParse = true;
						} else {
							unable_to_parse_set_statement(lock_hostgroup);
							return false;
						}
					} else if (var == "names") {
						std::string value1 = *values++;
						std::size_t found_at = value1.find("@");
						if (found_at != std::string::npos) {
							unable_to_parse_set_statement(lock_hostgroup);
							return false;
						}
						proxy_debug(PROXY_DEBUG_MYSQL_COM, 5, "Processing SET NAMES %s\n",  value1.c_str());
						const MARIADB_CHARSET_INFO * c;
						std::string value2;
						if (values != std::end(it->second)) {
							value2 = *values;
							proxy_debug(PROXY_DEBUG_MYSQL_COM, 5, "Processing SET NAMES With COLLATE %s\n", value2.c_str());
							c = proxysql_find_charset_collate_names(value1.c_str(), value2.c_str());
						} else {
							c = proxysql_find_charset_name(value1.c_str());
						}
						if (!c) {
							char *m = NULL;
							char *errmsg = NULL;
							if (value2.length()) {
								m=(char *)"Unknown character set '%s' or collation '%s'";
								errmsg=(char *)malloc(value1.length() + value2.length() + strlen(m));
								sprintf(errmsg,m,value1.c_str(), value2.c_str());
							} else {
								m=(char *)"Unknown character set: '%s'";
								errmsg=(char *)malloc(value1.length()+strlen(m));
								sprintf(errmsg,m,value1.c_str());
							}
							client_myds->DSS=STATE_QUERY_SENT_NET;
							client_myds->myprot.generate_pkt_ERR(true,NULL,NULL,1,1115,(char *)"42000",errmsg, true);
							client_myds->DSS=STATE_SLEEP;
							status=WAITING_CLIENT_DATA;
							free(errmsg);
							return true;
						} else {
							proxy_debug(PROXY_DEBUG_MYSQL_COM, 8, "Changing connection charset to %d\n", c->nr);
							client_myds->myconn->set_charset(c->nr, NAMES);
							exit_after_SetParse = true;
						}
					} else if (var == "tx_isolation") {
						std::string value1 = *values;
						proxy_debug(PROXY_DEBUG_MYSQL_COM, 5, "Processing SET tx_isolation value %s\n", value1.c_str());
						auto pos = value1.find('-');
						if (pos != std::string::npos)
							value1[pos] = ' ';
						uint32_t isolation_level_int=SpookyHash::Hash32(value1.c_str(),value1.length(),10);
						if (mysql_variables.client_get_hash(this, SQL_ISOLATION_LEVEL) != isolation_level_int) {
							if (!mysql_variables.client_set_value(this, SQL_ISOLATION_LEVEL, value1.c_str()))
								return false;
							proxy_debug(PROXY_DEBUG_MYSQL_COM, 8, "Changing connection TX ISOLATION to %s\n", value1.c_str());
						}
						exit_after_SetParse = true;
					} else {
						std::string value1 = *values;
						std::size_t found_at = value1.find("@");
						if (found_at != std::string::npos) {
							unable_to_parse_set_statement(lock_hostgroup);
							return false;
						}
					}
				}
/*
				if (exit_after_SetParse) {
					goto __exit_set_destination_hostgroup;
				}
*/
				// parseSetCommand wasn't able to parse anything...
				if (set.size() == 0) {
					// try case listed in #1373
					// SET  @@SESSION.sql_mode = CONCAT(CONCAT(@@sql_mode, ',STRICT_ALL_TABLES'), ',NO_AUTO_VALUE_ON_ZERO'),  @@SESSION.sql_auto_is_null = 0, @@SESSION.wait_timeout = 2147483
					// this is not a complete solution. A right solution involves true parsing
					int query_no_space_length = nq.length();
					char *query_no_space=(char *)malloc(query_no_space_length+1);
					memcpy(query_no_space,nq.c_str(),query_no_space_length);
					query_no_space[query_no_space_length]='\0';
					query_no_space_length=remove_spaces(query_no_space);

					string nq1 = string(query_no_space);
					free(query_no_space);
					RE2::GlobalReplace(&nq1,(char *)"SESSION.",(char *)"");
					RE2::GlobalReplace(&nq1,(char *)"SESSION ",(char *)"");
					RE2::GlobalReplace(&nq1,(char *)"session.",(char *)"");
					RE2::GlobalReplace(&nq1,(char *)"session ",(char *)"");
					//fprintf(stderr,"%s\n",nq1.c_str());
					re2::RE2::Options *opt2=new re2::RE2::Options(RE2::Quiet);
					opt2->set_case_sensitive(false);
					char *pattern=(char *)"^SET @@SQL_MODE *(?:|:)= *(?:'||\")(.*)(?:'||\") *, *@@sql_auto_is_null *(?:|:)= *(?:(?:\\w|\\d)*) *, @@wait_timeout *(?:|:)= *(?:\\d*)$";
					re2::RE2 *re=new RE2(pattern, *opt2);
					string s1;
					rc=RE2::FullMatch(nq1, *re, &s1);
					delete re;
					delete opt2;
					if (rc) {
						uint32_t sql_mode_int=SpookyHash::Hash32(s1.c_str(),s1.length(),10);
						if (mysql_variables.client_get_hash(this, SQL_SQL_MODE) != sql_mode_int) {
							if (!mysql_variables.client_set_value(this, SQL_SQL_MODE, s1.c_str()))
								return false;
							std::size_t found_at = s1.find("@");
							if (found_at != std::string::npos) {
								char *v1 = strdup(s1.c_str());
								char *v2 = NULL;
								while (v1 && (v2 = strstr(v1,(const char *)"@"))) {
									// we found a @ . Maybe we need to lock hostgroup
									if (strncasecmp(v2,(const char *)"@@sql_mode",strlen((const char *)"@@sql_mode"))) {
#ifdef DEBUG
										string nqn = string((char *)CurrentQuery.QueryPointer,CurrentQuery.QueryLength);
										proxy_debug(PROXY_DEBUG_MYSQL_QUERY_PROCESSOR, 5, "Locking hostgroup for query %s\n", nqn.c_str());
#endif
										*lock_hostgroup = true;
									}
									if (strlen(v2) > 1) {
										v1 = v2+1;
									}
								}
								free(v1);
								if (*lock_hostgroup) {
									unable_to_parse_set_statement(lock_hostgroup);
									return false;
								}
							}
						}
					} else {
						if (memchr((const char *)CurrentQuery.QueryPointer, '@', CurrentQuery.QueryLength)) {
							unable_to_parse_set_statement(lock_hostgroup);
							return false;
						}
						int kq = 0;
						kq = strncmp((const char *)CurrentQuery.QueryPointer, (const char *)"/*!40101 SET SQL_MODE=@OLD_SQL_MODE */" , CurrentQuery.QueryLength);
						if (kq != 0) {
							kq = strncmp((const char *)CurrentQuery.QueryPointer, (const char *)"/*!40103 SET TIME_ZONE=@OLD_TIME_ZONE */" , CurrentQuery.QueryLength);
							if (kq != 0) {
								string nqn = string((char *)CurrentQuery.QueryPointer,CurrentQuery.QueryLength);
								proxy_error("Unable to parse query. If correct, report it as a bug: %s\n", nqn.c_str());
								return false;
							}
						}
					}
				}

				if (exit_after_SetParse) {
					if (command_type == _MYSQL_COM_QUERY) {
						client_myds->DSS=STATE_QUERY_SENT_NET;
						uint16_t setStatus = (nTrx ? SERVER_STATUS_IN_TRANS : 0 );
						if (autocommit) setStatus |= SERVER_STATUS_AUTOCOMMIT;
						client_myds->myprot.generate_pkt_OK(true,NULL,NULL,1,0,0,setStatus,0,NULL);
						client_myds->DSS=STATE_SLEEP;
						status=WAITING_CLIENT_DATA;
						RequestEnd(NULL);
						l_free(pkt->size,pkt->ptr);
						return true;
					}
				}
			} else if (match_regexes && match_regexes[2]->match(dig)) {
				SetParser parser(nq);
				std::map<std::string, std::vector<std::string>> set = parser.parse2();
				for(auto it = std::begin(set); it != std::end(set); ++it) {
					std::string var = it->first;
					auto values = std::begin(it->second);
					proxy_debug(PROXY_DEBUG_MYSQL_COM, 5, "Processing SET variable %s\n", var.c_str());
					if (var == "isolation level") {
						std::string value1 = *values;
						proxy_debug(PROXY_DEBUG_MYSQL_COM, 5, "Processing SET SESSION TRANSACTION ISOLATION LEVEL value %s\n", value1.c_str());
						uint32_t isolation_level_int=SpookyHash::Hash32(value1.c_str(),value1.length(),10);
						if (mysql_variables.client_get_hash(this, SQL_ISOLATION_LEVEL) != isolation_level_int) {
							if (!mysql_variables.client_set_value(this, SQL_ISOLATION_LEVEL, value1.c_str()))
								return false;
							proxy_debug(PROXY_DEBUG_MYSQL_COM, 8, "Changing connection TRANSACTION ISOLATION LEVEL to %s\n", value1.c_str());
						}
						exit_after_SetParse = true;
					} else if (var == "read") {
						std::string value1 = *values;
						proxy_debug(PROXY_DEBUG_MYSQL_COM, 5, "Processing SET SESSION TRANSACTION READ value %s\n", value1.c_str());
						uint32_t transaction_read_int=SpookyHash::Hash32(value1.c_str(),value1.length(),10);
						if (mysql_variables.client_get_hash(this, SQL_TRANSACTION_READ) != transaction_read_int) {
							if (!mysql_variables.client_set_value(this, SQL_TRANSACTION_READ, value1.c_str()))
								return false;
							proxy_debug(PROXY_DEBUG_MYSQL_COM, 8, "Changing connection TRANSACTION READ to %s\n", value1.c_str());
						}
						exit_after_SetParse = true;
					} else {
						unable_to_parse_set_statement(lock_hostgroup);
						return false;
					}
				}
				if (exit_after_SetParse) {
					if (command_type == _MYSQL_COM_QUERY) {
						client_myds->DSS=STATE_QUERY_SENT_NET;
						uint16_t setStatus = (nTrx ? SERVER_STATUS_IN_TRANS : 0 );
						if (autocommit) setStatus |= SERVER_STATUS_AUTOCOMMIT;
						client_myds->myprot.generate_pkt_OK(true,NULL,NULL,1,0,0,setStatus,0,NULL);
						client_myds->DSS=STATE_SLEEP;
						status=WAITING_CLIENT_DATA;
						RequestEnd(NULL);
						l_free(pkt->size,pkt->ptr);
						return true;
					}
				}
			} else if (match_regexes && match_regexes[3]->match(dig)) {
				SetParser parser(nq);
				std::string charset = parser.parse_character_set();
				const MARIADB_CHARSET_INFO * c;
				if (!charset.empty()) {
					proxy_debug(PROXY_DEBUG_MYSQL_COM, 5, "Processing SET CHARACTER SET %s\n", charset.c_str());
					c = proxysql_find_charset_name(charset.c_str());
				} else {
					unable_to_parse_set_statement(lock_hostgroup);
					return false;
				}
				if (!c) {
					char *m = NULL;
					char *errmsg = NULL;
					m=(char *)"Unknown character set: '%s'";
					errmsg=(char *)malloc(charset.length()+strlen(m));
					sprintf(errmsg,m,charset.c_str());
					client_myds->DSS=STATE_QUERY_SENT_NET;
					client_myds->myprot.generate_pkt_ERR(true,NULL,NULL,1,1115,(char *)"42000",errmsg, true);
					client_myds->DSS=STATE_SLEEP;
					status=WAITING_CLIENT_DATA;
					free(errmsg);
					return true;
				} else {
					proxy_debug(PROXY_DEBUG_MYSQL_COM, 8, "Changing connection charset to %d\n", c->nr);
					client_myds->myconn->set_charset(c->nr, CHARSET);
					exit_after_SetParse = true;
				}
				if (exit_after_SetParse) {
					if (command_type == _MYSQL_COM_QUERY) {
						client_myds->DSS=STATE_QUERY_SENT_NET;
						uint16_t setStatus = (nTrx ? SERVER_STATUS_IN_TRANS : 0 );
						if (autocommit) setStatus |= SERVER_STATUS_AUTOCOMMIT;
						client_myds->myprot.generate_pkt_OK(true,NULL,NULL,1,0,0,setStatus,0,NULL);
						client_myds->DSS=STATE_SLEEP;
						status=WAITING_CLIENT_DATA;
						RequestEnd(NULL);
						l_free(pkt->size,pkt->ptr);
						return true;
					}
				}
			} else {
				unable_to_parse_set_statement(lock_hostgroup);
				return false;
			}
		}
	}

	if (mirror==true) { // for mirror session we exit here
		current_hostgroup=qpo->destination_hostgroup;
		return false;
	}

	// handle case #1797
	if ((pkt->size==SELECT_CONNECTION_ID_LEN+5 && strncasecmp((char *)SELECT_CONNECTION_ID,(char *)pkt->ptr+5,pkt->size-5)==0)) {
		char buf[32];
		char buf2[32];
		sprintf(buf,"%u",thread_session_id);
		int l0=strlen("CONNECTION_ID()");
		memcpy(buf2,(char *)pkt->ptr+5+SELECT_CONNECTION_ID_LEN-l0,l0);
		buf2[l0]=0;
		unsigned int nTrx=NumActiveTransactions();
		uint16_t setStatus = (nTrx ? SERVER_STATUS_IN_TRANS : 0 );
		if (autocommit) setStatus |= SERVER_STATUS_AUTOCOMMIT;
		MySQL_Data_Stream *myds=client_myds;
		MySQL_Protocol *myprot=&client_myds->myprot;
		myds->DSS=STATE_QUERY_SENT_DS;
		int sid=1;
		myprot->generate_pkt_column_count(true,NULL,NULL,sid,1); sid++;
		myprot->generate_pkt_field(true,NULL,NULL,sid,(char *)"",(char *)"",(char *)"",buf2,(char *)"",63,31,MYSQL_TYPE_LONGLONG,161,0,false,0,NULL); sid++;
		myds->DSS=STATE_COLUMN_DEFINITION;
		myprot->generate_pkt_EOF(true,NULL,NULL,sid,0, setStatus); sid++;
		char **p=(char **)malloc(sizeof(char*)*1);
		unsigned long *l=(unsigned long *)malloc(sizeof(unsigned long *)*1);
		l[0]=strlen(buf);
		p[0]=buf;
		myprot->generate_pkt_row(true,NULL,NULL,sid,1,l,p); sid++;
		myds->DSS=STATE_ROW;
		myprot->generate_pkt_EOF(true,NULL,NULL,sid,0, setStatus); sid++;
		myds->DSS=STATE_SLEEP;
		RequestEnd(NULL);
		l_free(pkt->size,pkt->ptr);
		free(p);
		free(l);
		return true;
	}

	// handle case #1421 , about LAST_INSERT_ID
	if (CurrentQuery.QueryParserArgs.digest_text) {
		char *dig=CurrentQuery.QueryParserArgs.digest_text;
		if (strcasestr(dig,"LAST_INSERT_ID") || strcasestr(dig,"@@IDENTITY")) {
			// we need to try to execute it where the last write was successful
			if (last_HG_affected_rows >= 0) {
				MySQL_Backend * _mybe = NULL;
				_mybe = find_backend(last_HG_affected_rows);
				if (_mybe) {
					if (_mybe->server_myds) {
						if (_mybe->server_myds->myconn) {
							if (_mybe->server_myds->myconn->mysql) { // we have an established connection
								// this seems to be the right backend
								qpo->destination_hostgroup = last_HG_affected_rows;
								current_hostgroup = qpo->destination_hostgroup;
								return false; // execute it on backend!
							}
						}
					}
				}
			}
			// if we reached here, we don't know the right backend
			// we try to determine if it is a simple "SELECT LAST_INSERT_ID()" or "SELECT @@IDENTITY" and we return mysql->last_insert_id


			if (
				(pkt->size==SELECT_LAST_INSERT_ID_LEN+5 && strncasecmp((char *)SELECT_LAST_INSERT_ID,(char *)pkt->ptr+5,pkt->size-5)==0)
				||
				(pkt->size==SELECT_LAST_INSERT_ID_LIMIT1_LEN+5 && strncasecmp((char *)SELECT_LAST_INSERT_ID_LIMIT1,(char *)pkt->ptr+5,pkt->size-5)==0)
                ||
                (pkt->size==SELECT_VARIABLE_IDENTITY_LEN+5 && strncasecmp((char *)SELECT_VARIABLE_IDENTITY,(char *)pkt->ptr+5,pkt->size-5)==0)
                ||
                (pkt->size==SELECT_VARIABLE_IDENTITY_LIMIT1_LEN+5 && strncasecmp((char *)SELECT_VARIABLE_IDENTITY_LIMIT1,(char *)pkt->ptr+5,pkt->size-5)==0)
			) {
				char buf[32];
				sprintf(buf,"%llu",last_insert_id);
				char buf2[32];
                int l0=0;
                if (strcasestr(dig,"LAST_INSERT_ID")){
    				l0=strlen("LAST_INSERT_ID()");
                    memcpy(buf2,(char *)pkt->ptr+5+SELECT_LAST_INSERT_ID_LEN-l0,l0);
                }else if(strcasestr(dig,"@@IDENTITY")){
                    l0=strlen("@@IDENTITY");
                    memcpy(buf2,(char *)pkt->ptr+5+SELECT_VARIABLE_IDENTITY_LEN-l0,l0);
                }
				buf2[l0]=0;
				unsigned int nTrx=NumActiveTransactions();
				uint16_t setStatus = (nTrx ? SERVER_STATUS_IN_TRANS : 0 );
				if (autocommit) setStatus |= SERVER_STATUS_AUTOCOMMIT;
				MySQL_Data_Stream *myds=client_myds;
				MySQL_Protocol *myprot=&client_myds->myprot;
				myds->DSS=STATE_QUERY_SENT_DS;
				int sid=1;
				myprot->generate_pkt_column_count(true,NULL,NULL,sid,1); sid++;
				myprot->generate_pkt_field(true,NULL,NULL,sid,(char *)"",(char *)"",(char *)"",buf2,(char *)"",63,31,MYSQL_TYPE_LONGLONG,161,0,false,0,NULL); sid++;
				myds->DSS=STATE_COLUMN_DEFINITION;
				myprot->generate_pkt_EOF(true,NULL,NULL,sid,0, setStatus); sid++;
				char **p=(char **)malloc(sizeof(char*)*1);
				unsigned long *l=(unsigned long *)malloc(sizeof(unsigned long *)*1);
				l[0]=strlen(buf);
				p[0]=buf;
				myprot->generate_pkt_row(true,NULL,NULL,sid,1,l,p); sid++;
				myds->DSS=STATE_ROW;
				myprot->generate_pkt_EOF(true,NULL,NULL,sid,0, setStatus); sid++;
				myds->DSS=STATE_SLEEP;
				RequestEnd(NULL);
				l_free(pkt->size,pkt->ptr);
				free(p);
				free(l);
				return true;
			}

			// if we reached here, we don't know the right backend and we cannot answer the query directly
			// We continue the normal way

			// as a precaution, we reset cache_ttl
			qpo->cache_ttl = 0;
		}
	}

	// handle command KILL #860
	if (prepared == false) {
		if (handle_command_query_kill(pkt)) {
			return true;
		}
	}
	if (qpo->cache_ttl>0) {
		uint32_t resbuf=0;
		unsigned char *aa=GloQC->get(
			client_myds->myconn->userinfo->hash,
			(const unsigned char *)CurrentQuery.QueryPointer ,
			CurrentQuery.QueryLength ,
			&resbuf ,
			thread->curtime/1000 ,
			qpo->cache_ttl
		);
		if (aa) {
			client_myds->buffer2resultset(aa,resbuf);
			free(aa);
			client_myds->PSarrayOUT->copy_add(client_myds->resultset,0,client_myds->resultset->len);
			while (client_myds->resultset->len) client_myds->resultset->remove_index(client_myds->resultset->len-1,NULL);
			if (transaction_persistent_hostgroup == -1) {
				// not active, we can change it
				current_hostgroup=-1;
			}
			RequestEnd(NULL);
			l_free(pkt->size,pkt->ptr);
			return true;
		}
	}

__exit_set_destination_hostgroup:

	if ( qpo->next_query_flagIN >= 0 ) {
		next_query_flagIN=qpo->next_query_flagIN;
	}
	if ( qpo->destination_hostgroup >= 0 ) {
		if (transaction_persistent_hostgroup == -1) {
			current_hostgroup=qpo->destination_hostgroup;
		}
	}

	if (mysql_thread___set_query_lock_on_hostgroup == 1) { // algorithm introduced in 2.0.6
		if (locked_on_hostgroup >= 0) {
			if (current_hostgroup != locked_on_hostgroup) {
				client_myds->DSS=STATE_QUERY_SENT_NET;
				char buf[140];
				sprintf(buf,"ProxySQL Error: connection is locked to hostgroup %d but trying to reach hostgroup %d", locked_on_hostgroup, current_hostgroup);
				client_myds->myprot.generate_pkt_ERR(true,NULL,NULL,client_myds->pkt_sid+1,9006,(char *)"Y0000",buf);
				thread->status_variables.stvar[st_var_hostgroup_locked_queries]++;
				RequestEnd(NULL);
				l_free(pkt->size,pkt->ptr);
				return true;
			}
		}
	}
	return false;
}

void MySQL_Session::handler___status_WAITING_CLIENT_DATA___STATE_SLEEP___MYSQL_COM_STATISTICS(PtrSize_t *pkt) {
	proxy_debug(PROXY_DEBUG_MYSQL_COM, 5, "Got COM_STATISTICS packet\n");
	l_free(pkt->size,pkt->ptr);
	client_myds->setDSS_STATE_QUERY_SENT_NET();
	client_myds->myprot.generate_statistics_response(true,NULL,NULL);
	client_myds->DSS=STATE_SLEEP;	
}

void MySQL_Session::handler___status_WAITING_CLIENT_DATA___STATE_SLEEP___MYSQL_COM_CHANGE_USER(PtrSize_t *pkt, bool *wrong_pass) {
	gtid_hid=-1;
	proxy_debug(PROXY_DEBUG_MYSQL_COM, 5, "Got COM_CHANGE_USER packet\n");
	//if (session_type == PROXYSQL_SESSION_MYSQL) {
	if (session_type == PROXYSQL_SESSION_MYSQL || session_type == PROXYSQL_SESSION_SQLITE) {
		reset();
		init();
		if (client_authenticated) {
			if (ldap_ctx==NULL) {
				GloMyAuth->decrease_frontend_user_connections(client_myds->myconn->userinfo->username);
			} else {
				GloMyLdapAuth->decrease_frontend_user_connections(client_myds->myconn->userinfo->username);
			}
		}
		client_authenticated=false;
		if (client_myds->myprot.process_pkt_COM_CHANGE_USER((unsigned char *)pkt->ptr, pkt->size)==true) {
			l_free(pkt->size,pkt->ptr);
			client_myds->myprot.generate_pkt_OK(true,NULL,NULL,1,0,0,0,0,NULL);
			client_myds->DSS=STATE_SLEEP;
			status=WAITING_CLIENT_DATA;
			*wrong_pass=false;
			client_authenticated=true;
			//int free_users=0;
			int used_users=0;
			/*free_users */GloMyAuth->increase_frontend_user_connections(client_myds->myconn->userinfo->username, &used_users);
			// FIXME: max_connections is not handled for CHANGE_USER
		} else {
			l_free(pkt->size,pkt->ptr);
			proxy_debug(PROXY_DEBUG_MYSQL_CONNECTION, 5, "Wrong credentials for frontend: disconnecting\n");
			*wrong_pass=true;
		// FIXME: this should become close connection
			client_myds->setDSS_STATE_QUERY_SENT_NET();
			char *client_addr=NULL;
			if (client_myds->client_addr) {
				char buf[512];
				switch (client_myds->client_addr->sa_family) {
					case AF_INET: {
						struct sockaddr_in *ipv4 = (struct sockaddr_in *)client_myds->client_addr;
						inet_ntop(client_myds->client_addr->sa_family, &ipv4->sin_addr, buf, INET_ADDRSTRLEN);
						client_addr = strdup(buf);
						break;
					}
					case AF_INET6: {
						struct sockaddr_in6 *ipv6 = (struct sockaddr_in6 *)client_myds->client_addr;
						inet_ntop(client_myds->client_addr->sa_family, &ipv6->sin6_addr, buf, INET6_ADDRSTRLEN);
						client_addr = strdup(buf);
						break;
					}
					default:
						client_addr = strdup((char *)"localhost");
						break;
				}
			} else {
				client_addr = strdup((char *)"");
			}
			char *_s=(char *)malloc(strlen(client_myds->myconn->userinfo->username)+100+strlen(client_addr));
			sprintf(_s,"ProxySQL Error: Access denied for user '%s'@'%s' (using password: %s)", client_myds->myconn->userinfo->username, client_addr, (client_myds->myconn->userinfo->password ? "YES" : "NO"));
			proxy_error("ProxySQL Error: Access denied for user '%s'@'%s' (using password: %s)", client_myds->myconn->userinfo->username, client_addr, (client_myds->myconn->userinfo->password ? "YES" : "NO"));
			client_myds->myprot.generate_pkt_ERR(true,NULL,NULL,2,1045,(char *)"28000", _s, true);
			free(_s);
			__sync_fetch_and_add(&MyHGM->status.access_denied_wrong_password, 1);
		}
	} else {
		//FIXME: send an error message saying "not supported" or disconnect
		l_free(pkt->size,pkt->ptr);
	}
}

void MySQL_Session::handler___client_DSS_QUERY_SENT___server_DSS_NOT_INITIALIZED__get_connection() {
			// Get a MySQL Connection

		MySQL_Connection *mc=NULL;
		MySQL_Backend * _gtid_from_backend = NULL;
		char uuid[64];
		char * gtid_uuid=NULL;
		uint64_t trxid = 0;
		unsigned long long now_us = 0;
		if (qpo->max_lag_ms >= 0) {
			if (qpo->max_lag_ms > 360000) { // this is an absolute time, we convert it to relative
				if (now_us == 0) {
					now_us = realtime_time();
				}
				long long now_ms = now_us/1000;
				qpo->max_lag_ms = now_ms - qpo->max_lag_ms;
				if (qpo->max_lag_ms < 0) {
					qpo->max_lag_ms = -1; // time expired
				}
			}
		}
		if (session_fast_forward == false) {
			if (qpo->min_gtid) {
				gtid_uuid = qpo->min_gtid;
			} else if (qpo->gtid_from_hostgroup >= 0) {
				_gtid_from_backend = find_backend(qpo->gtid_from_hostgroup);
				if (_gtid_from_backend) {
					if (_gtid_from_backend->gtid_uuid[0]) {
						gtid_uuid = _gtid_from_backend->gtid_uuid;
					}
				}
			}

			char *sep_pos = NULL;
			if (gtid_uuid != NULL) {
				sep_pos = index(gtid_uuid,':');
				if (sep_pos == NULL) {
					gtid_uuid = NULL; // gtid is invalid
				}
			}

			if (gtid_uuid != NULL) {
				int l = sep_pos - gtid_uuid;
				trxid = strtoull(sep_pos+1, NULL, 10);
				int m;
				int n=0;
				for (m=0; m<l; m++) {
					if (gtid_uuid[m] != '-') {
						uuid[n]=gtid_uuid[m];
						n++;
					}
				}
				uuid[n]='\0';
				mc=thread->get_MyConn_local(mybe->hostgroup_id, this, uuid, trxid, -1);
			} else {
				mc=thread->get_MyConn_local(mybe->hostgroup_id, this, NULL, 0, (int)qpo->max_lag_ms);
			}
		}
		if (mc==NULL) {
			if (trxid) {
				mc=MyHGM->get_MyConn_from_pool(mybe->hostgroup_id, this, session_fast_forward, uuid, trxid, -1);
			} else {
				mc=MyHGM->get_MyConn_from_pool(mybe->hostgroup_id, this, session_fast_forward, NULL, 0, (int)qpo->max_lag_ms);
			}
		} else {
			thread->status_variables.stvar[st_var_ConnPool_get_conn_immediate]++;
		}
		if (mc) {
			mybe->server_myds->attach_connection(mc);
			thread->status_variables.stvar[st_var_ConnPool_get_conn_success]++;
		} else {
			thread->status_variables.stvar[st_var_ConnPool_get_conn_failure]++;
		}
		if (qpo->max_lag_ms >= 0) {
			if (qpo->max_lag_ms <= 360000) { // this is a relative time , we convert it to absolute
				if (mc == NULL) {
					if (CurrentQuery.waiting_since == 0) {
						CurrentQuery.waiting_since = thread->curtime;
						thread->status_variables.stvar[st_var_queries_with_max_lag_ms__delayed]++;
					}
				}
				if (now_us == 0) {
					now_us = realtime_time();
				}
				long long now_ms = now_us/1000;
				qpo->max_lag_ms = now_ms - qpo->max_lag_ms;
			}
		}
		if (mc) {
			if (CurrentQuery.waiting_since) {
				unsigned long long waited = thread->curtime - CurrentQuery.waiting_since;
				thread->status_variables.stvar[st_var_queries_with_max_lag_ms__total_wait_time_us] += waited;
				CurrentQuery.waiting_since = 0;
			}
		}
	proxy_debug(PROXY_DEBUG_MYSQL_CONNECTION, 5, "Sess=%p -- server_myds=%p -- MySQL_Connection %p\n", this, mybe->server_myds,  mybe->server_myds->myconn);
	if (mybe->server_myds->myconn==NULL) {
		// we couldn't get a connection for whatever reason, ex: no backends, or too busy
		if (thread->mypolls.poll_timeout==0) { // tune poll timeout
				thread->mypolls.poll_timeout = mysql_thread___poll_timeout_on_failure * 1000;
				proxy_debug(PROXY_DEBUG_MYSQL_CONNECTION, 7, "Session=%p , DS=%p , poll_timeout=%llu\n", mybe->server_myds, thread->mypolls.poll_timeout);
		} else {
			if (thread->mypolls.poll_timeout > (unsigned int)mysql_thread___poll_timeout_on_failure * 1000) {
				thread->mypolls.poll_timeout = mysql_thread___poll_timeout_on_failure * 1000;
				proxy_debug(PROXY_DEBUG_MYSQL_CONNECTION, 7, "Session=%p , DS=%p , poll_timeout=%llu\n", mybe->server_myds, thread->mypolls.poll_timeout);
			}
		}
		return;
	}
	if (mybe->server_myds->myconn->fd==-1) {
		// we didn't get a valid connection, we need to create one
		proxy_debug(PROXY_DEBUG_MYSQL_CONNECTION, 5, "Sess=%p -- MySQL Connection has no FD\n", this);
		MySQL_Connection *myconn=mybe->server_myds->myconn;
		myconn->userinfo->set(client_myds->myconn->userinfo);

		myconn->handler(0);
		mybe->server_myds->fd=myconn->fd;
		mybe->server_myds->DSS=STATE_MARIADB_CONNECTING;
		status=CONNECTING_SERVER;
		mybe->server_myds->myconn->reusable=true;
	} else {
		proxy_debug(PROXY_DEBUG_MYSQL_CONNECTION, 5, "Sess=%p -- MySQL Connection found = %p\n", this, mybe->server_myds->myconn);
		mybe->server_myds->assign_fd_from_mysql_conn();
		mybe->server_myds->myds_type=MYDS_BACKEND;
		mybe->server_myds->DSS=STATE_READY;

		if (session_fast_forward==true) {
			status=FAST_FORWARD;
			mybe->server_myds->myconn->reusable=false; // the connection cannot be usable anymore
		}
	}
}

void MySQL_Session::MySQL_Stmt_Result_to_MySQL_wire(MYSQL_STMT *stmt, MySQL_Connection *myconn) {
	MYSQL_RES *stmt_result=myconn->query.stmt_result;
	if (stmt_result) {
		MySQL_ResultSet *MyRS=new MySQL_ResultSet();
		MyRS->init(&client_myds->myprot, stmt_result, stmt->mysql, stmt);
		MyRS->get_resultset(client_myds->PSarrayOUT);
		CurrentQuery.rows_sent = MyRS->num_rows;
		//removed  bool resultset_completed=MyRS->get_resultset(client_myds->PSarrayOUT);
		delete MyRS;
	} else {
		MYSQL *mysql=stmt->mysql;
		// no result set
		int myerrno=mysql_stmt_errno(stmt);
		MyHGM->p_update_mysql_error_counter(p_mysql_error_type::mysql, myconn->parent->myhgc->hid, myconn->parent->address, myconn->parent->port, myerrno);
		if (myerrno==0) {
			unsigned int num_rows = mysql_affected_rows(stmt->mysql);
			unsigned int nTrx=NumActiveTransactions();
			uint16_t setStatus = (nTrx ? SERVER_STATUS_IN_TRANS : 0 );
			if (autocommit) setStatus |= SERVER_STATUS_AUTOCOMMIT;
			if (mysql->server_status & SERVER_MORE_RESULTS_EXIST)
				setStatus |= SERVER_MORE_RESULTS_EXIST;
			setStatus |= ( mysql->server_status & ~SERVER_STATUS_AUTOCOMMIT ); // get flags from server_status but ignore autocommit
			setStatus = setStatus & ~SERVER_STATUS_CURSOR_EXISTS; // Do not send cursor #1128
			client_myds->myprot.generate_pkt_OK(true,NULL,NULL,client_myds->pkt_sid+1,num_rows,mysql->insert_id, setStatus , mysql->warning_count,mysql->info);
			client_myds->pkt_sid++;
		} else {
			// error
			char sqlstate[10];
			sprintf(sqlstate,"%s",mysql_sqlstate(mysql));
			client_myds->myprot.generate_pkt_ERR(true,NULL,NULL,client_myds->pkt_sid+1,mysql_errno(mysql),sqlstate,mysql_error(mysql));
			client_myds->pkt_sid++;
		}
	}
}

void MySQL_Session::MySQL_Result_to_MySQL_wire(MYSQL *mysql, MySQL_ResultSet *MyRS, MySQL_Data_Stream *_myds) {
        if (mysql == NULL) {
                // error
                client_myds->myprot.generate_pkt_ERR(true,NULL,NULL,client_myds->pkt_sid+1, 2013, (char *)"HY000" ,(char *)"Lost connection to MySQL server during query");
                return;
        }
	if (MyRS) {
		assert(MyRS->result);
		bool transfer_started=MyRS->transfer_started;
		bool resultset_completed=MyRS->get_resultset(client_myds->PSarrayOUT);
		CurrentQuery.rows_sent = MyRS->num_rows;
		bool com_field_list=client_myds->com_field_list;
		assert(resultset_completed); // the resultset should always be completed if MySQL_Result_to_MySQL_wire is called
		if (transfer_started==false) { // we have all the resultset when MySQL_Result_to_MySQL_wire was called
			if (qpo && qpo->cache_ttl>0 && com_field_list==false) { // the resultset should be cached
				if (mysql_errno(mysql)==0) { // no errors
					if (
						(qpo->cache_empty_result==1)
						|| (
							(qpo->cache_empty_result == -1)
							&&
							(thread->variables.query_cache_stores_empty_result || MyRS->num_rows)
						)
					) {
						client_myds->resultset->copy_add(client_myds->PSarrayOUT,0,client_myds->PSarrayOUT->len);
						client_myds->resultset_length=MyRS->resultset_size;
						unsigned char *aa=client_myds->resultset2buffer(false);
						while (client_myds->resultset->len) client_myds->resultset->remove_index(client_myds->resultset->len-1,NULL);
						GloQC->set(
							client_myds->myconn->userinfo->hash ,
							(const unsigned char *)CurrentQuery.QueryPointer,
							CurrentQuery.QueryLength,
							aa ,
							client_myds->resultset_length ,
							thread->curtime/1000 ,
							thread->curtime/1000 ,
							thread->curtime/1000 + qpo->cache_ttl
						);
						l_free(client_myds->resultset_length,aa);
						client_myds->resultset_length=0;
					}
				}
			}
		}
	} else { // no result set
		int myerrno=mysql_errno(mysql);
		if (myerrno==0) {
			unsigned int num_rows = mysql_affected_rows(mysql);
			unsigned int nTrx=NumActiveTransactions();
			uint16_t setStatus = (nTrx ? SERVER_STATUS_IN_TRANS : 0 );
			if (autocommit) setStatus |= SERVER_STATUS_AUTOCOMMIT;
			if (mysql->server_status & SERVER_MORE_RESULTS_EXIST)
				setStatus |= SERVER_MORE_RESULTS_EXIST;
			setStatus |= ( mysql->server_status & ~SERVER_STATUS_AUTOCOMMIT ); // get flags from server_status but ignore autocommit
			setStatus = setStatus & ~SERVER_STATUS_CURSOR_EXISTS; // Do not send cursor #1128
			client_myds->myprot.generate_pkt_OK(true,NULL,NULL,client_myds->pkt_sid+1,num_rows,mysql->insert_id, setStatus, mysql->warning_count,mysql->info);
			//client_myds->pkt_sid++;
		} else {
			// error
			MyHGM->p_update_mysql_error_counter(p_mysql_error_type::mysql, _myds->myconn->parent->myhgc->hid, _myds->myconn->parent->address, _myds->myconn->parent->port, myerrno);
			char sqlstate[10];
			sprintf(sqlstate,"%s",mysql_sqlstate(mysql));
			if (_myds && _myds->killed_at) { // see case #750
				if (_myds->kill_type == 0) {
					client_myds->myprot.generate_pkt_ERR(true,NULL,NULL,client_myds->pkt_sid+1,1907,sqlstate,(char *)"Query execution was interrupted, query_timeout exceeded");
				} else {
					client_myds->myprot.generate_pkt_ERR(true,NULL,NULL,client_myds->pkt_sid+1,1317,sqlstate,(char *)"Query execution was interrupted");
				}
			} else {
				client_myds->myprot.generate_pkt_ERR(true,NULL,NULL,client_myds->pkt_sid+1,mysql_errno(mysql),sqlstate,mysql_error(mysql));
			}
			//client_myds->pkt_sid++;
		}
	}
}

void MySQL_Session::SQLite3_to_MySQL(SQLite3_result *result, char *error, int affected_rows, MySQL_Protocol *myprot, bool in_transaction) {
	assert(myprot);
	MySQL_Data_Stream *myds=myprot->get_myds();
	myds->DSS=STATE_QUERY_SENT_DS;
	int sid=1;
	if (result) {
		myprot->generate_pkt_column_count(true,NULL,NULL,sid,result->columns); sid++;
		for (int i=0; i<result->columns; i++) {
			myprot->generate_pkt_field(true,NULL,NULL,sid,(char *)"",(char *)"",(char *)"",result->column_definition[i]->name,(char *)"",33,15,MYSQL_TYPE_VAR_STRING,1,0x1f,false,0,NULL);
			sid++;
		}
		myds->DSS=STATE_COLUMN_DEFINITION;
		unsigned int nTrx = 0;
		uint16_t setStatus = 0;
		if (in_transaction == false) {
			nTrx=NumActiveTransactions();
			setStatus = (nTrx ? SERVER_STATUS_IN_TRANS : 0 );
			if (autocommit) setStatus |= SERVER_STATUS_AUTOCOMMIT;
		} else {
			// this is for SQLite3 Server
			setStatus = SERVER_STATUS_AUTOCOMMIT;
			setStatus |= SERVER_STATUS_IN_TRANS;
		}
		myprot->generate_pkt_EOF(true,NULL,NULL,sid,0, setStatus ); sid++;
		char **p=(char **)malloc(sizeof(char*)*result->columns);
		unsigned long *l=(unsigned long *)malloc(sizeof(unsigned long *)*result->columns);
		for (int r=0; r<result->rows_count; r++) {
		for (int i=0; i<result->columns; i++) {
			l[i]=result->rows[r]->sizes[i];
			p[i]=result->rows[r]->fields[i];
		}
		myprot->generate_pkt_row(true,NULL,NULL,sid,result->columns,l,p); sid++;
		}
		myds->DSS=STATE_ROW;
		myprot->generate_pkt_EOF(true,NULL,NULL,sid,0, 2 | setStatus ); sid++;
		myds->DSS=STATE_SLEEP;
		free(l);
		free(p);
	
	} else { // no result set
		if (error) {
			// there was an error
			if (strcmp(error,(char *)"database is locked")==0) {
				myprot->generate_pkt_ERR(true,NULL,NULL,sid,1205,(char *)"HY000",error);
			} else {
				myprot->generate_pkt_ERR(true,NULL,NULL,sid,1045,(char *)"28000",error);
			}
		} else {
			// no error, DML succeeded
			unsigned int nTrx = 0;
			uint16_t setStatus = 0;
			if (in_transaction == false) {
				nTrx=NumActiveTransactions();
				setStatus = (nTrx ? SERVER_STATUS_IN_TRANS : 0 );
				if (autocommit) setStatus |= SERVER_STATUS_AUTOCOMMIT;
			} else {
				// this is for SQLite3 Server
				setStatus = SERVER_STATUS_AUTOCOMMIT;
				setStatus |= SERVER_STATUS_IN_TRANS;
			}
			myprot->generate_pkt_OK(true,NULL,NULL,sid,affected_rows,0,setStatus,0,NULL);
		}
		myds->DSS=STATE_SLEEP;
	}
}

void MySQL_Session::set_unhealthy() {
	proxy_debug(PROXY_DEBUG_MYSQL_CONNECTION, 5, "Sess:%p\n", this);
	healthy=0;
}


unsigned int MySQL_Session::NumActiveTransactions() {
	unsigned int ret=0;
	if (mybes==0) return ret;
	MySQL_Backend *_mybe;
	unsigned int i;
	for (i=0; i < mybes->len; i++) {
		_mybe=(MySQL_Backend *)mybes->index(i);
		if (_mybe->server_myds)
			if (_mybe->server_myds->myconn)
				if (_mybe->server_myds->myconn->IsActiveTransaction())
					ret++;
	}
	return ret;
}

bool MySQL_Session::HasOfflineBackends() {
	bool ret=false;
	if (mybes==0) return ret;
	MySQL_Backend *_mybe;
	unsigned int i;
	for (i=0; i < mybes->len; i++) {
		_mybe=(MySQL_Backend *)mybes->index(i);
		if (_mybe->server_myds)
			if (_mybe->server_myds->myconn)
				if (_mybe->server_myds->myconn->IsServerOffline()) {
					ret=true;
					return ret;
				}
	}
	return ret;
}

bool MySQL_Session::SetEventInOfflineBackends() {
	bool ret=false;
	if (mybes==0) return ret;
	MySQL_Backend *_mybe;
	unsigned int i;
	for (i=0; i < mybes->len; i++) {
		_mybe=(MySQL_Backend *)mybes->index(i);
		if (_mybe->server_myds)
			if (_mybe->server_myds->myconn)
				if (_mybe->server_myds->myconn->IsServerOffline()) {
					_mybe->server_myds->revents|=POLLIN;
					ret = true;
				}
	}
	return ret;
}

int MySQL_Session::FindOneActiveTransaction() {
	int ret=-1;
	if (mybes==0) return ret;
	MySQL_Backend *_mybe;
	unsigned int i;
	for (i=0; i < mybes->len; i++) {
		_mybe=(MySQL_Backend *)mybes->index(i);
		if (_mybe->server_myds)
			if (_mybe->server_myds->myconn)
				if (_mybe->server_myds->myconn->IsActiveTransaction())
					return (int)_mybe->server_myds->myconn->parent->myhgc->hid;
	}
	return ret;
}

unsigned long long MySQL_Session::IdleTime() {
		if (client_myds==0) return 0;
		if (status!=WAITING_CLIENT_DATA) return 0;
		int idx=client_myds->poll_fds_idx;
		unsigned long long last_sent=thread->mypolls.last_sent[idx];
		unsigned long long last_recv=thread->mypolls.last_recv[idx];
		unsigned long long last_time=(last_sent > last_recv ? last_sent : last_recv);
    return thread->curtime - last_time;
}



// this is called either from RequestEnd(), or at the end of executing
// prepared statements 
void MySQL_Session::LogQuery(MySQL_Data_Stream *myds) {
	// we need to access statistics before calling CurrentQuery.end()
	// so we track the time here
	CurrentQuery.end_time=thread->curtime;

	if (qpo) {
		if (qpo->log==1) {
			GloMyLogger->log_request(this, myds);	// we send for logging only if logging is enabled for this query
		} else {
			if (qpo->log==-1) {
				if (mysql_thread___eventslog_default_log==1) {
					GloMyLogger->log_request(this, myds);	// we send for logging only if enabled by default
				}
			}
		}
	}
}
// this should execute most of the commands executed when a request is finalized
// this should become the place to hook other functions
void MySQL_Session::RequestEnd(MySQL_Data_Stream *myds) {

	switch (status) {
		case PROCESSING_STMT_EXECUTE:
		case PROCESSING_STMT_PREPARE:
			// if a prepared statement is executed, LogQuery was already called
			break;
		default:
			LogQuery(myds);
			break;
	}

	GloQPro->delete_QP_out(qpo);
	// if there is an associated myds, clean its status
	if (myds) {
		// if there is a mysql connection, clean its status
		if (myds->myconn) {
			myds->myconn->async_free_result();
			myds->myconn->compute_unknown_transaction_status();
		}
		myds->free_mysql_real_query();
	}
	// reset status of the session
	status=WAITING_CLIENT_DATA;
	if (client_myds) {
		// reset status of client data stream
		client_myds->DSS=STATE_SLEEP;
		// finalize the query
		CurrentQuery.end();
	}
	started_sending_data_to_client=false;
}


// this function tries to report all the memory statistics related to the sessions
void MySQL_Session::Memory_Stats() {
	if (thread==NULL)
		return;
	unsigned int i;
	unsigned long long backend=0;
	unsigned long long frontend=0;
	unsigned long long internal=0;
	internal+=sizeof(MySQL_Session);
	if (qpo)
		internal+=sizeof(Query_Processor_Output);
	if (client_myds) {
		internal+=sizeof(MySQL_Data_Stream);
		if (client_myds->queueIN.buffer)
			frontend+=QUEUE_T_DEFAULT_SIZE;
		if (client_myds->queueOUT.buffer)
			frontend+=QUEUE_T_DEFAULT_SIZE;
		if (client_myds->myconn) {
			internal+=sizeof(MySQL_Connection);
		}
		if (client_myds->PSarrayIN) {
			internal += client_myds->PSarrayIN->total_size();
		}
		if (client_myds->PSarrayIN) {
			if (session_fast_forward==true) {
				internal += client_myds->PSarrayOUT->total_size();
			} else {
				internal += client_myds->PSarrayOUT->total_size(RESULTSET_BUFLEN);
				internal += client_myds->resultset->total_size(RESULTSET_BUFLEN);
			}
		}
	}
	for (i=0; i < mybes->len; i++) {
		MySQL_Backend *_mybe=(MySQL_Backend *)mybes->index(i);
			internal+=sizeof(MySQL_Backend);
		if (_mybe->server_myds) {
			internal+=sizeof(MySQL_Data_Stream);
			if (_mybe->server_myds->queueIN.buffer)
				backend+=QUEUE_T_DEFAULT_SIZE;
			if (_mybe->server_myds->queueOUT.buffer)
				backend+=QUEUE_T_DEFAULT_SIZE;
			if (_mybe->server_myds->myconn) {
				MySQL_Connection *myconn=_mybe->server_myds->myconn;
				internal+=sizeof(MySQL_Connection);
				if (myconn->mysql) {
					backend+=sizeof(MYSQL);
					backend+=myconn->mysql->net.max_packet;
					backend+=(4096*15); // ASYNC_CONTEXT_DEFAULT_STACK_SIZE
				}
				if (myconn->MyRS) {
					backend+=myconn->MyRS->current_size();
				}
			}
		}
  }
	thread->status_variables.stvar[st_var_mysql_backend_buffers_bytes] += backend;
	thread->status_variables.stvar[st_var_mysql_frontend_buffers_bytes]+= frontend;
	thread->status_variables.stvar[st_var_mysql_session_internal_bytes] += internal;
}


void MySQL_Session::create_new_session_and_reset_connection(MySQL_Data_Stream *_myds) {
	MySQL_Data_Stream *new_myds = NULL;
	MySQL_Connection * mc = _myds->myconn;
	// we remove the connection from the original data stream
	_myds->detach_connection();
	_myds->unplug_backend();

	// we create a brand new session, a new data stream, and attach the connection to it
	MySQL_Session * new_sess = new MySQL_Session();
	new_sess->mybe = new_sess->find_or_create_backend(mc->parent->myhgc->hid);

	new_myds = new_sess->mybe->server_myds;
	new_myds->attach_connection(mc);
	new_myds->assign_fd_from_mysql_conn();
	new_myds->myds_type = MYDS_BACKEND;
	new_sess->to_process = 1;
	new_myds->wait_until = thread->curtime + mysql_thread___connect_timeout_server*1000;   // max_timeout
	mc->last_time_used = thread->curtime;
	new_myds->myprot.init(&new_myds, new_myds->myconn->userinfo, NULL);
	new_sess->status = RESETTING_CONNECTION;
	mc->async_state_machine = ASYNC_IDLE; // may not be true, but is used to correctly perform error handling
	new_myds->DSS = STATE_MARIADB_QUERY;
	thread->register_session_connection_handler(new_sess,true);
	mysql_variables.on_connect_to_backend(mc);
	if (new_myds->mypolls==NULL) {
		thread->mypolls.add(POLLIN|POLLOUT, new_myds->fd, new_myds, thread->curtime);
	}
	int rc = new_sess->handler();
	if (rc==-1) {
		unsigned int sess_idx = thread->mysql_sessions->len-1;
		thread->unregister_session(sess_idx);
		delete new_sess;
	}
}

bool MySQL_Session::handle_command_query_kill(PtrSize_t *pkt) {
	unsigned char command_type=*((unsigned char *)pkt->ptr+sizeof(mysql_hdr));
	if (CurrentQuery.QueryParserArgs.digest_text) {
		if (command_type == _MYSQL_COM_QUERY) {
			if (client_myds && client_myds->myconn) {
				MySQL_Connection *mc = client_myds->myconn;
				if (mc->userinfo && mc->userinfo->username) {
					if (CurrentQuery.MyComQueryCmd == MYSQL_COM_QUERY_KILL) {
						char *qu = mysql_query_strip_comments((char *)pkt->ptr+1+sizeof(mysql_hdr), pkt->size-1-sizeof(mysql_hdr));
						string nq=string(qu,strlen(qu));
						re2::RE2::Options *opt2=new re2::RE2::Options(RE2::Quiet);
						opt2->set_case_sensitive(false);
						char *pattern=(char *)"^KILL\\s+(CONNECTION |QUERY |)\\s*(\\d+)\\s*$";
						re2::RE2 *re=new RE2(pattern, *opt2);
						int id=0;
						string tk;
						RE2::FullMatch(nq, *re, &tk, &id);
						delete re;
						delete opt2;
						proxy_debug(PROXY_DEBUG_MYSQL_QUERY_PROCESSOR, 2, "filtered query= \"%s\"\n", qu);
						free(qu);
						if (id) {
							int tki = -1;
							if (tk.c_str()) {
								if ((strlen(tk.c_str())==0) || (strcasecmp(tk.c_str(),"CONNECTION ")==0)) {
									tki = 0;
								} else {
									if (strcasecmp(tk.c_str(),"QUERY ")==0) {
										tki = 1;
									}
								}
							}
							if (tki >= 0) {
								proxy_debug(PROXY_DEBUG_MYSQL_QUERY_PROCESSOR, 2, "Killing %s %d\n", (tki == 0 ? "CONNECTION" : "QUERY") , id);
								GloMTH->kill_connection_or_query( id, (tki == 0 ? false : true ),  mc->userinfo->username);
								client_myds->DSS=STATE_QUERY_SENT_NET;
								unsigned int nTrx=NumActiveTransactions();
								uint16_t setStatus = (nTrx ? SERVER_STATUS_IN_TRANS : 0 );
								if (autocommit) setStatus = SERVER_STATUS_AUTOCOMMIT;
								client_myds->myprot.generate_pkt_OK(true,NULL,NULL,1,0,0,setStatus,0,NULL);
								client_myds->DSS=STATE_SLEEP;
								status=WAITING_CLIENT_DATA;
								RequestEnd(NULL);
								l_free(pkt->size,pkt->ptr);
								return true;
							}
						}
					}
				}
			}
		}
	}
	return false;
}

void MySQL_Session::add_ldap_comment_to_pkt(PtrSize_t *_pkt) {
	if (GloMyLdapAuth==NULL)
		return;
	if (ldap_ctx==NULL)
		return;
	if (client_myds==NULL || client_myds->myconn==NULL || client_myds->myconn->userinfo==NULL)
		return;
	if (client_myds->myconn->userinfo->fe_username==NULL)
		return;
	char *fe=client_myds->myconn->userinfo->fe_username;
	char *a = (char *)" /* %s=%s */";
	char *b = (char *)malloc(strlen(a)+strlen(fe)+strlen(mysql_thread___add_ldap_user_comment));
	sprintf(b,a,mysql_thread___add_ldap_user_comment,fe);
	PtrSize_t _new_pkt;
	_new_pkt.ptr = malloc(strlen(b) + _pkt->size);
	memcpy(_new_pkt.ptr , _pkt->ptr, 5);
	unsigned char *_c=(unsigned char *)_new_pkt.ptr;
	_c+=5;
	void *idx = memchr((char *)_pkt->ptr+5, ' ', _pkt->size-5);
	if (idx) {
		size_t first_word_len = (char *)idx - (char *)_pkt->ptr - 5;
		if (((char *)_pkt->ptr+5)[0]=='/' && ((char *)_pkt->ptr+5)[1]=='*') {
			b[1]=' ';
			b[2]=' ';
			b[strlen(b)-1] = ' ';
			b[strlen(b)-2] = ' ';
		}
		memcpy(_c, (char *)_pkt->ptr+5, first_word_len);
		_c+= first_word_len;
		memcpy(_c,b,strlen(b));
		_c+= strlen(b);
		memcpy(_c, (char *)idx, _pkt->size - 5 - first_word_len);
	} else {
		memcpy(_c, (char *)_pkt->ptr+5, _pkt->size-5);
		_c+=_pkt->size-5;
		memcpy(_c,b,strlen(b));
	}
	l_free(_pkt->size,_pkt->ptr);
	_pkt->size = _pkt->size + strlen(b);
	_pkt->ptr = _new_pkt.ptr;
	free(b);
	CurrentQuery.QueryLength = _pkt->size - 5;
	CurrentQuery.QueryPointer = (unsigned char *)_pkt->ptr + 5;
}

void MySQL_Session::finishQuery(MySQL_Data_Stream *myds, MySQL_Connection *myconn, bool prepared_stmt_with_no_params) {
					myds->myconn->reduce_auto_increment_delay_token();
					if (locked_on_hostgroup >= 0) {
						if (qpo->multiplex == -1) {
							myds->myconn->set_status_no_multiplex(true);
						}
					}
					if (mysql_thread___multiplexing && (myds->myconn->reusable==true) && myds->myconn->IsActiveTransaction()==false && myds->myconn->MultiplexDisabled()==false) {
						if (mysql_thread___connection_delay_multiplex_ms && mirror==false) {
							myds->wait_until=thread->curtime+mysql_thread___connection_delay_multiplex_ms*1000;
							myconn->async_state_machine=ASYNC_IDLE;
							myconn->multiplex_delayed=true;
							myds->DSS=STATE_MARIADB_GENERIC;
						} else if (prepared_stmt_with_no_params==true) { // see issue #1432
							myconn->async_state_machine=ASYNC_IDLE;
							myds->DSS=STATE_MARIADB_GENERIC;
							myds->wait_until=0;
							myconn->multiplex_delayed=false;
						} else {
							myconn->multiplex_delayed=false;
							myds->wait_until=0;
							myds->DSS=STATE_NOT_INITIALIZED;
							if (mysql_thread___autocommit_false_not_reusable && myds->myconn->IsAutoCommit()==false) {
								if (mysql_thread___reset_connection_algorithm == 2) {
									create_new_session_and_reset_connection(myds);
								} else {
									myds->destroy_MySQL_Connection_From_Pool(true);
								}
							} else {
								myds->return_MySQL_Connection_To_Pool();
							}
						}
						if (transaction_persistent==true) {
							transaction_persistent_hostgroup=-1;
						}
					} else {
						myconn->multiplex_delayed=false;
						myconn->compute_unknown_transaction_status();
						myconn->async_state_machine=ASYNC_IDLE;
						myds->DSS=STATE_MARIADB_GENERIC;
						if (transaction_persistent==true) {
							if (transaction_persistent_hostgroup==-1) { // change only if not set already, do not allow to change it again
								if (myds->myconn->IsActiveTransaction()==true) { // only active transaction is important here. Ignore other criterias
									transaction_persistent_hostgroup=current_hostgroup;
								}
							} else {
								if (myds->myconn->IsActiveTransaction()==false) { // a transaction just completed
									transaction_persistent_hostgroup=-1;
								}
							}
						}
					}
}


bool MySQL_Session::known_query_for_locked_on_hostgroup(uint64_t digest) {
	bool ret = false;
	switch (digest) {
		case 1732998280766099668ULL: // "SET @OLD_CHARACTER_SET_CLIENT=@@CHARACTER_SET_CLIENT"
		case 3748394912237323598ULL: // "SET @OLD_CHARACTER_SET_RESULTS=@@CHARACTER_SET_RESULTS"
		case 14407184196285870219ULL: // "SET @OLD_COLLATION_CONNECTION=@@COLLATION_CONNECTION"
		case 16906282918371515167ULL: // "SET @OLD_TIME_ZONE=@@TIME_ZONE"
		case 15781568104089880179ULL: // "SET @OLD_UNIQUE_CHECKS=@@UNIQUE_CHECKS, UNIQUE_CHECKS=0"
		case 5915334213354374281ULL: // "SET @OLD_FOREIGN_KEY_CHECKS=@@FOREIGN_KEY_CHECKS, FOREIGN_KEY_CHECKS=0"
		case 7837089204483965579ULL: //  "SET @OLD_SQL_MODE=@@SQL_MODE, SQL_MODE='NO_AUTO_VALUE_ON_ZERO'"
		case 4312882378746554890ULL: // "SET @OLD_SQL_NOTES=@@SQL_NOTES, SQL_NOTES=0"
		case 4379922288366515816ULL: // "SET @rocksdb_get_is_supported = IF (@rocksdb_has_p_s_session_variables, 'SELECT COUNT(*) INTO @rocksdb_is_supported FROM performance_schema.session_variables WHERE VARIABLE_NAME... 
		case 12687634401278615449ULL: // "SET @rocksdb_enable_bulk_load = IF (@rocksdb_is_supported, 'SET SESSION rocksdb_bulk_load = 1', 'SET @rocksdb_dummy_bulk_load = 0')"
		case 15991633859978935883ULL: // "SET @MYSQLDUMP_TEMP_LOG_BIN = @@SESSION.SQL_LOG_BIN"
		case 10636751085721966716ULL: // "SET @@GLOBAL.GTID_PURGED=?"
		case 15976043181199829579ULL: // "SET SQL_QUOTE_SHOW_CREATE=?"
		case 12094956190640701942ULL: // "SET SESSION information_schema_stats_expiry=0"
/*
		case ULL: // 
		case ULL: // 
		case ULL: // 
		case ULL: // 
		case ULL: // 
*/
			ret = true;
			break;
		default:
			break;
	}
	return ret;
}



void MySQL_Session::unable_to_parse_set_statement(bool *lock_hostgroup) {
	// we couldn't parse the query
	string nqn = string((char *)CurrentQuery.QueryPointer,CurrentQuery.QueryLength);
	proxy_debug(PROXY_DEBUG_MYSQL_QUERY_PROCESSOR, 5, "Locking hostgroup for query %s\n", nqn.c_str());
	if (qpo->multiplex == -1) {
		// we have no rule about this SET statement. We set hostgroup locking
		if (locked_on_hostgroup < 0) {
			proxy_debug(PROXY_DEBUG_MYSQL_QUERY_PROCESSOR, 5, "SET query to cause setting lock_hostgroup: %s\n", nqn.c_str());
			if (known_query_for_locked_on_hostgroup(CurrentQuery.QueryParserArgs.digest)) {
				proxy_info("Setting lock_hostgroup for SET query: %s\n", nqn.c_str());
			} else {
				if (client_myds && client_myds->addr.addr) {
					proxy_warning("Unable to parse unknown SET query from client %s:%d. Setting lock_hostgroup. Please report a bug for future enhancements:%s\n", client_myds->addr.addr, client_myds->addr.port, nqn.c_str());
				} else {
					proxy_warning("Unable to parse unknown SET query. Setting lock_hostgroup. Please report a bug for future enhancements:%s\n", nqn.c_str());
				}
			}
			*lock_hostgroup = true;
		} else {
			proxy_debug(PROXY_DEBUG_MYSQL_QUERY_PROCESSOR, 5, "SET query to cause setting lock_hostgroup, but already set: %s\n", nqn.c_str());
			if (known_query_for_locked_on_hostgroup(CurrentQuery.QueryParserArgs.digest)) {
				//proxy_info("Setting lock_hostgroup for SET query: %s\n", nqn.c_str());
			} else {
				if (client_myds && client_myds->addr.addr) {
					proxy_warning("Unable to parse unknown SET query from client %s:%d. Setting lock_hostgroup. Please report a bug for future enhancements:%s\n", client_myds->addr.addr, client_myds->addr.port, nqn.c_str());
				} else {
					proxy_warning("Unable to parse unknown SET query. Setting lock_hostgroup. Please report a bug for future enhancements:%s\n", nqn.c_str());
				}
			}
		}
	} else {
		proxy_debug(PROXY_DEBUG_MYSQL_QUERY_PROCESSOR, 5, "Unable to parse SET query but NOT setting lock_hostgroup %s\n", nqn.c_str());
	}
}

bool MySQL_Session::has_any_backend() {
	for (unsigned int j=0;j < mybes->len;j++) {
		MySQL_Backend *tmp_mybe=(MySQL_Backend *)mybes->index(j);
		MySQL_Data_Stream *__myds=tmp_mybe->server_myds;
		if (__myds->myconn) {
			return true;
		}
	}
	return false;
}<|MERGE_RESOLUTION|>--- conflicted
+++ resolved
@@ -2323,10 +2323,6 @@
 		NEXT_IMMEDIATE_NEW(st);
 	} else {
 		if (rc==-1) {
-<<<<<<< HEAD
-			proxy_error("Error setting multistatement on server %s , %d : %d, %s\n", myconn->parent->address, myconn->parent->port, mysql_errno(myconn->mysql), mysql_error(myconn->mysql));
-			MyHGM->p_update_mysql_error_counter(p_mysql_error_type::mysql, myconn->parent->myhgc->hid, myconn->parent->address, myconn->parent->port, mysql_errno(myconn->mysql));
-=======
 			// the command failed
 			int myerr=mysql_errno(myconn->mysql);
 			if (myerr >= 2000) {
@@ -2357,7 +2353,6 @@
 				myds->fd=0;
 				RequestEnd(myds);
 			}
->>>>>>> 6d1ef146
 		} else {
 			// rc==1 , nothing to do for now
 		}
