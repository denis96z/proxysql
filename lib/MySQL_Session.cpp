--- conflicted
+++ resolved
@@ -166,15 +166,9 @@
 		return "PROXYSQL_SESSION_NONE";
 	}
 };*/
-<<<<<<< HEAD
-
-
-
-=======
-
-
-
->>>>>>> 5f03c3a1
+
+
+
 
 KillArgs::KillArgs(char* u, char* p, char* h, unsigned int P, unsigned int _hid, unsigned long i, int kt, int _use_ssl, MySQL_Thread* _mt) :
 	KillArgs(u, p, h, P, _hid, i, kt, _use_ssl, _mt, NULL) {
