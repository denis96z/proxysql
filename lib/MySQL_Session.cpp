--- conflicted
+++ resolved
@@ -1574,11 +1574,7 @@
 			//fprintf(stderr,"CONNECTING_SERVER\n");
 			if (mirror) {
 					mybe->server_myds->connect_retries_on_failure=0; // no try for mirror
-<<<<<<< HEAD
-					mybe->server_myds->wait_until=thread->curtime;;
-=======
 					mybe->server_myds->wait_until=thread->curtime+mysql_thread___connect_timeout_server*1000;
->>>>>>> 7fe5c7f0
 					pause_until=0;
 			}
 			if (mybe->server_myds->max_connect_time) {
