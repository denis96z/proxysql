//#define __CLASS_STANDARD_MYSQL_THREAD_H

#include <functional>
#include <vector>

#include "MySQL_HostGroups_Manager.h"
#include "prometheus_helpers.h"
#define MYSQL_THREAD_IMPLEMENTATION
#include "proxysql.h"
#include "cpp.h"
#include "MySQL_Thread.h"
#include <dirent.h>
#include <libgen.h>
#include "re2/re2.h"
#include "re2/regexp.h"

#include "MySQL_Data_Stream.h"
#include "query_processor.h"
#include "StatCounters.h"
#include "MySQL_PreparedStatement.h"
#include "MySQL_Logger.hpp"

#include <fcntl.h>

using std::vector;
using std::function;

#ifdef DEBUG
MySQL_Session *sess_stopat;
#endif

#ifdef epoll_create1
	#define EPOLL_CREATE epoll_create1(0)
#else
	#define EPOLL_CREATE epoll_create(1)
#endif

#define PROXYSQL_LISTEN_LEN 1024
#define MIN_THREADS_FOR_MAINTENANCE 8

extern Query_Processor *GloQPro;
extern MySQL_Authentication *GloMyAuth;
extern MySQL_Threads_Handler *GloMTH;
extern MySQL_Monitor *GloMyMon;
extern MySQL_Logger *GloMyLogger;

typedef struct mythr_st_vars {
	enum MySQL_Thread_status_variable v_idx;
	p_th_counter::metric m_idx;
	char * name;
	uint32_t conv;
} mythr_st_vars_t;

typedef struct mythr_g_st_vars {
	enum MySQL_Thread_status_variable v_idx;
	p_th_gauge::metric m_idx;
	char * name;
	uint32_t conv;
} mythr_g_st_vars_t;

// Note: the order here is not important. 
mythr_st_vars_t MySQL_Thread_status_variables_counter_array[] {
	{ st_var_backend_stmt_prepare, p_th_counter::com_backend_stmt_prepare, (char *)"Com_backend_stmt_prepare" },
	{ st_var_backend_stmt_execute, p_th_counter::com_backend_stmt_execute, (char *)"Com_backend_stmt_execute" },
	{ st_var_backend_stmt_close,   p_th_counter::com_backend_stmt_close,   (char *)"Com_backend_stmt_close" },
	{ st_var_frontend_stmt_prepare, p_th_counter::com_frontend_stmt_prepare, (char *)"Com_frontend_stmt_prepare" },
	{ st_var_frontend_stmt_execute, p_th_counter::com_frontend_stmt_execute, (char *)"Com_frontend_stmt_execute" },
	{ st_var_frontend_stmt_close,   p_th_counter::com_frontend_stmt_close,   (char *)"Com_frontend_stmt_close" },
	{ st_var_queries,               p_th_counter::questions,               (char *)"Questions" },
	{ st_var_queries_slow,          p_th_counter::slow_queries,            (char *)"Slow_queries" },
	{ st_var_queries_gtid,          p_th_counter::gtid_consistent_queries, (char *)"GTID_consistent_queries" },
	{ st_var_gtid_session_collected,p_th_counter::gtid_session_collected,  (char *)"GTID_session_collected" },
	{ st_var_queries_backends_bytes_recv,  p_th_counter::queries_backends_bytes_recv,  (char *)"Queries_backends_bytes_recv" },
	{ st_var_queries_backends_bytes_sent,  p_th_counter::queries_backends_bytes_sent,  (char *)"Queries_backends_bytes_sent" },
	{ st_var_queries_frontends_bytes_recv, p_th_counter::queries_frontends_bytes_recv, (char *)"Queries_frontends_bytes_recv" },
	{ st_var_queries_frontends_bytes_sent, p_th_counter::queries_frontends_bytes_sent, (char *)"Queries_frontends_bytes_sent" },
	{ st_var_query_processor_time , p_th_counter::query_processor_time_nsec,  (char *)"Query_Processor_time_nsec", 1000*1000*1000 },
	{ st_var_backend_query_time ,   p_th_counter::backend_query_time_nsec,  (char *)"Backend_query_time_nsec", 1000*1000*1000 },
	{ st_var_ConnPool_get_conn_latency_awareness , p_th_counter::connpool_get_conn_latency_awareness, (char *)"ConnPool_get_conn_latency_awareness" },
	{ st_var_ConnPool_get_conn_immediate, p_th_counter::connpool_get_conn_immediate,      (char *)"ConnPool_get_conn_immediate" },
	{ st_var_ConnPool_get_conn_success,   p_th_counter::connpool_get_conn_success,        (char *)"ConnPool_get_conn_success" },
	{ st_var_ConnPool_get_conn_failure,   p_th_counter::connpool_get_conn_failure,        (char *)"ConnPool_get_conn_failure" },
	{ st_var_killed_connections,          p_th_counter::mysql_killed_backend_connections, (char *)"mysql_killed_backend_connections" },
	{ st_var_killed_queries,              p_th_counter::mysql_killed_backend_queries,     (char *)"mysql_killed_backend_queries" },
	{ st_var_hostgroup_locked_set_cmds,   p_th_counter::hostgroup_locked_set_cmds,        (char *)"hostgroup_locked_set_cmds" },
	{ st_var_hostgroup_locked_queries,    p_th_counter::hostgroup_locked_queries,         (char *)"hostgroup_locked_queries" },
	{ st_var_unexpected_com_quit,         p_th_counter::mysql_unexpected_frontend_com_quit,(char *)"mysql_unexpected_frontend_com_quit" },
	{ st_var_unexpected_packet,           p_th_counter::mysql_unexpected_frontend_packets,(char *)"mysql_unexpected_frontend_packets" },
	{ st_var_queries_with_max_lag_ms__total_wait_time_us , p_th_counter::queries_with_max_lag_ms__total_wait_time_us,  (char *)"queries_with_max_lag_ms__total_wait_time_us" },
	{ st_var_queries_with_max_lag_ms__delayed , p_th_counter::queries_with_max_lag_ms__delayed,  (char *)"queries_with_max_lag_ms__delayed" },
	{ st_var_queries_with_max_lag_ms,     p_th_counter::queries_with_max_lag_ms,          (char *)"queries_with_max_lag_ms" },
	{ st_var_backend_lagging_during_query,p_th_counter::backend_lagging_during_query,     (char *)"backend_lagging_during_query" },
	{ st_var_backend_offline_during_query,p_th_counter::backend_offline_during_query,     (char *)"backend_offline_during_query" },
	{ st_var_aws_aurora_replicas_skipped_during_query , p_th_counter::aws_aurora_replicas_skipped_during_query,  (char *)"get_aws_aurora_replicas_skipped_during_query" },
	{ st_var_automatic_detected_sqli,     p_th_counter::automatic_detected_sql_injection,  (char *)"automatic_detected_sql_injection" },
	{ st_var_whitelisted_sqli_fingerprint,p_th_counter::whitelisted_sqli_fingerprint,     (char *)"whitelisted_sqli_fingerprint" },
	{ st_var_max_connect_timeout_err,     p_th_counter::max_connect_timeouts,             (char *)"max_connect_timeouts" },
	{ st_var_generated_pkt_err,           p_th_counter::generated_error_packets,          (char *)"generated_error_packets" },
	{ st_var_client_host_error_killed_connections, p_th_counter::client_host_error_killed_connections, (char *)"client_host_error_killed_connections" },
};

mythr_g_st_vars_t MySQL_Thread_status_variables_gauge_array[] {
	{ st_var_hostgroup_locked,            p_th_gauge::client_connections_hostgroup_locked,  (char *)"Client_Connections_hostgroup_locked" }
};

extern mysql_variable_st mysql_tracked_variables[];

const MARIADB_CHARSET_INFO * proxysql_find_charset_nr(unsigned int nr) {
	const MARIADB_CHARSET_INFO * c = mariadb_compiled_charsets;
	do {
		if (c->nr == nr) {
			return c;
		}
		++c;
	} while (c[0].nr != 0);
	return NULL;
}

<<<<<<< HEAD
/**
 * @brief Finds the default (first) collation for the supplied 'charset name'.
 * @details Previously, this function just returned the first collation found (default). Since v2.5.3, this
 *   function takes into consideration the thread variable 'SQL_COLLATION_CONNECTION'
 *   ('mysql-default_collation_connection'). This was introduced for being able to serve the same default
 *   collation as the server (for bootstrap mode) in case it's detected to be a MySQL 8
 *   ('utf8mb4_0900_ai_ci'), instead of the retrocompatible default collation ('utf8mb4_general_ci'). This
 *   change also allows users to select the default collation that they please for a particular charset, if
 *   the collection specified via 'mysql-default_collation_connection', isn't found, the first found collation
 *   (original default) will be retrieved.
 * @param name The 'charset name' for which to find the default collation.
 * @return The collation found, NULL if none is find.
 */
MARIADB_CHARSET_INFO * proxysql_find_charset_name(const char *name) {
	const char* default_collation = mysql_thread___default_variables[SQL_COLLATION_CONNECTION];
	MARIADB_CHARSET_INFO *c = (MARIADB_CHARSET_INFO *)mariadb_compiled_charsets;
	MARIADB_CHARSET_INFO* charset_collation = nullptr;

=======
MARIADB_CHARSET_INFO * proxysql_find_charset_name(const char *name_) {
	MARIADB_CHARSET_INFO *c = (MARIADB_CHARSET_INFO *)mariadb_compiled_charsets;
	const char *name;
	if (strcasecmp(name_,(const char *)"utf8mb3")==0) {
		name = (const char *)"utf8";
	} else {
		name = name_;
	}
>>>>>>> 299c833e
	do {
		if (!strcasecmp(c->csname, name)) {
			if (charset_collation == nullptr) {
				charset_collation = c;
			}

			if (default_collation == nullptr) {
				charset_collation = c;
				break;
			} else {
				if (!strcmp(default_collation, c->name)) {
					charset_collation = c;
					break;
				}
			}
		}
		++c;
	} while (c[0].nr != 0);

	return charset_collation;
}

MARIADB_CHARSET_INFO * proxysql_find_charset_collate_names(const char *csname_, const char *collatename_) {
	MARIADB_CHARSET_INFO *c = (MARIADB_CHARSET_INFO *)mariadb_compiled_charsets;
	char buf[64];
	const char *csname;
	const char *collatename;
	if (strcasecmp(csname_,(const char *)"utf8mb3")==0) {
		csname = (const char *)"utf8";
	} else {
		csname = csname_;
	}
	if (strncasecmp(collatename_,(const char *)"utf8mb3", 7)==0) {
		memcpy(buf,(const char *)"utf8",4);
		strcpy(buf+4,collatename_+7);
		collatename = buf;
	} else {
		collatename = collatename_;
	}
	do {
		if (!strcasecmp(c->csname, csname) && !strcasecmp(c->name, collatename)) {
			return c;
		}
		++c;
	} while (c[0].nr != 0);
	return NULL;
}

MARIADB_CHARSET_INFO * proxysql_find_charset_collate(const char *collatename) {
	MARIADB_CHARSET_INFO *c = (MARIADB_CHARSET_INFO *)mariadb_compiled_charsets;
	do {
		if (!strcasecmp(c->name, collatename)) {
			return c;
		}
		++c;
	} while (c[0].nr != 0);
	return NULL;
}

#ifdef __cplusplus
extern "C" {
#endif /* __cplusplus */

#ifdef __cplusplus
}
#endif /* __cplusplus */


#ifdef DEBUG
#define DEB "_DEBUG"
#else
#define DEB ""
#endif /* DEBUG */
#define MYSQL_THREAD_VERSION "0.2.0902" DEB


#define DEFAULT_NUM_THREADS	4
#define DEFAULT_STACK_SIZE	1024*1024

#define SESSIONS_FOR_CONNECTIONS_HANDLER	64

__thread unsigned int __thread_MySQL_Thread_Variables_version;

volatile static unsigned int __global_MySQL_Thread_Variables_version;



static unsigned int near_pow_2 (unsigned int n) {
	unsigned int i = 1;
	while (i < n) i <<= 1;
	return i ? i : n;
}


void ProxySQL_Poll::shrink() {
	unsigned int new_size=near_pow_2(len+1);
	fds=(struct pollfd *)realloc(fds,new_size*sizeof(struct pollfd));
	myds=(MySQL_Data_Stream **)realloc(myds,new_size*sizeof(MySQL_Data_Stream *));
	last_recv=(unsigned long long *)realloc(last_recv,new_size*sizeof(unsigned long long));
	last_sent=(unsigned long long *)realloc(last_sent,new_size*sizeof(unsigned long long));
	size=new_size;
}

void ProxySQL_Poll::expand(unsigned int more) {
	if ( (len+more) > size ) {
		unsigned int new_size=near_pow_2(len+more);
		fds=(struct pollfd *)realloc(fds,new_size*sizeof(struct pollfd));
		myds=(MySQL_Data_Stream **)realloc(myds,new_size*sizeof(MySQL_Data_Stream *));
		last_recv=(unsigned long long *)realloc(last_recv,new_size*sizeof(unsigned long long));
		last_sent=(unsigned long long *)realloc(last_sent,new_size*sizeof(unsigned long long));
		size=new_size;
	}
}

ProxySQL_Poll::ProxySQL_Poll() {
	loop_counters=new StatCounters(15,10);
	poll_timeout=0;
	loops=0;
	len=0;
	pending_listener_add=0;
	pending_listener_del=0;
	bootstrapping_listeners = true;
	size=MIN_POLL_LEN;
	fds=(struct pollfd *)malloc(size*sizeof(struct pollfd));
	myds=(MySQL_Data_Stream **)malloc(size*sizeof(MySQL_Data_Stream *));
	last_recv=(unsigned long long *)malloc(size*sizeof(unsigned long long));
	last_sent=(unsigned long long *)malloc(size*sizeof(unsigned long long));
}


ProxySQL_Poll::~ProxySQL_Poll() {
	unsigned int i;
	for (i=0;i<len;i++) {
		if (
			myds[i] && // fix bug #278 . This should be caused by not initialized datastreams used to ping the backend
			myds[i]->myds_type==MYDS_LISTENER) {
				delete myds[i];
		}
	}
	free(myds);
	free(fds);
	free(last_recv);
	free(last_sent);
	delete loop_counters;
}


void ProxySQL_Poll::add(uint32_t _events, int _fd, MySQL_Data_Stream *_myds, unsigned long long sent_time) {
	if (len==size) {
		expand(1);
	}
	myds[len]=_myds;
	fds[len].fd=_fd;
	fds[len].events=_events;
	fds[len].revents=0;
	if (_myds) {
		_myds->mypolls=this;
		_myds->poll_fds_idx=len;  // fix a serious bug
	}
	last_recv[len]=monotonic_time();
	last_sent[len]=sent_time;
	len++;
}

void ProxySQL_Poll::remove_index_fast(unsigned int i) {
	if ((int)i==-1) return;
	myds[i]->poll_fds_idx=-1; // this prevents further delete
	if (i != (len-1)) {
		myds[i]=myds[len-1];
		fds[i].fd=fds[len-1].fd;
		fds[i].events=fds[len-1].events;
		fds[i].revents=fds[len-1].revents;
		myds[i]->poll_fds_idx=i;  // fix a serious bug
		last_recv[i]=last_recv[len-1];
		last_sent[i]=last_sent[len-1];
	}
	len--;
	if ( ( len>MIN_POLL_LEN ) && ( size > len*MIN_POLL_DELETE_RATIO ) ) {
		shrink();
	}
}

int ProxySQL_Poll::find_index(int fd) {
	unsigned int i;
	for (i=0; i<len; i++) {
		if (fds[i].fd==fd) {
			return i;
		}
	}
	return -1;
}


MySQL_Listeners_Manager::MySQL_Listeners_Manager() {
	ifaces=new PtrArray();
}
MySQL_Listeners_Manager::~MySQL_Listeners_Manager() {
	while (ifaces->len) {
		iface_info *ifi=(iface_info *)ifaces->remove_index_fast(0);
		shutdown(ifi->fd,SHUT_RDWR);
		close(ifi->fd);
		if (ifi->port==0) {
			unlink(ifi->address);
		}
		delete ifi;
	}
	delete ifaces;
	ifaces=NULL;
}

int MySQL_Listeners_Manager::add(const char *iface, unsigned int num_threads, int **perthrsocks) {
	for (unsigned int i=0; i<ifaces->len; i++) {
		iface_info *ifi=(iface_info *)ifaces->index(i);
		if (strcmp(ifi->iface,iface)==0) {
			return -1;
		}
	}

	char *address=NULL; char *port=NULL;
	int s = -1;
	char *h = NULL;
	bool is_ipv6 = false;

	if (*(char *)iface == '[') {
		is_ipv6 = true;
		char *p = strchr((char *)iface, ']');
		if (p == NULL) {
			proxy_error("Invalid IPv6 address: %s\n", iface);
			return -1;
		}
		h = (char *)++iface; // remove first '['
		*p = '\0';
		iface = p++; // remove last ']'
		address = h;
		port = ++p; // remove ':'
	} else {
		c_split_2(iface, ":" , &address, &port);
	}

#ifdef SO_REUSEPORT
	if (GloVars.global.reuseport==false) {
		s = ( atoi(port) ? listen_on_port(address, atoi(port), PROXYSQL_LISTEN_LEN) : listen_on_unix(address, PROXYSQL_LISTEN_LEN));
	} else {
		if (atoi(port)==0) {
			s = listen_on_unix(address, PROXYSQL_LISTEN_LEN);
		} else {
			// for TCP we will use SO_REUSEPORT
			int *l_perthrsocks=(int *)malloc(sizeof(int)*num_threads);
			unsigned int i;
			for (i=0;i<num_threads;i++) {
				s=listen_on_port(address, atoi(port), PROXYSQL_LISTEN_LEN, true);
				ioctl_FIONBIO(s,1);
				iface_info *ifi=new iface_info((char *)iface, address, atoi(port), s);
				ifaces->add(ifi);
				l_perthrsocks[i]=s;
			}
			*perthrsocks=l_perthrsocks;
			s=0;
		}
	}
#else
	s = ( atoi(port) ? listen_on_port(address, atoi(port), PROXYSQL_LISTEN_LEN) : listen_on_unix(address, PROXYSQL_LISTEN_LEN));
#endif /* SO_REUSEPORT */
	if (s==-1) {
		if (is_ipv6 == false) {
			free(address);
			free(port);
		}

		return s;
	}
	if (s>0) {
		ioctl_FIONBIO(s,1);
		iface_info *ifi=new iface_info((char *)iface, address, atoi(port), s);
		ifaces->add(ifi);
	}
	if (is_ipv6 == false) {
		free(address);
		free(port);
	}

	return s;
}

int MySQL_Listeners_Manager::find_idx(const char *iface) {
	for (unsigned int i=0; i<ifaces->len; i++) {
		iface_info *ifi=(iface_info *)ifaces->index(i);
		if (strcmp(ifi->iface,iface)==0) {
			return i;
		}
	}
	return -1;
}

iface_info * MySQL_Listeners_Manager::find_iface_from_fd(int fd) {
	for (unsigned int i=0; i<ifaces->len; i++) {
		iface_info *ifi=(iface_info *)ifaces->index(i);
		if (ifi->fd==fd) {
			return ifi;
		}
	}
	return NULL;
}

int MySQL_Listeners_Manager::find_idx(const char *address, int port) {
	for (unsigned int i=0; i<ifaces->len; i++) {
		iface_info *ifi=(iface_info *)ifaces->index(i);
		if (strcmp(ifi->address,address)==0 && ifi->port==port) {
			return i;
		}
	}
	return -1;
}

int MySQL_Listeners_Manager::get_fd(unsigned int idx) {
	iface_info *ifi=(iface_info *)ifaces->index(idx);
	return ifi->fd;
}

void MySQL_Listeners_Manager::del(unsigned int idx) {
	iface_info *ifi=(iface_info *)ifaces->remove_index_fast(idx);
	if (ifi->port==0) {
		unlink(ifi->address);
	}
	delete ifi;
}

static char * mysql_thread_variables_names[]= {
	(char *)"shun_on_failures",
	(char *)"shun_recovery_time_sec",
	(char *)"unshun_algorithm",
	(char *)"query_retries_on_failure",
	(char *)"client_host_cache_size",
	(char *)"client_host_error_counts",
	(char *)"connect_retries_on_failure",
	(char *)"connect_retries_delay",
	(char *)"connection_delay_multiplex_ms",
	(char *)"connection_max_age_ms",
	(char *)"connect_timeout_client",
	(char *)"connect_timeout_server",
	(char *)"connect_timeout_server_max",
	(char *)"enable_client_deprecate_eof",
	(char *)"enable_server_deprecate_eof",
	(char *)"enable_load_data_local_infile",
	(char *)"eventslog_filename",
	(char *)"eventslog_filesize",
	(char *)"eventslog_default_log",
	(char *)"eventslog_format",
	(char *)"auditlog_filename",
	(char *)"auditlog_filesize",
	//(char *)"default_charset", // removed in 2.0.13 . Obsoleted previously using MySQL_Variables instead
	(char *)"handle_unknown_charset",
	(char *)"free_connections_pct",
	(char *)"connection_warming",
#ifdef IDLE_THREADS
	(char *)"session_idle_ms",
#endif // IDLE_THREADS
	(char *)"have_ssl",
	(char *)"have_compress",
	(char *)"interfaces",
	(char *)"log_mysql_warnings_enabled",
	(char *)"monitor_enabled",
	(char *)"monitor_history",
	(char *)"monitor_connect_interval",
	(char *)"monitor_connect_timeout",
	(char *)"monitor_ping_interval",
	(char *)"monitor_ping_max_failures",
	(char *)"monitor_ping_timeout",
	(char *)"monitor_read_only_interval",
	(char *)"monitor_read_only_timeout",
	(char *)"monitor_read_only_max_timeout_count",
	(char *)"monitor_replication_lag_group_by_host",
	(char *)"monitor_replication_lag_interval",
	(char *)"monitor_replication_lag_timeout",
	(char *)"monitor_replication_lag_count",
	(char *)"monitor_groupreplication_healthcheck_interval",
	(char *)"monitor_groupreplication_healthcheck_timeout",
	(char *)"monitor_groupreplication_healthcheck_max_timeout_count",
	(char *)"monitor_groupreplication_max_transactions_behind_count",
	(char *)"monitor_groupreplication_max_transactions_behind_for_read_only",
	(char *)"monitor_galera_healthcheck_interval",
	(char *)"monitor_galera_healthcheck_timeout",
	(char *)"monitor_galera_healthcheck_max_timeout_count",
	(char *)"monitor_username",
	(char *)"monitor_password",
	(char *)"monitor_replication_lag_use_percona_heartbeat",
	(char *)"monitor_query_interval",
	(char *)"monitor_query_timeout",
	(char *)"monitor_slave_lag_when_null",
	(char *)"monitor_threads_min",
	(char *)"monitor_threads_max",
	(char *)"monitor_threads_queue_maxsize",
	(char *)"monitor_local_dns_cache_ttl",
	(char *)"monitor_local_dns_cache_refresh_interval",
	(char *)"monitor_local_dns_resolver_queue_maxsize",
	(char *)"monitor_wait_timeout",
	(char *)"monitor_writer_is_also_reader",
	(char *)"max_allowed_packet",
	(char *)"tcp_keepalive_time",
	(char *)"use_tcp_keepalive",
	(char *)"automatic_detect_sqli",
	(char *)"firewall_whitelist_enabled",
	(char *)"firewall_whitelist_errormsg",
	(char *)"throttle_connections_per_sec_to_hostgroup",
	(char *)"max_transaction_idle_time",
	(char *)"max_transaction_time",
	(char *)"multiplexing",
	(char *)"log_unhealthy_connections",
	(char *)"enforce_autocommit_on_reads",
	(char *)"autocommit_false_not_reusable",
	(char *)"autocommit_false_is_transaction",
	(char *)"verbose_query_error",
	(char *)"hostgroup_manager_verbose",
	(char *)"binlog_reader_connect_retry_msec",
	(char *)"threshold_query_length",
	(char *)"threshold_resultset_size",
	(char *)"query_digests_max_digest_length",
	(char *)"query_digests_max_query_length",
	(char *)"query_digests_grouping_limit",
	(char *)"query_digests_groups_grouping_limit",
	(char *)"query_rules_fast_routing_algorithm",
	(char *)"wait_timeout",
	(char *)"throttle_max_bytes_per_second_to_client",
	(char *)"throttle_ratio_server_to_client",
	(char *)"max_connections",
	(char *)"max_stmts_per_connection",
	(char *)"max_stmts_cache",
	(char *)"mirror_max_concurrency",
	(char *)"mirror_max_queue_length",
	(char *)"default_max_latency_ms",
	(char *)"default_query_delay",
	(char *)"default_query_timeout",
	(char *)"query_processor_iterations",
	(char *)"query_processor_regex",
	(char *)"set_query_lock_on_hostgroup",
	(char *)"set_parser_algorithm",
	(char *)"reset_connection_algorithm",
	(char *)"auto_increment_delay_multiplex",
	(char *)"auto_increment_delay_multiplex_timeout_ms",
	(char *)"long_query_time",
	(char *)"query_cache_size_MB",
	(char *)"query_cache_soft_ttl_pct",
	(char *)"ping_interval_server_msec",
	(char *)"ping_timeout_server",
	(char *)"default_schema",
	(char *)"poll_timeout",
	(char *)"poll_timeout_on_failure",
	(char *)"server_capabilities",
	(char *)"server_version",
	(char *)"keep_multiplexing_variables",
	(char *)"kill_backend_connection_when_disconnect",
	(char *)"client_session_track_gtid",
	(char *)"sessions_sort",
#ifdef IDLE_THREADS
	(char *)"session_idle_show_processlist",
#endif // IDLE_THREADS
	(char *)"show_processlist_extended",
	(char *)"commands_stats",
	(char *)"query_digests",
	(char *)"query_digests_lowercase",
	(char *)"query_digests_replace_null",
	(char *)"query_digests_no_digits",
	(char *)"query_digests_normalize_digest_text",
	(char *)"query_digests_track_hostname",
	(char *)"query_digests_keep_comment",
	(char *)"parse_failure_logs_digest",
	(char *)"servers_stats",
	(char *)"default_reconnect",
#ifdef DEBUG
	(char *)"session_debug",
#endif /* DEBUG */
	(char *)"ssl_p2s_ca",
	(char *)"ssl_p2s_capath",
	(char *)"ssl_p2s_cert",
	(char *)"ssl_p2s_key",
	(char *)"ssl_p2s_cipher",
	(char *)"ssl_p2s_crl",
	(char *)"ssl_p2s_crlpath",
	(char *)"stacksize",
	(char *)"threads",
	(char *)"init_connect",
	(char *)"ldap_user_variable",
	(char *)"add_ldap_user_comment",
	(char *)"default_tx_isolation",
	(char *)"default_session_track_gtids",
	(char *)"connpoll_reset_queue_length",
	(char *)"min_num_servers_lantency_awareness",
	(char *)"aurora_max_lag_ms_only_read_from_replicas",
	(char *)"stats_time_backend_query",
	(char *)"stats_time_query_processor",
	(char *)"query_cache_stores_empty_result",
	(char *)"data_packets_history_size",
	NULL
};

using metric_name = std::string;
using metric_help = std::string;
using metric_tags = std::map<std::string, std::string>;

using th_counter_tuple =
	std::tuple<
		p_th_counter::metric,
		metric_name,
		metric_help,
		metric_tags
	>;

using th_gauge_tuple =
	std::tuple<
		p_th_gauge::metric,
		metric_name,
		metric_help,
		metric_tags
	>;

using th_counter_vector = std::vector<th_counter_tuple>;
using th_gauge_vector = std::vector<th_gauge_tuple>;

/**
 * @brief Metrics map holding the metrics for the MySQL_Thread module.
 *
 * @note Many metrics in this map, share a common "id name", because
 *  they differ only by label, because of this, HELP is shared between
 *  them. For better visual identification of this groups they are
 *  separated using a line separator comment.
 */
const std::tuple<th_counter_vector, th_gauge_vector>
th_metrics_map = std::make_tuple(
	th_counter_vector {
		// ====================================================================
		std::make_tuple (
			p_th_counter::queries_backends_bytes_sent,
			"proxysql_queries_backends_bytes_total",
			"Total number of bytes (sent|received) in backend connections.",
			metric_tags {
				{ "traffic_flow", "sent" }
			}
		),
		std::make_tuple (
			p_th_counter::queries_backends_bytes_recv,
			"proxysql_queries_backends_bytes_total",
			"Total number of bytes (sent|received) in backend connections.",
			metric_tags {
				{ "traffic_flow", "received" }
			}
		),
		// ====================================================================

		// ====================================================================
		std::make_tuple (
			p_th_counter::queries_frontends_bytes_sent,
			"proxysql_queries_frontends_bytes_total",
			"Total number of bytes (sent|received) in frontend connections.",
			metric_tags {
				{ "traffic_flow", "sent" }
			}
		),
		std::make_tuple (
			p_th_counter::queries_frontends_bytes_recv,
			"proxysql_queries_frontends_bytes_total",
			"Total number of bytes (sent|received) in frontend connections.",
			metric_tags {
				{ "traffic_flow", "received" }
			}
		),
		// ====================================================================

		std::make_tuple (
			p_th_counter::query_processor_time_nsec,
			"proxysql_query_processor_time_seconds_total",
			"The time spent inside the \"Query Processor\" to determine what action needs to be taken with the query (internal module).",
			metric_tags {}
		),
		std::make_tuple (
			p_th_counter::backend_query_time_nsec,
			"proxysql_backend_query_time_seconds_total",
			"Time spent making network calls to communicate with the backends.",
			metric_tags {}
		),

		// ====================================================================
		std::make_tuple (
			p_th_counter::com_backend_stmt_prepare,
			"proxysql_com_backend_stmt_total",
			"Represents the number of statements (PREPARE|EXECUTE|CLOSE) executed by ProxySQL against the backends.",
			metric_tags {
				{ "op", "prepare" }
			}
		),
		std::make_tuple (
			p_th_counter::com_backend_stmt_execute,
			"proxysql_com_backend_stmt_total",
			"Represents the number of statements (PREPARE|EXECUTE|CLOSE) executed by ProxySQL against the backends.",
			metric_tags {
				{ "op", "execute" }
			}
		),
		std::make_tuple (
			p_th_counter::com_backend_stmt_close,
			"proxysql_com_backend_stmt_total",
			"Represents the number of statements (PREPARE|EXECUTE|CLOSE) executed by ProxySQL against the backends.",
			metric_tags {
				{ "op", "close" }
			}
		),
		// ====================================================================

		// ====================================================================
		std::make_tuple (
			p_th_counter::com_frontend_stmt_prepare,
			"proxysql_com_frontend_stmt_total",
			"Represents the number of statements (PREPARE|EXECUTE|CLOSE) executed by clients.",
			metric_tags {
				{ "op", "prepare" }
			}
		),
		std::make_tuple (
			p_th_counter::com_frontend_stmt_execute,
			"proxysql_com_frontend_stmt_total",
			"Represents the number of statements (PREPARE|EXECUTE|CLOSE) executed by clients.",
			metric_tags {
				{ "op", "execute" }
			}
		),
		std::make_tuple (
			p_th_counter::com_frontend_stmt_close,
			"proxysql_com_frontend_stmt_total",
			"Represents the number of statements (PREPARE|EXECUTE|CLOSE) executed by clients.",
			metric_tags {
				{ "op", "close" }
			}
		),
		// ====================================================================

		std::make_tuple (
			p_th_counter::questions,
			"proxysql_questions_total",
			"The total number of client requests / statements executed.",
			metric_tags {}
		),
		std::make_tuple (
			p_th_counter::slow_queries,
			"proxysql_slow_queries_total",
			"The total number of queries with an execution time greater than \"mysql-long_query_time\" milliseconds.",
			metric_tags {}
		),
		std::make_tuple (
			p_th_counter::gtid_consistent_queries,
			"proxysql_gtid_consistent_queries_total",
			"Total queries with GTID consistent read.",
			metric_tags {}
		),
		std::make_tuple (
			p_th_counter::gtid_session_collected,
			"proxysql_gtid_session_collected_total",
			"Total queries with GTID session state.",
			metric_tags {}
		),

		// ====================================================================
		std::make_tuple (
			p_th_counter::connpool_get_conn_latency_awareness,
			"proxysql_connpool_get_conn_success_latency_awareness_total",
			"The connection was picked using the latency awareness algorithm.",
			metric_tags {}
		),
		std::make_tuple (
			p_th_counter::connpool_get_conn_immediate,
			"proxysql_connpool_get_conn_success_immediate_total",
			"The connection is provided from per-thread cache.",
			metric_tags {}
		),
		std::make_tuple (
			p_th_counter::connpool_get_conn_success,
			"proxysql_connpool_get_conn_success_total",
			"The session is able to get a connection, either from per-thread cache or connection pool.",
			metric_tags {}
		),
		std::make_tuple (
			p_th_counter::connpool_get_conn_failure,
			"proxysql_connpool_get_conn_failure_total",
			"The connection pool cannot provide any connection.",
			metric_tags {}
		),
		// ====================================================================

		std::make_tuple (
			p_th_counter::generated_error_packets,
			"proxysql_generated_error_packets_total",
			"Total generated error packets.",
			metric_tags {}
		),
		std::make_tuple (
			p_th_counter::max_connect_timeouts,
			"proxysql_max_connect_timeouts_total",
			"Maximum connection timeout reached when trying to connect to backend sever.",
			metric_tags {}
		),
		std::make_tuple (
			p_th_counter::backend_lagging_during_query,
			"proxysql_backend_lagging_during_query_total",
			"Query failed because server was shunned due to lag.",
			metric_tags {}
		),
		std::make_tuple (
			p_th_counter::backend_offline_during_query,
			"proxysql_backend_offline_during_query_total",
			"Query failed because server was offline.",
			metric_tags {}
		),
		std::make_tuple (
			p_th_counter::queries_with_max_lag_ms,
			"proxysql_queries_with_max_lag_total",
			"Received queries that have a 'max_lag' attribute.",
			metric_tags {}
		),
		std::make_tuple (
			p_th_counter::queries_with_max_lag_ms__delayed,
			"proxysql_queries_with_max_lag__delayed_total",
			"Query delayed because no connection was selected due to 'max_lag' annotation.",
			metric_tags {}
		),
		std::make_tuple (
			p_th_counter::queries_with_max_lag_ms__total_wait_time_us,
			"proxysql_queries_with_max_lag__total_wait_time_total",
			"Total waited time due to connection selection because of 'max_lag' annotation.",
			metric_tags {}
		),
		std::make_tuple (
			p_th_counter::mysql_unexpected_frontend_com_quit,
			"proxysql_mysql_unexpected_frontend_com_quit_total",
			"Unexpected 'COM_QUIT' received from the client.",
			metric_tags {}
		),
		std::make_tuple (
			p_th_counter::hostgroup_locked_set_cmds,
			"proxysql_hostgroup_locked_set_cmds_total",
			"Total number of connections that have been locked in a hostgroup.",
			metric_tags {}
		),
		std::make_tuple (
			p_th_counter::hostgroup_locked_queries,
			"proxysql_hostgroup_locked_queries_total",
			"Query blocked because connection is locked into some hostgroup but is trying to reach other.",
			metric_tags {}
		),
		std::make_tuple (
			p_th_counter::mysql_unexpected_frontend_packets,
			"proxysql_mysql_unexpected_frontend_packets_total",
			"Unexpected packet received from client.",
			metric_tags {}
		),
		std::make_tuple (
			p_th_counter::aws_aurora_replicas_skipped_during_query,
			"proxysql_aws_aurora_replicas_skipped_during_query_total",
			"Replicas skipped due to current lag being higher than 'max_lag' annotation.",
			metric_tags {}
		),
		std::make_tuple (
			p_th_counter::automatic_detected_sql_injection,
			"proxysql_automatic_detected_sql_injection_total",
			"Blocked a detected 'sql injection' attempt.",
			metric_tags {}
		),
		std::make_tuple (
			p_th_counter::whitelisted_sqli_fingerprint,
			"proxysql_whitelisted_sqli_fingerprint_total",
			"Detected a whitelisted 'sql injection' fingerprint.",
			metric_tags {}
		),
		std::make_tuple (
			p_th_counter::mysql_killed_backend_connections,
			"proxysql_mysql_killed_backend_connections_total",
			"Number of backend connection killed.",
			metric_tags {}
		),
		std::make_tuple (
			p_th_counter::mysql_killed_backend_queries,
			"proxysql_mysql_killed_backend_queries_total",
			"Killed backend queries.",
			metric_tags {}
		),
		std::make_tuple (
			p_th_counter::client_host_error_killed_connections,
			"proxysql_client_host_error_killed_connections",
			"Killed client connections because address exceeded 'client_host_error_counts'.",
			metric_tags {}
		)
	},
	th_gauge_vector {
		std::make_tuple (
			p_th_gauge::active_transactions,
			"proxysql_active_transactions",
			"Provides a count of how many client connection are currently processing a transaction.",
			metric_tags {}
		),
		std::make_tuple (
			p_th_gauge::client_connections_non_idle,
			"proxysql_client_connections_non_idle",
			"Number of client connections that are currently handled by the main worker threads.",
			metric_tags {}
		),
		std::make_tuple (
			p_th_gauge::client_connections_hostgroup_locked,
			"proxysql_client_connections_hostgroup_locked",
			"Number of client connection locked to a specific hostgroup.",
			metric_tags {}
		),
		std::make_tuple (
			p_th_gauge::mysql_backend_buffers_bytes,
			"proxysql_mysql_backend_buffers_bytes",
			"Buffers related to backend connections if \"fast_forward\" is used (0 means fast_forward is not used).",
			metric_tags {}
		),
		std::make_tuple (
			p_th_gauge::mysql_frontend_buffers_bytes,
			"proxysql_mysql_frontend_buffers_bytes",
			"Buffers related to frontend connections (read/write buffers and other queues).",
			metric_tags {}
		),
		std::make_tuple (
			p_th_gauge::mysql_session_internal_bytes,
			"proxysql_mysql_session_internal_bytes",
			"Other memory used by ProxySQL to handle MySQL Sessions.",
			metric_tags {}
		),
		std::make_tuple (
			p_th_gauge::mirror_concurrency,
			"proxysql_mirror_concurrency",
			"Mirror current concurrency",
			metric_tags {}
		),
		std::make_tuple (
			p_th_gauge::mirror_queue_lengths,
			"proxysql_mirror_queue_lengths",
			"Mirror queue length",
			metric_tags {}
		),
		std::make_tuple (
			p_th_gauge::mysql_thread_workers,
			"proxysql_mysql_thread_workers",
			"Number of MySQL Thread workers i.e. 'mysql-threads'",
			metric_tags {}
		),
		// global_variables
		std::make_tuple (
			p_th_gauge::mysql_wait_timeout,
			"proxysql_mysql_wait_timeout",
			"If a proxy session has been idle for more than this threshold, the proxy will kill the session.",
			metric_tags {}
		),
		std::make_tuple (
			p_th_gauge::mysql_max_connections,
			"proxysql_mysql_max_connections",
			"The maximum number of client connections that the proxy can handle.",
			metric_tags {}
		),
		std::make_tuple (
			p_th_gauge::mysql_monitor_enabled,
			"proxysql_mysql_monitor_enabled",
			"Enables or disables MySQL Monitor.",
			metric_tags {}
		),
		std::make_tuple (
			p_th_gauge::mysql_monitor_ping_interval,
			"proxysql_mysql_monitor_ping_interval",
			"How frequently a ping check is performed, in seconds.",
			metric_tags {}
		),
		std::make_tuple (
			p_th_gauge::mysql_monitor_ping_timeout,
			"proxysql_mysql_monitor_ping_timeout_seconds",
			"Ping timeout in seconds.",
			metric_tags {}
		),
		std::make_tuple (
			p_th_gauge::mysql_monitor_ping_max_failures,
			"proxysql_mysql_monitor_ping_max_failures",
			"Reached maximum ping attempts from monitor.",
			metric_tags {}
		),
		std::make_tuple (
			p_th_gauge::mysql_monitor_read_only_interval,
			"proxysql_mysql_monitor_read_only_interval_seconds",
			"How frequently a read only check is performed, in seconds.",
			metric_tags {}
		),
		std::make_tuple (
			p_th_gauge::mysql_monitor_read_only_timeout,
			"proxysql_mysql_monitor_read_only_timeout_seconds",
			"Read only check timeout in seconds.",
			metric_tags {}
		),
		std::make_tuple (
			p_th_gauge::mysql_monitor_writer_is_also_reader,
			"proxysql_mysql_monitor_writer_is_also_reader",
			"Encodes different behaviors for nodes depending on their 'READ_ONLY' flag value.",
			metric_tags {}
		),
		std::make_tuple (
			p_th_gauge::mysql_monitor_replication_lag_group_by_host,
			"proxysql_monitor_replication_lag_group_by_host",
			"Encodes different replication lag check if the same server is in multiple hostgroups.",
			metric_tags {}
		),
		std::make_tuple (
			p_th_gauge::mysql_monitor_replication_lag_interval,
			"proxysql_mysql_monitor_replication_lag_interval_seconds",
			"How frequently a replication lag check is performed, in seconds.",
			metric_tags {}
		),
		std::make_tuple (
			p_th_gauge::mysql_monitor_replication_lag_timeout,
			"proxysql_mysql_monitor_replication_lag_timeout_seconds",
			"Replication lag check timeout in seconds.",
			metric_tags {}
		),
		std::make_tuple (
			p_th_gauge::mysql_monitor_history,
			"proxysql_mysql_monitor_history_timeout_seconds",
			"The duration for which the events for the checks made by the Monitor module are kept, in seconds.",
			metric_tags {}
		)
	}
);

MySQL_Threads_Handler::MySQL_Threads_Handler() {
#ifdef DEBUG
	if (glovars.has_debug==false) {
#else
	if (glovars.has_debug==true) {
#endif /* DEBUG */
		// LCOV_EXCL_START
		perror("Incompatible debugging version");
		exit(EXIT_FAILURE);
		// LCOV_EXCL_STOP
	}
	num_threads=0;
	mysql_threads=NULL;
#ifdef IDLE_THREADS
	mysql_threads_idles=NULL;
#endif // IDLE_THREADS
	stacksize=0;
	shutdown_=0;
	bootstrapping_listeners = true;
	pthread_rwlock_init(&rwlock,NULL);
	pthread_attr_init(&attr);
	// Zero initialize all variables
	memset(&variables, 0, sizeof(variables));
	variables.shun_on_failures=5;
	variables.shun_recovery_time_sec=10;
	variables.unshun_algorithm=0;
	variables.query_retries_on_failure=1;
	variables.client_host_cache_size=0;
	variables.client_host_error_counts=0;
	variables.connect_retries_on_failure=10;
	variables.connection_delay_multiplex_ms=0;
	variables.connection_max_age_ms=0;
	variables.connect_timeout_client=10000;
	variables.connect_timeout_server=1000;
	variables.connect_timeout_server_max=10000;
	variables.free_connections_pct=10;
	variables.connect_retries_delay=1;
	variables.monitor_enabled=true;
	variables.monitor_history=600000;
	variables.monitor_connect_interval=120000;
	variables.monitor_connect_timeout=600;
	variables.monitor_ping_interval=8000;
	variables.monitor_ping_max_failures=3;
	variables.monitor_ping_timeout=1000;
	variables.monitor_read_only_interval=1000;
	variables.monitor_read_only_timeout=800;
	variables.monitor_read_only_max_timeout_count=3;
	variables.monitor_replication_lag_group_by_host=false;
	variables.monitor_replication_lag_interval=10000;
	variables.monitor_replication_lag_timeout=1000;
	variables.monitor_replication_lag_count=1;
	variables.monitor_groupreplication_healthcheck_interval=5000;
	variables.monitor_groupreplication_healthcheck_timeout=800;
	variables.monitor_groupreplication_healthcheck_max_timeout_count=3;
	variables.monitor_groupreplication_max_transactions_behind_count=3;
	variables.monitor_groupreplication_max_transactions_behind_for_read_only=1;
	variables.monitor_galera_healthcheck_interval=5000;
	variables.monitor_galera_healthcheck_timeout=800;
	variables.monitor_galera_healthcheck_max_timeout_count=3;
	variables.monitor_query_interval=60000;
	variables.monitor_query_timeout=100;
	variables.monitor_slave_lag_when_null=60;
	variables.monitor_threads_min = 8;
	variables.monitor_threads_max = 128;
	variables.monitor_threads_queue_maxsize = 128;
	variables.monitor_local_dns_cache_ttl = 300000;
	variables.monitor_local_dns_cache_refresh_interval = 60000;
	variables.monitor_local_dns_resolver_queue_maxsize = 128;
	variables.monitor_username=strdup((char *)"monitor");
	variables.monitor_password=strdup((char *)"monitor");
	variables.monitor_replication_lag_use_percona_heartbeat=strdup((char *)"");
	variables.monitor_wait_timeout=true;
	variables.monitor_writer_is_also_reader=true;
	variables.max_allowed_packet=64*1024*1024;
	variables.automatic_detect_sqli=false;
	variables.firewall_whitelist_enabled=false;
	variables.firewall_whitelist_errormsg = strdup((char *)"Firewall blocked this query");
	variables.use_tcp_keepalive=false;
	variables.tcp_keepalive_time=0;
	variables.throttle_connections_per_sec_to_hostgroup=1000000;
	variables.max_transaction_idle_time=4*3600*1000;
	variables.max_transaction_time=4*3600*1000;
	variables.hostgroup_manager_verbose=1;
	variables.binlog_reader_connect_retry_msec=3000;
	variables.threshold_query_length=512*1024;
	variables.threshold_resultset_size=4*1024*1024;
	variables.query_digests_max_digest_length=2*1024;
	variables.query_digests_max_query_length=65000; // legacy default
	variables.query_rules_fast_routing_algorithm=1;
	variables.wait_timeout=8*3600*1000;
	variables.throttle_max_bytes_per_second_to_client=0;
	variables.throttle_ratio_server_to_client=0;
	variables.connection_warming=false;
	variables.max_connections=10*1000;
	variables.max_stmts_per_connection=20;
	variables.max_stmts_cache=10000;
	variables.mirror_max_concurrency=16;
	variables.mirror_max_queue_length=32000;
	variables.default_max_latency_ms=1*1000; // by default, the maximum allowed latency for a host is 1000ms
	variables.default_query_delay=0;
	variables.default_query_timeout=24*3600*1000;
	variables.query_processor_iterations=0;
	variables.query_processor_regex=1;
	variables.set_query_lock_on_hostgroup=1;
	variables.set_parser_algorithm=1; // in 2.6.0 this must become 2
	variables.reset_connection_algorithm=2;
	variables.auto_increment_delay_multiplex=5;
	variables.auto_increment_delay_multiplex_timeout_ms=10000;
	variables.long_query_time=1000;
	variables.query_cache_size_MB=256;
	variables.query_cache_soft_ttl_pct=0;
	variables.init_connect=NULL;
	variables.ldap_user_variable=NULL;
	variables.add_ldap_user_comment=NULL;
	for (int i=0; i<SQL_NAME_LAST_LOW_WM; i++) {
		variables.default_variables[i]=strdup(mysql_tracked_variables[i].default_value);
	}
	variables.default_tx_isolation=strdup((char *)MYSQL_DEFAULT_TX_ISOLATION);
	variables.default_session_track_gtids=strdup((char *)MYSQL_DEFAULT_SESSION_TRACK_GTIDS);
	variables.ping_interval_server_msec=10000;
	variables.ping_timeout_server=200;
	variables.default_schema=strdup((char *)"information_schema");
	variables.handle_unknown_charset=1;
	variables.interfaces=strdup((char *)"");
	variables.server_version=strdup((char *)"5.5.30");
	variables.eventslog_filename=strdup((char *)""); // proxysql-mysql-eventslog is recommended
	variables.eventslog_filesize=100*1024*1024;
	variables.eventslog_default_log=0;
	variables.eventslog_format=1;
	variables.auditlog_filename=strdup((char *)"");
	variables.auditlog_filesize=100*1024*1024;
	//variables.server_capabilities=CLIENT_FOUND_ROWS | CLIENT_PROTOCOL_41 | CLIENT_IGNORE_SIGPIPE | CLIENT_TRANSACTIONS | CLIENT_SECURE_CONNECTION | CLIENT_CONNECT_WITH_DB;
	// major upgrade in 2.0.0
	variables.server_capabilities = CLIENT_MYSQL | CLIENT_FOUND_ROWS | CLIENT_PROTOCOL_41 | CLIENT_IGNORE_SIGPIPE | CLIENT_TRANSACTIONS | CLIENT_SECURE_CONNECTION | CLIENT_CONNECT_WITH_DB | CLIENT_PLUGIN_AUTH;;
	variables.poll_timeout=2000;
	variables.poll_timeout_on_failure=100;
	variables.have_compress=true;
	variables.have_ssl = false; // disable by default for performance reason
	variables.commands_stats=true;
	variables.multiplexing=true;
	variables.log_unhealthy_connections=true;
	variables.enforce_autocommit_on_reads=false;
	variables.autocommit_false_not_reusable=false;
	variables.autocommit_false_is_transaction=false;
	variables.verbose_query_error = false;
	variables.query_digests=true;
	variables.query_digests_lowercase=false;
	variables.query_digests_replace_null=false;
	variables.query_digests_no_digits=false;
	variables.query_digests_normalize_digest_text=false;
	variables.query_digests_track_hostname=false;
	variables.query_digests_keep_comment=false;
	variables.parse_failure_logs_digest=false;
	variables.connpoll_reset_queue_length = 50;
	variables.min_num_servers_lantency_awareness = 1000;
	variables.aurora_max_lag_ms_only_read_from_replicas = 2;
	variables.stats_time_backend_query=false;
	variables.stats_time_query_processor=false;
	variables.query_cache_stores_empty_result=true;
	variables.kill_backend_connection_when_disconnect=true;
	variables.client_session_track_gtid=true;
	variables.sessions_sort=true;
#ifdef IDLE_THREADS
	variables.session_idle_ms=1;
	variables.session_idle_show_processlist=true;
#endif // IDLE_THREADS
	variables.show_processlist_extended = 0;
	variables.servers_stats=true;
	variables.default_reconnect=true;
	variables.ssl_p2s_ca=NULL;
	variables.ssl_p2s_capath=NULL;
	variables.ssl_p2s_cert=NULL;
	variables.ssl_p2s_key=NULL;
	variables.ssl_p2s_cipher=NULL;
	variables.ssl_p2s_crl=NULL;
	variables.ssl_p2s_crlpath=NULL;
	variables.keep_multiplexing_variables=strdup((char *)"tx_isolation,transaction_isolation,version");
#ifdef DEBUG
	variables.session_debug=true;
#endif /*debug */
	variables.query_digests_grouping_limit = 3;
	variables.query_digests_groups_grouping_limit= 0;
	variables.enable_client_deprecate_eof=true;
	variables.enable_server_deprecate_eof=true;
	variables.enable_load_data_local_infile=false;
	variables.log_mysql_warnings_enabled=false;
	variables.data_packets_history_size=0;
	// status variables
	status_variables.mirror_sessions_current=0;
	__global_MySQL_Thread_Variables_version=1;
	MLM = new MySQL_Listeners_Manager();

	// Initialize prometheus metrics
	init_prometheus_counter_array<th_metrics_map_idx, p_th_counter>(th_metrics_map, this->status_variables.p_counter_array);
	init_prometheus_gauge_array<th_metrics_map_idx, p_th_gauge>(th_metrics_map, this->status_variables.p_gauge_array);

	// Init client_host_cache mutex
	pthread_mutex_init(&mutex_client_host_cache, NULL);
}

unsigned int MySQL_Threads_Handler::get_global_version() {
	return __sync_fetch_and_add(&__global_MySQL_Thread_Variables_version,0);
}

int MySQL_Threads_Handler::listener_add(const char *address, int port) {
	char *s=(char *)malloc(strlen(address)+32);
	sprintf(s,"%s:%d",address,port);
	int ret=listener_add((const char *)s);
	free(s);
	return ret;
}

int MySQL_Threads_Handler::listener_add(const char *iface) {
	int rc;
	int *perthrsocks=NULL;;
	rc=MLM->add(iface, num_threads, &perthrsocks);
	if (rc>-1) {
		unsigned int i;
		if (perthrsocks==NULL) {
			for (i=0;i<num_threads;i++) {
				MySQL_Thread *thr=(MySQL_Thread *)mysql_threads[i].worker;
				while(!__sync_bool_compare_and_swap(&thr->mypolls.pending_listener_add,0,rc)) {
					usleep(10); // pause a bit
				}
			}
		} else {
			for (i=0;i<num_threads;i++) {
				MySQL_Thread *thr=(MySQL_Thread *)mysql_threads[i].worker;
				while(!__sync_bool_compare_and_swap(&thr->mypolls.pending_listener_add,0,perthrsocks[i])) {
					usleep(10); // pause a bit
				}
			}
			free(perthrsocks);
		}
	}
	return rc;
}

int MySQL_Threads_Handler::listener_del(const char *iface) {
	int idx;
	while ((idx=MLM->find_idx(iface)) >= 0) {
		unsigned int i;
		int fd=MLM->get_fd(idx);
		for (i=0;i<num_threads;i++) {
			MySQL_Thread *thr=(MySQL_Thread *)mysql_threads[i].worker;
#ifdef SO_REUSEPORT
			if (GloVars.global.reuseport)
				while(!__sync_bool_compare_and_swap(&thr->mypolls.pending_listener_del,0,-1));
			else
#endif
			while(!__sync_bool_compare_and_swap(&thr->mypolls.pending_listener_del,0,fd));
		}
		for (i=0;i<num_threads;i++) {
			MySQL_Thread *thr=(MySQL_Thread *)mysql_threads[i].worker;
			while(__sync_fetch_and_add(&thr->mypolls.pending_listener_del,0));
		}
		MLM->del(idx);
#ifdef SO_REUSEPORT
		if (GloVars.global.reuseport) {
			continue;
		}
#endif
		shutdown(fd,SHUT_RDWR);
		close(fd);
	}
	return 0;
}

void MySQL_Threads_Handler::wrlock() {
	pthread_rwlock_wrlock(&rwlock);
}

void MySQL_Threads_Handler::wrunlock() {
	pthread_rwlock_unlock(&rwlock);
}

void MySQL_Threads_Handler::commit() {
	__sync_add_and_fetch(&__global_MySQL_Thread_Variables_version,1);
	proxy_debug(PROXY_DEBUG_MYSQL_SERVER, 1, "Increasing version number to %d - all threads will notice this and refresh their variables\n", __global_MySQL_Thread_Variables_version);
}

char * MySQL_Threads_Handler::get_variable_string(char *name) {
	if (!strncmp(name,"monitor_",8)) {
		if (!strcmp(name,"monitor_username")) return strdup(variables.monitor_username);
		if (!strcmp(name,"monitor_password")) return strdup(variables.monitor_password);
		if (!strcmp(name,"monitor_replication_lag_use_percona_heartbeat")) return strdup(variables.monitor_replication_lag_use_percona_heartbeat);
	}
	if (!strncmp(name,"ssl_",4)) {
		if (!strcmp(name,"ssl_p2s_ca")) {
			if (variables.ssl_p2s_ca==NULL || strlen(variables.ssl_p2s_ca)==0) {
				return NULL;
			} else {
				return strdup(variables.ssl_p2s_ca);
			}
		}
		if (!strcmp(name,"ssl_p2s_cert")) {
			if (variables.ssl_p2s_cert==NULL || strlen(variables.ssl_p2s_cert)==0) {
				return NULL;
			} else {
				return strdup(variables.ssl_p2s_cert);
			}
		}
		if (!strcmp(name,"ssl_p2s_capath")) {
			if (variables.ssl_p2s_capath==NULL || strlen(variables.ssl_p2s_capath)==0) {
				return NULL;
			} else {
				return strdup(variables.ssl_p2s_capath);
			}
		}
		if (!strcmp(name,"ssl_p2s_key")) {
			if (variables.ssl_p2s_key==NULL || strlen(variables.ssl_p2s_key)==0) {
				return NULL;
			} else {
				return strdup(variables.ssl_p2s_key);
			}
		}
		if (!strcmp(name,"ssl_p2s_cipher")) {
			if (variables.ssl_p2s_cipher==NULL || strlen(variables.ssl_p2s_cipher)==0) {
				return NULL;
			} else {
				return strdup(variables.ssl_p2s_cipher);
			}
		}
		if (!strcmp(name,"ssl_p2s_crl")) {
			if (variables.ssl_p2s_crl==NULL || strlen(variables.ssl_p2s_crl)==0) {
				return NULL;
			} else {
				return strdup(variables.ssl_p2s_crl);
			}
		}
		if (!strcmp(name,"ssl_p2s_crlpath")) {
			if (variables.ssl_p2s_crlpath==NULL || strlen(variables.ssl_p2s_crlpath)==0) {
				return NULL;
			} else {
				return strdup(variables.ssl_p2s_crlpath);
			}
		}
	}
	if (!strcmp(name,"firewall_whitelist_errormsg")) {
		if (variables.firewall_whitelist_errormsg==NULL || strlen(variables.firewall_whitelist_errormsg)==0) {
			return NULL;
		} else {
			return strdup(variables.firewall_whitelist_errormsg);
		}
	}
	if (!strcmp(name,"init_connect")) {
		if (variables.init_connect==NULL || strlen(variables.init_connect)==0) {
			return NULL;
		} else {
			return strdup(variables.init_connect);
		}
	}
	if (!strcmp(name,"ldap_user_variable")) {
		if (variables.ldap_user_variable==NULL || strlen(variables.ldap_user_variable)==0) {
			return NULL;
		} else {
			return strdup(variables.ldap_user_variable);
		}
	}
	if (!strcmp(name,"add_ldap_user_comment")) {
		if (variables.add_ldap_user_comment==NULL || strlen(variables.add_ldap_user_comment)==0) {
			return NULL;
		} else {
			return strdup(variables.add_ldap_user_comment);
		}
	}
	if (!strncmp(name,"default_",8)) {
		for (int i=0; i<SQL_NAME_LAST_LOW_WM; i++) {
			if (mysql_tracked_variables[i].is_global_variable==false)
				continue;
			char buf[128];
			sprintf(buf, "default_%s", mysql_tracked_variables[i].internal_variable_name);
			if (!strcmp(name,buf)) {
				if (variables.default_variables[i]==NULL) {
					variables.default_variables[i]=strdup(mysql_tracked_variables[i].default_value);
				}
				return strdup(variables.default_variables[i]);
			}
		}
		if (!strcmp(name,"default_tx_isolation")) {
			if (variables.default_tx_isolation==NULL) {
				variables.default_tx_isolation=strdup((char *)MYSQL_DEFAULT_TX_ISOLATION);
			}
			return strdup(variables.default_tx_isolation);
		}
		if (!strcmp(name,"default_session_track_gtids")) {
			if (variables.default_session_track_gtids==NULL) {
				variables.default_session_track_gtids=strdup((char *)MYSQL_DEFAULT_SESSION_TRACK_GTIDS);
			}
			return strdup(variables.default_session_track_gtids);
		}
		if (!strcmp(name,"default_schema")) return strdup(variables.default_schema);
	}
	if (!strcmp(name,"server_version")) return strdup(variables.server_version);
	if (!strcmp(name,"eventslog_filename")) return strdup(variables.eventslog_filename);
	if (!strcmp(name,"auditlog_filename")) return strdup(variables.auditlog_filename);
	if (!strcmp(name,"interfaces")) return strdup(variables.interfaces);
	if (!strcmp(name,"keep_multiplexing_variables")) return strdup(variables.keep_multiplexing_variables);
	// LCOV_EXCL_START
	proxy_error("Not existing variable: %s\n", name); assert(0);
	return NULL;
	// LCOV_EXCL_STOP
}

uint16_t MySQL_Threads_Handler::get_variable_uint16(char *name) {
	if (!strcasecmp(name,"server_capabilities")) return variables.server_capabilities;
	// LCOV_EXCL_START
	proxy_error("Not existing variable: %s\n", name); assert(0);
	return 0;
	// LCOV_EXCL_STOP
}

int MySQL_Threads_Handler::get_variable_int(const char *name) {
	// convert name to string, and lowercase
	std::string nameS = string(name);
	std::transform(nameS.begin(), nameS.end(), nameS.begin(), [](unsigned char c){ return std::tolower(c); });
	{
		// integer variable
		std::unordered_map<std::string, std::tuple<int *, int, int, bool>>::const_iterator it = VariablesPointers_int.find(nameS);
		if (it != VariablesPointers_int.end()) {
			int * v = std::get<0>(it->second);
			return *v;
		}
	}
	{
		// bool variable
		std::unordered_map<std::string, std::tuple<bool *, bool>>::const_iterator it = VariablesPointers_bool.find(nameS);
		if (it != VariablesPointers_bool.end()) {
			bool * v = std::get<0>(it->second);
			int a = (int)*v;
			return a;
		}
	}


//VALGRIND_DISABLE_ERROR_REPORTING;
	if (!strcmp(name,"stacksize")) return ( stacksize ? stacksize : DEFAULT_STACK_SIZE);
	// LCOV_EXCL_START
	proxy_error("Not existing variable: %s\n", name); assert(0);
	return 0;
	// LCOV_EXCL_STOP
//VALGRIND_ENABLE_ERROR_REPORTING;
}

char * MySQL_Threads_Handler::get_variable(char *name) {	// this is the public function, accessible from admin
//VALGRIND_DISABLE_ERROR_REPORTING;
#define INTBUFSIZE	4096
	char intbuf[INTBUFSIZE];

	// convert name to string, and lowercase
	std::string nameS = string(name);
	std::transform(nameS.begin(), nameS.end(), nameS.begin(), [](unsigned char c){ return std::tolower(c); });

	{
		// integer variable
		std::unordered_map<std::string, std::tuple<int *, int, int, bool>>::const_iterator it = VariablesPointers_int.find(nameS);
		if (it != VariablesPointers_int.end()) {
			int * v = std::get<0>(it->second);
			sprintf(intbuf,"%d", *v);
			return strdup(intbuf);
		}
	}
	{
		// bool variable
		std::unordered_map<std::string, std::tuple<bool *, bool>>::const_iterator it = VariablesPointers_bool.find(nameS);
		if (it != VariablesPointers_bool.end()) {
			bool * v = std::get<0>(it->second);
			return strdup((*v ? "true" : "false"));
		}
	}


	if (!strcasecmp(name,"firewall_whitelist_errormsg")) {
		if (variables.firewall_whitelist_errormsg==NULL || strlen(variables.firewall_whitelist_errormsg)==0) {
			return NULL;
		} else {
			return strdup(variables.firewall_whitelist_errormsg);
		}
	}
	if (!strcasecmp(name,"init_connect")) {
		if (variables.init_connect==NULL || strlen(variables.init_connect)==0) {
			return NULL;
		} else {
			return strdup(variables.init_connect);
		}
	}
	if (!strcasecmp(name,"ldap_user_variable")) {
		if (variables.ldap_user_variable==NULL || strlen(variables.ldap_user_variable)==0) {
			return NULL;
		} else {
			return strdup(variables.ldap_user_variable);
		}
	}
	if (!strcasecmp(name,"add_ldap_user_comment")) {
		if (variables.add_ldap_user_comment==NULL || strlen(variables.add_ldap_user_comment)==0) {
			return NULL;
		} else {
			return strdup(variables.add_ldap_user_comment);
		}
	}
	if (!strcasecmp(name,"default_tx_isolation")) {
		if (variables.default_tx_isolation==NULL) {
			variables.default_tx_isolation=strdup((char *)MYSQL_DEFAULT_TX_ISOLATION);
		}
		return strdup(variables.default_tx_isolation);
	}
	if (!strcasecmp(name,"default_session_track_gtids")) {
		if (variables.default_session_track_gtids==NULL) {
			variables.default_session_track_gtids=strdup((char *)MYSQL_DEFAULT_SESSION_TRACK_GTIDS);
		}
		return strdup(variables.default_session_track_gtids);
	}
	if (strlen(name) > 8) {
		if (strncmp(name, "default_", 8) == 0) {
			for (unsigned int i = 0; i < SQL_NAME_LAST_LOW_WM ; i++) {
				if (mysql_tracked_variables[i].is_global_variable) {
					size_t var_len = strlen(mysql_tracked_variables[i].internal_variable_name);
					if (strlen(name) == (var_len+8)) {
						if (!strncmp(name+8, mysql_tracked_variables[i].internal_variable_name, var_len)) {
							return strdup(variables.default_variables[i]);
						}
					}
				}
			}
		}
	}
	if (!strcasecmp(name,"firewall_whitelist_errormsg")) return strdup(variables.firewall_whitelist_errormsg);
	if (!strcasecmp(name,"server_version")) return strdup(variables.server_version);
	if (!strcasecmp(name,"auditlog_filename")) return strdup(variables.auditlog_filename);
	if (!strcasecmp(name,"eventslog_filename")) return strdup(variables.eventslog_filename);
	if (!strcasecmp(name,"default_schema")) return strdup(variables.default_schema);
	if (!strcasecmp(name,"keep_multiplexing_variables")) return strdup(variables.keep_multiplexing_variables);
	if (!strcasecmp(name,"interfaces")) return strdup(variables.interfaces);
	if (!strcasecmp(name,"server_capabilities")) {
		// FIXME : make it human readable
		sprintf(intbuf,"%d",variables.server_capabilities);
		return strdup(intbuf);
	}
	// SSL variables
	if (!strncasecmp(name,"ssl_",4)) {
		if (!strcasecmp(name,"ssl_p2s_ca")) {
			if (variables.ssl_p2s_ca==NULL || strlen(variables.ssl_p2s_ca)==0) {
				return NULL;
			} else {
				return strdup(variables.ssl_p2s_ca);
			}
		}
		if (!strcasecmp(name,"ssl_p2s_capath")) {
			if (variables.ssl_p2s_capath==NULL || strlen(variables.ssl_p2s_capath)==0) {
				return NULL;
			} else {
				return strdup(variables.ssl_p2s_capath);
			}
		}
		if (!strcasecmp(name,"ssl_p2s_cert")) {
			if (variables.ssl_p2s_cert==NULL || strlen(variables.ssl_p2s_cert)==0) {
				return NULL;
			} else {
				return strdup(variables.ssl_p2s_cert);
			}
		}
		if (!strcasecmp(name,"ssl_p2s_key")) {
			if (variables.ssl_p2s_key==NULL || strlen(variables.ssl_p2s_key)==0) {
				return NULL;
			} else {
				return strdup(variables.ssl_p2s_key);
			}
		}
		if (!strcasecmp(name,"ssl_p2s_cipher")) {
			if (variables.ssl_p2s_cipher==NULL || strlen(variables.ssl_p2s_cipher)==0) {
				return NULL;
			} else {
				return strdup(variables.ssl_p2s_cipher);
			}
		}
		if (!strcasecmp(name,"ssl_p2s_crl")) {
			if (variables.ssl_p2s_crl==NULL || strlen(variables.ssl_p2s_crl)==0) {
				return NULL;
			} else {
				return strdup(variables.ssl_p2s_crl);
			}
		}
		if (!strcasecmp(name,"ssl_p2s_crlpath")) {
			if (variables.ssl_p2s_crlpath==NULL || strlen(variables.ssl_p2s_crlpath)==0) {
				return NULL;
			} else {
				return strdup(variables.ssl_p2s_crlpath);
			}
		}
	}
	// monitor variables
	if (!strncasecmp(name,"monitor_",8)) {
		if (!strcasecmp(name,"monitor_username")) return strdup(variables.monitor_username);
		if (!strcasecmp(name,"monitor_password")) return strdup(variables.monitor_password);
		if (!strcasecmp(name,"monitor_replication_lag_use_percona_heartbeat")) return strdup(variables.monitor_replication_lag_use_percona_heartbeat);
	}
	if (!strcasecmp(name,"threads")) {
		sprintf(intbuf,"%d", (num_threads ? num_threads : DEFAULT_NUM_THREADS));
		return strdup(intbuf);
	}
	if (!strcasecmp(name,"stacksize")) {
		sprintf(intbuf,"%d", (int)(stacksize ? stacksize : DEFAULT_STACK_SIZE));
		return strdup(intbuf);
	}

	return NULL;
//VALGRIND_ENABLE_ERROR_REPORTING;
}



bool MySQL_Threads_Handler::set_variable(char *name, const char *value) {	// this is the public function, accessible from admin
	// IN:
	// name: variable name
	// value: variable value
	//
	// OUT:
	// false: unable to change the variable value, either because doesn't exist, or because out of range, or read only
	// true: variable value changed
	//
	if (!value) return false;
	size_t vallen=strlen(value);


	// convert name to string, and lowercase
	std::string nameS = string(name);
	std::transform(nameS.begin(), nameS.end(), nameS.begin(), [](unsigned char c){ return std::tolower(c); });
	{
		// integer variable ?
		std::unordered_map<std::string, std::tuple<int *, int, int, bool>>::const_iterator it = VariablesPointers_int.find(nameS);
		if (it != VariablesPointers_int.end()) {
			// Log warnings for variables with possibly wrong values
			if (nameS == "auto_increment_delay_multiplex_timeout_ms") {
				int intv = atoi(value);
				if (intv <= 60) {
					proxy_warning("'mysql-auto_increment_delay_multiplex_timeout_ms' is set to a low value: %ums. Remember value is in 'ms'\n", intv);
				}
			}
			if (nameS == "query_rules_fast_routing_algorithm") {
				if (GloQPro) {
					int intv = atoi(value);
					if (intv >= std::get<1>(it->second) && intv <= std::get<2>(it->second)) {
						GloQPro->wrlock();
						GloQPro->query_rules_fast_routing_algorithm = intv;
						GloQPro->wrunlock();
					}
				}
			}
			bool special_variable = std::get<3>(it->second); // if special_variable is true, min and max values are ignored, and more input validation is needed
			if (special_variable == false) {
				int intv=atoi(value);
				if (intv >= std::get<1>(it->second) && intv <= std::get<2>(it->second)) {
					int * v = std::get<0>(it->second);
					*v = intv;
					return true;
				}
				return false;
			} else {
				// we need to perform input validation
			}
		}
	}
	{
		// boolean variable ?
		std::unordered_map<std::string, std::tuple<bool *, bool>>::const_iterator it = VariablesPointers_bool.find(nameS);
		if (it != VariablesPointers_bool.end()) {
			bool special_variable = std::get<1>(it->second); // if special_variable is true, more input validation is needed
			if (special_variable == false) {
				bool * v = std::get<0>(it->second);
				if (strcasecmp(value,"true")==0 || strcasecmp(value,"1")==0) {
					*v = true;
					return true;
				}
				if (strcasecmp(value,"false")==0 || strcasecmp(value,"0")==0) {
					*v = false;
					return true;
				}
				return false;
			} else {
				// we need to perform input validation
			}
		}
	}

	// monitor variables
	if (!strncasecmp(name,"monitor_",8)) {
		if (!strcasecmp(name,"monitor_username")) {
			if (vallen) {
				free(variables.monitor_username);
				variables.monitor_username=strdup(value);
				return true;
			} else {
				return false;
			}
		}
		if (!strcasecmp(name,"monitor_password")) {
			free(variables.monitor_password);
			variables.monitor_password=strdup(value);
			return true;
		}
		if (!strcasecmp(name,"monitor_replication_lag_use_percona_heartbeat")) {
			if (vallen==0) { // empty string
				free(variables.monitor_replication_lag_use_percona_heartbeat);
				variables.monitor_replication_lag_use_percona_heartbeat=strdup((value));
				return true;
			} else {
				re2::RE2::Options *opt2=new re2::RE2::Options(RE2::Quiet);
				opt2->set_case_sensitive(false);
				char *patt = (char *)"`?([a-z\\d_]+)`?\\.`?([a-z\\d_]+)`?";
				RE2 *re = new RE2(patt, *opt2);
				bool rc=false;
				rc = RE2::FullMatch(value,*re);
				delete re;
				delete opt2;
				if(rc) {
					free(variables.monitor_replication_lag_use_percona_heartbeat);
					variables.monitor_replication_lag_use_percona_heartbeat=strdup(value);
					return true;
				} else {
					proxy_error("%s is an invalid value for %s, not matching regex \"%s\"\n", value, name, patt);
				}
			}
			return false;
		}
	}
	if (!strcasecmp(name,"binlog_reader_connect_retry_msec")) {
		int intv=atoi(value);
		if (intv >= 200 && intv <= 120000) {
			__sync_lock_test_and_set(&variables.binlog_reader_connect_retry_msec,intv);
			return true;
		} else {
			return false;
		}
	}
	if (!strcasecmp(name,"wait_timeout")) {
		int intv=atoi(value);
		if (intv >= 0 && intv <= 20*24*3600*1000) {
			variables.wait_timeout=intv;
			if (variables.wait_timeout < 5000) {
				proxy_warning("mysql-wait_timeout is set to a low value: %ums\n", variables.wait_timeout);
			}
			return true;
		} else {
			return false;
		}
	}
	if (!strcasecmp(name,"eventslog_format")) {
		int intv=atoi(value);
		if (intv >= 1 && intv <= 2) {
			if (variables.eventslog_format!=intv) {
				// if we are switching format, we need to switch file too
				if (GloMyLogger) {
					proxy_info("Switching query logging format from %d to %d\n", variables.eventslog_format , intv);
					GloMyLogger->flush_log();
				}
				variables.eventslog_format=intv;
			}
			return true;
		} else {
			return false;
		}
	}
	if (!strcasecmp(name,"default_schema")) {
		if (vallen) {
			free(variables.default_schema);
			variables.default_schema=strdup(value);
			return true;
		} else {
			return false;
		}
	}
	if (!strcasecmp(name,"interfaces")) {
		if (vallen && strlen(variables.interfaces)==0) {
			free(variables.interfaces);
			variables.interfaces=strdup(value);
			return true;
		} else {
			if (vallen && strcmp(value,variables.interfaces)==0) {
				return true;
			} else {
				return false;
			}
		}
	}
	if (!strcasecmp(name,"server_version")) {
		if (vallen) {
			free(variables.server_version);
			if (strcmp(value,(const char *)"5.1.30")==0) { // per issue #632 , the default 5.1.30 is replaced with 5.5.30
				variables.server_version=strdup((char *)"5.5.30");
			} else {
				variables.server_version=strdup(value);
			}
			return true;
		} else {
			return false;
		}
	}

	if (!strcasecmp(name,"init_connect")) {
		if (variables.init_connect) free(variables.init_connect);
		variables.init_connect=NULL;
		if (vallen) {
			if (strcmp(value,"(null)"))
				variables.init_connect=strdup(value);
		}
		return true;
	}
	if (!strcasecmp(name,"firewall_whitelist_errormsg")) {
		if (variables.firewall_whitelist_errormsg) free(variables.firewall_whitelist_errormsg);
		variables.firewall_whitelist_errormsg=NULL;
		if (vallen) {
			if (strcmp(value,"(null)"))
				variables.firewall_whitelist_errormsg=strdup(value);
		}
		return true;
	}
	if (!strcasecmp(name,"ldap_user_variable")) {
		if (variables.ldap_user_variable) free(variables.ldap_user_variable);
		variables.ldap_user_variable=NULL;
		if (vallen) {
			if (strcmp(value,"(null)"))
				variables.ldap_user_variable=strdup(value);
		}
		return true;
	}
	if (!strcasecmp(name,"add_ldap_user_comment")) {
		if (variables.add_ldap_user_comment) free(variables.add_ldap_user_comment);
		variables.add_ldap_user_comment=NULL;
		if (vallen) {
			if (strcmp(value,"(null)"))
				variables.add_ldap_user_comment=strdup(value);
		}
		return true;
	}

	if (!strcasecmp(name,"default_tx_isolation")) {
		if (variables.default_tx_isolation) free(variables.default_tx_isolation);
		variables.default_tx_isolation=NULL;
		if (vallen) {
			if (strcmp(value,"(null)"))
				variables.default_tx_isolation=strdup(value);
		}
		if (variables.default_tx_isolation==NULL) {
			variables.default_tx_isolation=strdup((char *)MYSQL_DEFAULT_TX_ISOLATION); // default
		}
		return true;
	}

	if (!strcasecmp(name,"default_session_track_gtids")) {
		if (variables.default_session_track_gtids) free(variables.default_session_track_gtids);
		variables.default_session_track_gtids=NULL;
		if (vallen) {
			// we only accept 2 value for session_track_gtids = OFF or OWN_GTID
			if (strcasecmp(value,(char *)"OFF") == 0) {
				// for convention, we stored the value as uppercase
				variables.default_session_track_gtids=strdup((char *)"OFF");
				return true;
			} else if (strcasecmp(value,(char *)"OWN_GTID") == 0) {
				// for convention, we stored the value as uppercase
				variables.default_session_track_gtids=strdup((char *)"OWN_GTID");
				return true;
			}
		}
		return false; // we couldn't set it to a valid value. It will be reset to default
	}

	if (!strncmp(name,"default_",8)) {
		for (int i=0; i<SQL_NAME_LAST_LOW_WM; i++) {
			if (mysql_tracked_variables[i].is_global_variable==false)
				continue;
			char buf[128];
			sprintf(buf, "default_%s", mysql_tracked_variables[i].internal_variable_name);
			if (!strcmp(name,buf)) {
				if (variables.default_variables[i]) free(variables.default_variables[i]);
				variables.default_variables[i] = NULL;
				if (vallen) {
					if (strcmp(value,"(null)"))
						variables.default_variables[i] = strdup(value);
				}
				if (variables.default_variables[i] == NULL)
					variables.default_variables[i] = strdup(mysql_tracked_variables[i].default_value);
				return true;
			}
		}
	}


	if (!strcasecmp(name,"keep_multiplexing_variables")) {
		if (vallen) {
			free(variables.keep_multiplexing_variables);
			variables.keep_multiplexing_variables=strdup(value);
			return true;
		} else {
			return false;
		}
	}
	// SSL proxy to server variables
	if (!strcasecmp(name,"ssl_p2s_ca")) {
		if (variables.ssl_p2s_ca) free(variables.ssl_p2s_ca);
		variables.ssl_p2s_ca=NULL;
		if (vallen) {
			if (strcmp(value,"(null)"))
				variables.ssl_p2s_ca=strdup(value);
		}
		return true;
	}
	if (!strcasecmp(name,"ssl_p2s_capath")) {
		if (variables.ssl_p2s_capath) free(variables.ssl_p2s_capath);
		variables.ssl_p2s_capath=NULL;
		if (vallen) {
			if (strcmp(value,"(null)"))
				variables.ssl_p2s_capath=strdup(value);
		}
		return true;
	}
	if (!strcasecmp(name,"ssl_p2s_cert")) {
		if (variables.ssl_p2s_cert) free(variables.ssl_p2s_cert);
		variables.ssl_p2s_cert=NULL;
		if (vallen) {
			if (strcmp(value,"(null)"))
				variables.ssl_p2s_cert=strdup(value);
		}
		return true;
	}
	if (!strcasecmp(name,"ssl_p2s_key")) {
		if (variables.ssl_p2s_key) free(variables.ssl_p2s_key);
		variables.ssl_p2s_key=NULL;
		if (vallen) {
			if (strcmp(value,"(null)"))
				variables.ssl_p2s_key=strdup(value);
		}
		return true;
	}
	if (!strcasecmp(name,"ssl_p2s_cipher")) {
		if (variables.ssl_p2s_cipher) free(variables.ssl_p2s_cipher);
		variables.ssl_p2s_cipher=NULL;
		if (vallen) {
			if (strcmp(value,"(null)"))
				variables.ssl_p2s_cipher=strdup(value);
		}
		return true;
	}
	if (!strcasecmp(name,"ssl_p2s_crl")) {
		if (variables.ssl_p2s_crl) free(variables.ssl_p2s_crl);
		variables.ssl_p2s_crl=NULL;
		if (vallen) {
			if (strcmp(value,"(null)"))
				variables.ssl_p2s_crl=strdup(value);
		}
		return true;
	}
	if (!strcasecmp(name,"ssl_p2s_crlpath")) {
		if (variables.ssl_p2s_crlpath) free(variables.ssl_p2s_crlpath);
		variables.ssl_p2s_crlpath=NULL;
		if (vallen) {
			if (strcmp(value,"(null)"))
				variables.ssl_p2s_crlpath=strdup(value);
		}
		return true;
	}

	if (!strcasecmp(name,"auditlog_filename")) {
                if (value[strlen(value) - 1] == '/') {
                        proxy_error("%s is an invalid value for auditlog_filename, please specify a filename not just the path\n", value);
			return false;
		} else if (value[0] == '/') {
			char *full_path = strdup(value);
                        char *eval_dirname = dirname(full_path);
                        DIR* eventlog_dir = opendir(eval_dirname);
			free(full_path);
                        if (eventlog_dir) {
				closedir(eventlog_dir);
				free(variables.auditlog_filename);
				variables.auditlog_filename=strdup(value);
                                return true;
			} else {
				proxy_error("%s is an invalid value for auditlog_filename path, the directory cannot be accessed\n", eval_dirname);
				return false;
			}
		} else {
			free(variables.auditlog_filename);
			variables.auditlog_filename=strdup(value);
			return true;
		}
	}
	if (!strcasecmp(name,"eventslog_filename")) {
                if (value[strlen(value) - 1] == '/') {
                        proxy_error("%s is an invalid value for eventslog_filename, please specify a filename not just the path\n", value);
			return false;
		} else if (value[0] == '/') {
			char *full_path = strdup(value);
                        char *eval_dirname = dirname(full_path);
                        DIR* eventlog_dir = opendir(eval_dirname);
			free(full_path);
                        if (eventlog_dir) {
				closedir(eventlog_dir);
				free(variables.eventslog_filename);
				variables.eventslog_filename=strdup(value);
                                return true;
			} else {
				proxy_error("%s is an invalid value for eventslog_filename path, the directory cannot be accessed\n", eval_dirname);
				return false;
			}
		} else {
			free(variables.eventslog_filename);
			variables.eventslog_filename=strdup(value);
			return true;
		}
	}
	if (!strcasecmp(name,"server_capabilities")) {
		int intv=atoi(value);
		if (intv > 10 && intv <= 65535) {
			variables.server_capabilities=intv;
			return true;
		} else {
			return false;
		}
	}
	if (!strcasecmp(name,"stacksize")) {
		int intv=atoi(value);
		if (intv >= 256*1024 && intv <= 4*1024*1024) {
			stacksize=intv;
			return true;
		} else {
			return false;
		}
	}
	if (!strcasecmp(name,"threads")) {
		unsigned int intv=atoi(value);
		if ((num_threads==0 || num_threads==intv || mysql_threads==NULL) && intv > 0 && intv < 256) {
			num_threads=intv;
			this->status_variables.p_gauge_array[p_th_gauge::mysql_thread_workers]->Set(intv);
			return true;
		} else {
			return false;
		}
	}
	if (!strcasecmp(name,"have_compress")) {
		if (strcasecmp(value,"true")==0 || strcasecmp(value,"1")==0) {
			variables.have_compress=true;
			variables.server_capabilities |= CLIENT_COMPRESS;
			return true;
		}
		if (strcasecmp(value,"false")==0 || strcasecmp(value,"0")==0) {
			variables.have_compress=false;
			variables.server_capabilities &= ~CLIENT_COMPRESS;
			return true;
		}
		return false;
	}
	if (!strcasecmp(name,"have_ssl")) {
		if (strcasecmp(value,"true")==0 || strcasecmp(value,"1")==0) {
			variables.have_ssl=true;
			variables.server_capabilities |= CLIENT_SSL;
			return true;
		}
		if (strcasecmp(value,"false")==0 || strcasecmp(value,"0")==0) {
			variables.have_ssl=false;
			variables.server_capabilities &= ~CLIENT_SSL;
			return true;
		}
		return false;
	}
	if (!strcasecmp(name,"forward_autocommit")) {
		if (strcasecmp(value,"true")==0 || strcasecmp(value,"1")==0) {
			proxy_error("Variable mysql-forward_autocommit is deprecated. See issue #3253\n");
			return false;
		}
		return false;
	}
	if (!strcasecmp(name,"data_packets_history_size")) {
		int intv=atoi(value);
		if (intv >= 0 && intv < INT_MAX) {
			variables.data_packets_history_size = intv;
			GloVars.global.data_packets_history_size = intv;
			return true;
		} else {
			return false;
		}
	}
	return false;
}


// return variables from both mysql_thread_variables_names AND mysql_tracked_variables
char ** MySQL_Threads_Handler::get_variables_list() {


	// initialize VariablesPointers_bool
	// it is safe to do it here because get_variables_list() is the first function called during start time
	if (VariablesPointers_bool.size() == 0) {
		VariablesPointers_bool["autocommit_false_is_transaction"] = make_tuple(&variables.autocommit_false_is_transaction, false);
		VariablesPointers_bool["autocommit_false_not_reusable"]   = make_tuple(&variables.autocommit_false_not_reusable,   false);
		VariablesPointers_bool["automatic_detect_sqli"]           = make_tuple(&variables.automatic_detect_sqli,           false);
		VariablesPointers_bool["client_session_track_gtid"]       = make_tuple(&variables.client_session_track_gtid,       false);
		VariablesPointers_bool["commands_stats"]                  = make_tuple(&variables.commands_stats,                  false);
		VariablesPointers_bool["connection_warming"]              = make_tuple(&variables.connection_warming,              false);
		VariablesPointers_bool["default_reconnect"]               = make_tuple(&variables.default_reconnect,               false);
		VariablesPointers_bool["enable_client_deprecate_eof"]     = make_tuple(&variables.enable_client_deprecate_eof,     false);
		VariablesPointers_bool["enable_server_deprecate_eof"]     = make_tuple(&variables.enable_server_deprecate_eof,     false);
		VariablesPointers_bool["enable_load_data_local_infile"]   = make_tuple(&variables.enable_load_data_local_infile,   false);
		VariablesPointers_bool["enforce_autocommit_on_reads"]     = make_tuple(&variables.enforce_autocommit_on_reads,     false);
		VariablesPointers_bool["firewall_whitelist_enabled"]      = make_tuple(&variables.firewall_whitelist_enabled,      false);
		VariablesPointers_bool["kill_backend_connection_when_disconnect"] = make_tuple(&variables.kill_backend_connection_when_disconnect, false);
		VariablesPointers_bool["log_mysql_warnings_enabled"]      = make_tuple(&variables.log_mysql_warnings_enabled,      false);
		VariablesPointers_bool["log_unhealthy_connections"]       = make_tuple(&variables.log_unhealthy_connections,       false);
		VariablesPointers_bool["monitor_enabled"]                 = make_tuple(&variables.monitor_enabled,                 false);
		VariablesPointers_bool["monitor_replication_lag_group_by_host"] = make_tuple(&variables.monitor_replication_lag_group_by_host, false);
		VariablesPointers_bool["monitor_wait_timeout"]            = make_tuple(&variables.monitor_wait_timeout,            false);
		VariablesPointers_bool["monitor_writer_is_also_reader"]   = make_tuple(&variables.monitor_writer_is_also_reader,   false);
		VariablesPointers_bool["multiplexing"]                    = make_tuple(&variables.multiplexing,                    false);
		VariablesPointers_bool["query_cache_stores_empty_result"] = make_tuple(&variables.query_cache_stores_empty_result, false);
		VariablesPointers_bool["query_digests"]                   = make_tuple(&variables.query_digests,                   false);
		VariablesPointers_bool["query_digests_lowercase"]         = make_tuple(&variables.query_digests_lowercase,         false);
		VariablesPointers_bool["query_digests_replace_null"]      = make_tuple(&variables.query_digests_replace_null,      false);
		VariablesPointers_bool["query_digests_no_digits"]         = make_tuple(&variables.query_digests_no_digits,         false);
		VariablesPointers_bool["query_digests_normalize_digest_text"] = make_tuple(&variables.query_digests_normalize_digest_text, false);
		VariablesPointers_bool["query_digests_track_hostname"]    = make_tuple(&variables.query_digests_track_hostname,    false);
		VariablesPointers_bool["query_digests_keep_comment"]      = make_tuple(&variables.query_digests_keep_comment,      false);
		VariablesPointers_bool["parse_failure_logs_digest"]       = make_tuple(&variables.parse_failure_logs_digest,       false);
		VariablesPointers_bool["servers_stats"]                   = make_tuple(&variables.servers_stats,                   false);
		VariablesPointers_bool["sessions_sort"]                   = make_tuple(&variables.sessions_sort,                   false);
		VariablesPointers_bool["stats_time_backend_query"]        = make_tuple(&variables.stats_time_backend_query,        false);
		VariablesPointers_bool["stats_time_query_processor"]      = make_tuple(&variables.stats_time_query_processor,      false);
		VariablesPointers_bool["use_tcp_keepalive"]               = make_tuple(&variables.use_tcp_keepalive,               false);
		VariablesPointers_bool["verbose_query_error"]             = make_tuple(&variables.verbose_query_error,             false);
#ifdef IDLE_THREADS
		VariablesPointers_bool["session_idle_show_processlist"] = make_tuple(&variables.session_idle_show_processlist, false);
#endif // IDLE_THREADS
#ifdef DEBUG
		VariablesPointers_bool["session_debug"] = make_tuple(&variables.session_debug, false);
#endif /* DEBUG */
		// variables with special variable == true
		// the input validation for these variables MUST be EXPLICIT
		VariablesPointers_bool["have_compress"]      = make_tuple(&variables.have_compress,      true);
		VariablesPointers_bool["have_ssl"]           = make_tuple(&variables.have_ssl,           true);
	}


	// initialize VariablesPointers_int
	// it is safe to do it here because get_variables_list() is the first function called during start time
	if (VariablesPointers_int.size() == 0) {
		// Monitor variables
		VariablesPointers_int["monitor_history"]                     = make_tuple(&variables.monitor_history,                  1000, 7*24*3600*1000, false);

		VariablesPointers_int["monitor_connect_interval"]  = make_tuple(&variables.monitor_connect_interval,  100, 7*24*3600*1000, false);
		VariablesPointers_int["monitor_connect_timeout"]   = make_tuple(&variables.monitor_connect_timeout,   100,       600*1000, false);

		VariablesPointers_int["monitor_ping_interval"]     = make_tuple(&variables.monitor_ping_interval,     100, 7*24*3600*1000, false);
		VariablesPointers_int["monitor_ping_timeout"]      = make_tuple(&variables.monitor_ping_timeout,      100,       600*1000, false);
		VariablesPointers_int["monitor_ping_max_failures"] = make_tuple(&variables.monitor_ping_max_failures,   1,      1000*1000, false);

		VariablesPointers_int["monitor_read_only_interval"]          = make_tuple(&variables.monitor_read_only_interval,        100, 7*24*3600*1000, false);
		VariablesPointers_int["monitor_read_only_timeout"]           = make_tuple(&variables.monitor_read_only_timeout,         100,       600*1000, false);
		VariablesPointers_int["monitor_read_only_max_timeout_count"] = make_tuple(&variables.monitor_read_only_max_timeout_count, 1,      1000*1000, false);

		VariablesPointers_int["monitor_replication_lag_interval"]    = make_tuple(&variables.monitor_replication_lag_interval,  100, 7*24*3600*1000, false);
		VariablesPointers_int["monitor_replication_lag_timeout"]     = make_tuple(&variables.monitor_replication_lag_timeout,   100,       600*1000, false);
		VariablesPointers_int["monitor_replication_lag_count"]       = make_tuple(&variables.monitor_replication_lag_count,       1,             10, false);

		VariablesPointers_int["monitor_groupreplication_healthcheck_interval"]          = make_tuple(&variables.monitor_groupreplication_healthcheck_interval,          100, 7*24*3600*1000, false);
		VariablesPointers_int["monitor_groupreplication_healthcheck_timeout"]           = make_tuple(&variables.monitor_groupreplication_healthcheck_timeout,           100,       600*1000, false);
		VariablesPointers_int["monitor_groupreplication_healthcheck_max_timeout_count"] = make_tuple(&variables.monitor_groupreplication_healthcheck_max_timeout_count,   1,             10, false);
		VariablesPointers_int["monitor_groupreplication_max_transactions_behind_count"] = make_tuple(&variables.monitor_groupreplication_max_transactions_behind_count,   1,             10, false);
		VariablesPointers_int["monitor_groupreplication_max_transactions_behind_for_read_only"] = make_tuple(&variables.monitor_groupreplication_max_transactions_behind_for_read_only,   0, 2, false);

		VariablesPointers_int["monitor_galera_healthcheck_interval"]          = make_tuple(&variables.monitor_galera_healthcheck_interval,          50, 7*24*3600*1000, false);
		VariablesPointers_int["monitor_galera_healthcheck_timeout"]           = make_tuple(&variables.monitor_galera_healthcheck_timeout,           50,       600*1000, false);
		VariablesPointers_int["monitor_galera_healthcheck_max_timeout_count"] = make_tuple(&variables.monitor_galera_healthcheck_max_timeout_count,  1,             10, false);

		VariablesPointers_int["monitor_query_interval"] = make_tuple(&variables.monitor_query_interval,  100, 7*24*3600*1000, false);
		VariablesPointers_int["monitor_query_timeout"]  = make_tuple(&variables.monitor_query_timeout,   100,       600*1000, false);

		VariablesPointers_int["monitor_threads_min"]    = make_tuple(&variables.monitor_threads_min, 2,  256, false);
		VariablesPointers_int["monitor_threads_max"]    = make_tuple(&variables.monitor_threads_max, 4, 1024, false);

		VariablesPointers_int["monitor_slave_lag_when_null"]   = make_tuple(&variables.monitor_slave_lag_when_null,    0, 604800, false);
		VariablesPointers_int["monitor_threads_queue_maxsize"] = make_tuple(&variables.monitor_threads_queue_maxsize, 16,   1024, false);

		VariablesPointers_int["monitor_local_dns_cache_ttl"] = make_tuple(&variables.monitor_local_dns_cache_ttl, 0, 7*24*3600*1000, false);
		VariablesPointers_int["monitor_local_dns_cache_refresh_interval"] = make_tuple(&variables.monitor_local_dns_cache_refresh_interval, 0, 7*24*3600*1000, false);
		VariablesPointers_int["monitor_local_dns_resolver_queue_maxsize"] = make_tuple(&variables.monitor_local_dns_resolver_queue_maxsize, 16, 1024, false);
		// mirroring
		VariablesPointers_int["mirror_max_concurrency"]  = make_tuple(&variables.mirror_max_concurrency, 1,     8*1024, false);
		VariablesPointers_int["mirror_max_queue_length"] = make_tuple(&variables.mirror_max_queue_length, 0, 1024*1024, false);
		// query processor and query digest
		VariablesPointers_int["auto_increment_delay_multiplex"]  = make_tuple(&variables.auto_increment_delay_multiplex,   0,     1000000, false);
		VariablesPointers_int["auto_increment_delay_multiplex_timeout_ms"]  = make_tuple(&variables.auto_increment_delay_multiplex_timeout_ms,   0, 3600*1000, false);
		VariablesPointers_int["default_query_delay"]             = make_tuple(&variables.default_query_delay,              0,   3600*1000, false);
		VariablesPointers_int["default_query_timeout"]           = make_tuple(&variables.default_query_timeout,         1000,20*24*3600*1000, false);
		VariablesPointers_int["query_digests_grouping_limit"]    = make_tuple(&variables.query_digests_grouping_limit,     1,        2089, false);
		VariablesPointers_int["query_digests_groups_grouping_limit"] = make_tuple(&variables.query_digests_groups_grouping_limit, 0, 2089, false);
		VariablesPointers_int["query_digests_max_digest_length"] = make_tuple(&variables.query_digests_max_digest_length, 16, 1*1024*1024, false);
		VariablesPointers_int["query_digests_max_query_length"]  = make_tuple(&variables.query_digests_max_query_length,  16, 1*1024*1024, false);
		VariablesPointers_int["query_rules_fast_routing_algorithm"]  = make_tuple(&variables.query_rules_fast_routing_algorithm,  1, 2, false);
		VariablesPointers_int["query_processor_iterations"]      = make_tuple(&variables.query_processor_iterations,       0,   1000*1000, false);
		VariablesPointers_int["query_processor_regex"]           = make_tuple(&variables.query_processor_regex,            1,           2, false);
		VariablesPointers_int["query_retries_on_failure"]        = make_tuple(&variables.query_retries_on_failure,         0,        1000, false);
		VariablesPointers_int["set_query_lock_on_hostgroup"]     = make_tuple(&variables.set_query_lock_on_hostgroup,      0,           1, false);
		VariablesPointers_int["set_parser_algorithm"]            = make_tuple(&variables.set_parser_algorithm,             1,           2, false);

		// throttle
		VariablesPointers_int["throttle_connections_per_sec_to_hostgroup"] = make_tuple(&variables.throttle_connections_per_sec_to_hostgroup, 1, 100*1000*1000, false);
		VariablesPointers_int["throttle_max_bytes_per_second_to_client"]   = make_tuple(&variables.throttle_max_bytes_per_second_to_client,   0,    2147483647, false);
		VariablesPointers_int["throttle_ratio_server_to_client"]           = make_tuple(&variables.throttle_ratio_server_to_client,           0,           100, false);
		// backend management
		VariablesPointers_int["connpoll_reset_queue_length"] = make_tuple(&variables.connpoll_reset_queue_length, 0,           10000, false);
		VariablesPointers_int["default_max_latency_ms"]      = make_tuple(&variables.default_max_latency_ms,      0, 20*24*3600*1000, false);
		VariablesPointers_int["free_connections_pct"]        = make_tuple(&variables.free_connections_pct,        0,             100, false);
		VariablesPointers_int["poll_timeout"]                = make_tuple(&variables.poll_timeout,               10,           20000, false);
		VariablesPointers_int["poll_timeout_on_failure"]     = make_tuple(&variables.poll_timeout_on_failure,    10,           20000, false);
		VariablesPointers_int["reset_connection_algorithm"]  = make_tuple(&variables.reset_connection_algorithm,  1,               2, false);
		VariablesPointers_int["shun_on_failures"]            = make_tuple(&variables.shun_on_failures,            0,        10000000, false);
		VariablesPointers_int["shun_recovery_time_sec"]      = make_tuple(&variables.shun_recovery_time_sec,      0,     3600*24*365, false);
		VariablesPointers_int["unshun_algorithm"]            = make_tuple(&variables.unshun_algorithm,            0,               1, false);
		VariablesPointers_int["hostgroup_manager_verbose"]   = make_tuple(&variables.hostgroup_manager_verbose,   0,               3, false);
		VariablesPointers_int["tcp_keepalive_time"]          = make_tuple(&variables.tcp_keepalive_time,          0,            7200, false);
		VariablesPointers_int["min_num_servers_lantency_awareness"]        = make_tuple(&variables.min_num_servers_lantency_awareness,        0, 10000, false);
		VariablesPointers_int["aurora_max_lag_ms_only_read_from_replicas"] = make_tuple(&variables.aurora_max_lag_ms_only_read_from_replicas, 0,   100, false);
		// connection management
		VariablesPointers_int["connect_retries_on_failure"]    = make_tuple(&variables.connect_retries_on_failure,    0,           1000, false);
		VariablesPointers_int["connect_retries_delay"]         = make_tuple(&variables.connect_retries_delay,         0,          10000, false);
		VariablesPointers_int["connect_timeout_client"]        = make_tuple(&variables.connect_timeout_client,      500,      3600*1000, false);
		VariablesPointers_int["connect_timeout_server"]        = make_tuple(&variables.connect_timeout_server,       10,       120*1000, false);
		VariablesPointers_int["connect_timeout_server_max"]    = make_tuple(&variables.connect_timeout_server_max,   10,      3600*1000, false);
		VariablesPointers_int["connection_delay_multiplex_ms"] = make_tuple(&variables.connection_delay_multiplex_ms, 0,       300*1000, false);
		VariablesPointers_int["connection_max_age_ms"]         = make_tuple(&variables.connection_max_age_ms,         0,   3600*24*1000, false);
		VariablesPointers_int["handle_unknown_charset"]        = make_tuple(&variables.handle_unknown_charset,        0, HANDLE_UNKNOWN_CHARSET__MAX_HANDLE_VALUE, false);
		VariablesPointers_int["ping_interval_server_msec"]     = make_tuple(&variables.ping_interval_server_msec,  1000, 7*24*3600*1000, false);
		VariablesPointers_int["ping_timeout_server"]           = make_tuple(&variables.ping_timeout_server,          10,       600*1000, false);
		VariablesPointers_int["client_host_cache_size"]        = make_tuple(&variables.client_host_cache_size,        0,      1024*1024, false);
		VariablesPointers_int["client_host_error_counts"]      = make_tuple(&variables.client_host_error_counts,      0,      1024*1024, false);

		// logs
		VariablesPointers_int["auditlog_filesize"]     = make_tuple(&variables.auditlog_filesize,    1024*1024, 1*1024*1024*1024, false);
		VariablesPointers_int["eventslog_filesize"]    = make_tuple(&variables.eventslog_filesize,   1024*1024, 1*1024*1024*1024, false);
		VariablesPointers_int["eventslog_default_log"] = make_tuple(&variables.eventslog_default_log,        0,                1, false);
		// various
		VariablesPointers_int["long_query_time"]           = make_tuple(&variables.long_query_time,              0,  20*24*3600*1000, false);
		VariablesPointers_int["max_allowed_packet"]        = make_tuple(&variables.max_allowed_packet,        8192,   1024*1024*1024, false);
		VariablesPointers_int["max_connections"]           = make_tuple(&variables.max_connections,              1,        1000*1000, false);
		VariablesPointers_int["max_stmts_per_connection"]  = make_tuple(&variables.max_stmts_per_connection,     1,             1024, false);
		VariablesPointers_int["max_stmts_cache"]           = make_tuple(&variables.max_stmts_cache,           1024,        1024*1024, false);
		VariablesPointers_int["max_transaction_idle_time"] = make_tuple(&variables.max_transaction_idle_time, 1000,  20*24*3600*1000, false);
		VariablesPointers_int["max_transaction_time"]      = make_tuple(&variables.max_transaction_time,      1000,  20*24*3600*1000, false);
		VariablesPointers_int["query_cache_size_mb"]       = make_tuple(&variables.query_cache_size_MB,          0,       1024*10240, false);
		VariablesPointers_int["query_cache_soft_ttl_pct"]  = make_tuple(&variables.query_cache_soft_ttl_pct,     0,              100, false);
#ifdef IDLE_THREADS
		VariablesPointers_int["session_idle_ms"]           = make_tuple(&variables.session_idle_ms,              1,        3600*1000, false);
#endif // IDLE_THREADS
		VariablesPointers_int["show_processlist_extended"] = make_tuple(&variables.show_processlist_extended,    0,                2, false);
		VariablesPointers_int["threshold_query_length"]    = make_tuple(&variables.threshold_query_length,    1024, 1*1024*1024*1024, false);
		VariablesPointers_int["threshold_resultset_size"]  = make_tuple(&variables.threshold_resultset_size,  1024, 1*1024*1024*1024, false);

		// variables with special variable == true
		// the input validation for these variables MUST be EXPLICIT
		VariablesPointers_int["binlog_reader_connect_retry_msec"] = make_tuple(&variables.binlog_reader_connect_retry_msec, 0, 0, true);
		VariablesPointers_int["eventslog_format"] = make_tuple(&variables.eventslog_format, 0, 0, true);
		VariablesPointers_int["wait_timeout"]     = make_tuple(&variables.wait_timeout,     0, 0, true);
		VariablesPointers_int["data_packets_history_size"] = make_tuple(&variables.data_packets_history_size, 0, 0, true);

	}


	const size_t l=sizeof(mysql_thread_variables_names)/sizeof(char *);
	unsigned int i;
	size_t ltv = 0;
	for (i=0; i < SQL_NAME_LAST_LOW_WM ; i++) {
		if (mysql_tracked_variables[i].is_global_variable)
			ltv++;
	}
	char **ret=(char **)malloc(sizeof(char *)*(l+ltv)); // not adding + 1 because mysql_thread_variables_names is already NULL terminated
	size_t fv = 0;
	for (i=0; i < SQL_NAME_LAST_LOW_WM ; i++) {
		if (mysql_tracked_variables[i].is_global_variable) {
			char * m = (char *)malloc(strlen(mysql_tracked_variables[i].internal_variable_name)+1+strlen((char *)"default_"));
			sprintf(m,"default_%s", mysql_tracked_variables[i].internal_variable_name);
			ret[fv] = m;
			fv++;
		}
	}
	// this is an extra check.
	assert(fv==ltv);
	for (i=ltv;i<l+ltv-1;i++) {
		ret[i]=(strdup(mysql_thread_variables_names[i-ltv]));
	}
	ret[l+ltv-1] = NULL; // last value
	return ret;
}

// Returns true if the given name is the name of an existing mysql variable
// scan both mysql_thread_variables_names AND mysql_tracked_variables
bool MySQL_Threads_Handler::has_variable(const char *name) {
	if (strlen(name) > 8) {
		if (strncmp(name, "default_", 8) == 0) {
			for (unsigned int i = 0; i < SQL_NAME_LAST_LOW_WM ; i++) {
				if (mysql_tracked_variables[i].is_global_variable) {
					size_t var_len = strlen(mysql_tracked_variables[i].internal_variable_name);
					if (strlen(name) == (var_len+8)) {
						if (!strncmp(name+8, mysql_tracked_variables[i].internal_variable_name, var_len)) {
							return true;
						}
					}
				}
			}
		}
	}
	size_t no_vars = sizeof(mysql_thread_variables_names) / sizeof(char *);
	for (unsigned int i = 0; i < no_vars-1 ; ++i) {
		size_t var_len = strlen(mysql_thread_variables_names[i]);
		if (strlen(name) == var_len && !strncmp(name, mysql_thread_variables_names[i], var_len)) {
			return true;
		}
	}
	return false;
}

void MySQL_Threads_Handler::print_version() {
	fprintf(stderr,"Standard MySQL Threads Handler rev. %s -- %s -- %s\n", MYSQL_THREAD_VERSION, __FILE__, __TIMESTAMP__);
}

void MySQL_Threads_Handler::init(unsigned int num, size_t stack) {
	if (stack) {
		stacksize=stack;
	} else {
		if (stacksize==0) stacksize=DEFAULT_STACK_SIZE;
	}
	if (num) {
		num_threads=num;
		this->status_variables.p_gauge_array[p_th_gauge::mysql_thread_workers]->Set(num);
	} else {
		if (num_threads==0)  {
			num_threads=DEFAULT_NUM_THREADS; //default
			this->status_variables.p_gauge_array[p_th_gauge::mysql_thread_workers]->Set(DEFAULT_NUM_THREADS);
		}
	}
	int rc=pthread_attr_setstacksize(&attr, stacksize);
	assert(rc==0);
	mysql_threads=(proxysql_mysql_thread_t *)calloc(num_threads,sizeof(proxysql_mysql_thread_t));
#ifdef IDLE_THREADS
	if (GloVars.global.idle_threads)
		mysql_threads_idles=(proxysql_mysql_thread_t *)calloc(num_threads,sizeof(proxysql_mysql_thread_t));
#endif // IDLE_THREADS
}

proxysql_mysql_thread_t * MySQL_Threads_Handler::create_thread(unsigned int tn, void *(*start_routine) (void *), bool idles) {
	if (idles==false) {
		if (pthread_create(&mysql_threads[tn].thread_id, &attr, start_routine , &mysql_threads[tn]) != 0 ) {
			// LCOV_EXCL_START
			proxy_error("Thread creation\n");
			assert(0);
			// LCOV_EXCL_STOP
		}
#ifdef IDLE_THREADS
	} else {
		if (GloVars.global.idle_threads) {
			if (pthread_create(&mysql_threads_idles[tn].thread_id, &attr, start_routine , &mysql_threads_idles[tn]) != 0) {
				// LCOV_EXCL_START
				proxy_error("Thread creation\n");
				assert(0);
				// LCOV_EXCL_STOP
			}
		}
#endif // IDLE_THREADS
	}
	return NULL;
}

void MySQL_Threads_Handler::shutdown_threads() {
	unsigned int i;
	shutdown_=1;
	if (mysql_threads) {
		for (i=0; i<num_threads; i++) {
			if (mysql_threads[i].worker) {
				pthread_mutex_lock(&mysql_threads[i].worker->thread_mutex);
				mysql_threads[i].worker->shutdown=1;
				pthread_mutex_unlock(&mysql_threads[i].worker->thread_mutex);
			}
		}
#ifdef IDLE_THREADS
		if (GloVars.global.idle_threads) {
			for (i=0; i<num_threads; i++) {
				if (mysql_threads_idles[i].worker) {
					pthread_mutex_lock(&mysql_threads[i].worker->thread_mutex);
					mysql_threads_idles[i].worker->shutdown=1;
					pthread_mutex_unlock(&mysql_threads[i].worker->thread_mutex);
				}
			}
		}
#endif /* IDLE_THREADS */
		signal_all_threads(1);
		for (i=0; i<num_threads; i++) {
			if (mysql_threads[i].worker)
				pthread_join(mysql_threads[i].thread_id,NULL);
#ifdef IDLE_THREADS
			if (GloVars.global.idle_threads) {
				if (mysql_threads_idles[i].worker)
					pthread_join(mysql_threads_idles[i].thread_id,NULL);
			}
#endif /* IDLE_THREADS */
		}
	}
}

void MySQL_Threads_Handler::start_listeners() {
	// we set bootstrapping_listeners to true
	// In this way MySQL_Thread will knows there are more listeners to add
	// and it will continue looping until all listeners are added
	bootstrapping_listeners = true;
	char *_tmp=NULL;
	_tmp=GloMTH->get_variable((char *)"interfaces");
	if (strlen(_tmp)==0) {
		//GloMTH->set_variable((char *)"interfaces", (char *)"0.0.0.0:6033;/tmp/proxysql.sock"); // set default
		GloMTH->set_variable((char *)"interfaces", (char *)"0.0.0.0:6033"); // changed. See isseu #1104
	}
	free(_tmp);
	tokenizer_t tok;
	tokenizer( &tok, variables.interfaces, ";", TOKENIZER_NO_EMPTIES );
	const char* token;
	for (token = tokenize( &tok ); token; token = tokenize( &tok )) {
		listener_add((char *)token);
	}
	free_tokenizer( &tok );
	// no more listeners to add
	bootstrapping_listeners = false;
}

void MySQL_Threads_Handler::stop_listeners() {
	if (variables.interfaces==NULL || strlen(variables.interfaces)==0)
		return;
	tokenizer_t tok;
	tokenizer( &tok, variables.interfaces, ";", TOKENIZER_NO_EMPTIES );
	const char* token;
	for (token = tokenize( &tok ); token; token = tokenize( &tok )) {
		listener_del((char *)token);
	}
	free_tokenizer( &tok );
}

/**
 * @brief Gets the client address stored in 'client_addr' member as
 *   an string if available. If member 'client_addr' is NULL, returns an
 *   empty string.
 *
 * @return Either an string holding the string representation of internal
 *   member 'client_addr', or empty string if this member is NULL.
 */
std::string get_client_addr(struct sockaddr* client_addr) {
	char buf[INET6_ADDRSTRLEN];
	std::string str_client_addr {};

	if (client_addr == NULL) {
		return str_client_addr;
	}

	switch (client_addr->sa_family) {
		case AF_INET: {
			struct sockaddr_in *ipv4 = (struct sockaddr_in *)client_addr;
			inet_ntop(client_addr->sa_family, &ipv4->sin_addr, buf, INET_ADDRSTRLEN);
			str_client_addr = std::string { buf };
			break;
		}
		case AF_INET6: {
			struct sockaddr_in6 *ipv6 = (struct sockaddr_in6 *)client_addr;
			inet_ntop(client_addr->sa_family, &ipv6->sin6_addr, buf, INET6_ADDRSTRLEN);
			str_client_addr = std::string { buf };
			break;
		}
		default:
			str_client_addr = std::string { "localhost" };
			break;
	}

	return str_client_addr;
}

MySQL_Client_Host_Cache_Entry MySQL_Threads_Handler::find_client_host_cache(struct sockaddr* client_sockaddr) {
	MySQL_Client_Host_Cache_Entry entry { 0, 0 };
	// Client_sockaddr **shouldn't** ever by 'NULL', no matter the
	// 'session_type' in from which this function is called. Because
	// `MySQL_Session::client_myds::client_addr` should **always** be
	// initialized before `handler` is called.
	assert(client_sockaddr != NULL);
	if (client_sockaddr->sa_family != AF_INET && client_sockaddr->sa_family != AF_INET6) {
		return entry;
	}
	std::string client_addr = get_client_addr(client_sockaddr);
	if (client_addr == "127.0.0.1") {
		return entry;
	}

	pthread_mutex_lock(&mutex_client_host_cache);
	auto found_entry = client_host_cache.find(client_addr);
	if (found_entry != client_host_cache.end()) {
		entry = found_entry->second;
	}
	pthread_mutex_unlock(&mutex_client_host_cache);

	return entry;
}

/**
 * @brief Number of columns for representing a 'MySQL_Client_Host_Cache_Entry'
 *   in a 'SQLite3_result'.
 */
const int CLIENT_HOST_CACHE_COLUMNS = 3;

/**
 * @brief Helper function that converts a given client address and a
 *   'MySQL_Client_Host_Cache_Entry', into a row for a 'SQLite3_result' for
 *   table 'STATS_SQLITE_TABLE_MYSQL_CLIENT_HOST_CACHE'.
 *
 * @param address The client address to be added to the resulset row.
 * @param entry The 'MySQL_Client_Host_Cache_Entry' to be added to the resulset
 *   row.
 *
 * @return A pointer array holding the values for each of the columns of the
 *   row. It should be freed through helper function 'free_client_host_cache_row'.
 */
char** client_host_cache_entry_row(
	const std::string address, const MySQL_Client_Host_Cache_Entry& entry
) {
	// INET6_ADDRSTRLEN length should be enough for holding any member:
	//  { address: MAX INET6_ADDRSTRLEN, updated_at: uint64_t, error_count: uint32_t }
	char buff[INET6_ADDRSTRLEN];
	char** row =
		static_cast<char**>(malloc(sizeof(char*)*CLIENT_HOST_CACHE_COLUMNS));

	time_t __now = time(NULL);
	unsigned long long curtime = monotonic_time();
	time_t last_updated = __now - curtime/1000000 + entry.updated_at/1000000;

	row[0]=strdup(address.c_str());
	sprintf(buff, "%u", entry.error_count);
	row[1]=strdup(buff);
	sprintf(buff, "%lu", last_updated);
	row[2]=strdup(buff);

	return row;
}

/**
 * @brief Helper function to free the row returned by
 * 'client_host_cache_entry_row'.
 *
 * @param row The pointer array holding the row values to be freed.
 */
void free_client_host_cache_row(char** row) {
	for (int i = 0; i < CLIENT_HOST_CACHE_COLUMNS; i++) {
		free(row[i]);
	}
	free(row);
}

SQLite3_result* MySQL_Threads_Handler::get_client_host_cache(bool reset) {
	SQLite3_result *result = new SQLite3_result(CLIENT_HOST_CACHE_COLUMNS);

	pthread_mutex_lock(&mutex_client_host_cache);
	result->add_column_definition(SQLITE_TEXT,"client_address");
	result->add_column_definition(SQLITE_TEXT,"error_count");
	result->add_column_definition(SQLITE_TEXT,"last_updated");

	for (const auto& cache_entry : client_host_cache) {
		char** row = client_host_cache_entry_row(cache_entry.first, cache_entry.second);
		result->add_row(row);
		free_client_host_cache_row(row);
	}

	if (reset) {
		client_host_cache.clear();
	}

	pthread_mutex_unlock(&mutex_client_host_cache);
	return result;
}

void MySQL_Threads_Handler::update_client_host_cache(struct sockaddr* client_sockaddr, bool error) {
	// Client_sockaddr **shouldn't** ever by 'NULL', no matter the
	// 'session_type' in from which this function is called. Because
	// `MySQL_Session::client_myds::client_addr` should **always** be
	// initialized before `handler` is called.
	assert(client_sockaddr != NULL);
	if (client_sockaddr->sa_family != AF_INET && client_sockaddr->sa_family != AF_INET6) {
		return;
	}
	std::string client_addr = get_client_addr(client_sockaddr);
	if (client_addr == "127.0.0.1") {
		return;
	}

	if (error) {
		pthread_mutex_lock(&mutex_client_host_cache);
		// If the cache is full, find the oldest entry on it, and update/remove it.
		if (
			mysql_thread___client_host_cache_size &&
			client_host_cache.size() >= static_cast<size_t>(mysql_thread___client_host_cache_size)
		) {
			auto older_elem = std::min_element(
				client_host_cache.begin(),
				client_host_cache.end(),
				[] (const std::pair<std::string, MySQL_Client_Host_Cache_Entry>& f_entry,
					const std::pair<std::string, MySQL_Client_Host_Cache_Entry>& s_entry)
				{
					return f_entry.second.updated_at < s_entry.second.updated_at;
				}
			);
			if (older_elem != client_host_cache.end()) {
				if (older_elem->first != client_addr) {
					client_host_cache.erase(older_elem);
				}
			}
		}

		// Find the entry for the client, and update/insert it.
		auto cache_entry = client_host_cache.find(client_addr);
		if (cache_entry != client_host_cache.end()) {
			cache_entry->second.error_count += 1;
			cache_entry->second.updated_at = monotonic_time();
		} else {
			// Notice than the value of 'mysql_thread___client_host_cache_size' can
			// change at runtime. Due to this, we should only insert when the size of the
			// cache is smaller than this value, otherwise we could end in situations in
			// which cache doesn't shrink after it's size is reduced at runtime.
			if (client_host_cache.size() < static_cast<size_t>(mysql_thread___client_host_cache_size)) {
				MySQL_Client_Host_Cache_Entry new_entry { monotonic_time(), 1 };
				client_host_cache.insert({client_addr, new_entry});
			}
		}
		pthread_mutex_unlock(&mutex_client_host_cache);
	} else {
		pthread_mutex_lock(&mutex_client_host_cache);
		client_host_cache.erase(client_addr);
		pthread_mutex_unlock(&mutex_client_host_cache);
	}
}

void MySQL_Threads_Handler::flush_client_host_cache() {
	pthread_mutex_lock(&mutex_client_host_cache);
	client_host_cache.clear();
	pthread_mutex_unlock(&mutex_client_host_cache);
}

MySQL_Threads_Handler::~MySQL_Threads_Handler() {
	if (variables.monitor_username) { free(variables.monitor_username); variables.monitor_username=NULL; }
	if (variables.monitor_password) { free(variables.monitor_password); variables.monitor_password=NULL; }
	if (variables.monitor_replication_lag_use_percona_heartbeat) {
		free(variables.monitor_replication_lag_use_percona_heartbeat);
		variables.monitor_replication_lag_use_percona_heartbeat=NULL;
	}
	if (variables.default_schema) free(variables.default_schema);
	if (variables.interfaces) free(variables.interfaces);
	if (variables.server_version) free(variables.server_version);
	if (variables.keep_multiplexing_variables) free(variables.keep_multiplexing_variables);
	if (variables.firewall_whitelist_errormsg) free(variables.firewall_whitelist_errormsg);
	if (variables.init_connect) free(variables.init_connect);
	if (variables.ldap_user_variable) free(variables.ldap_user_variable);
	if (variables.add_ldap_user_comment) free(variables.add_ldap_user_comment);
	if (variables.default_tx_isolation) free(variables.default_tx_isolation);
	if (variables.default_session_track_gtids) free(variables.default_session_track_gtids);
	if (variables.eventslog_filename) free(variables.eventslog_filename);
	if (variables.auditlog_filename) free(variables.auditlog_filename);
	if (variables.ssl_p2s_ca) free(variables.ssl_p2s_ca);
	if (variables.ssl_p2s_capath) free(variables.ssl_p2s_capath);
	if (variables.ssl_p2s_cert) free(variables.ssl_p2s_cert);
	if (variables.ssl_p2s_key) free(variables.ssl_p2s_key);
	if (variables.ssl_p2s_cipher) free(variables.ssl_p2s_cipher);
	if (variables.ssl_p2s_crl) free(variables.ssl_p2s_crl);
	if (variables.ssl_p2s_crlpath) free(variables.ssl_p2s_crlpath);

  for (int i=0; i<SQL_NAME_LAST_LOW_WM; i++) {
		if (variables.default_variables[i]) {
			free(variables.default_variables[i]);
			variables.default_variables[i]=NULL;
		}
	}
	free(mysql_threads);
	mysql_threads=NULL;
#ifdef IDLE_THREADS
	if (GloVars.global.idle_threads) {
		free(mysql_threads_idles);
		mysql_threads_idles=NULL;
	}
#endif // IDLE_THREADS
	delete MLM;
	MLM=NULL;
}

MySQL_Thread::~MySQL_Thread() {

	if (mysql_sessions) {
		while(mysql_sessions->len) {
			MySQL_Session *sess=(MySQL_Session *)mysql_sessions->remove_index_fast(0);
				if (sess->session_type == PROXYSQL_SESSION_ADMIN || sess->session_type == PROXYSQL_SESSION_STATS) {
					char _buf[1024];
					sprintf(_buf,"%s:%d:%s()", __FILE__, __LINE__, __func__);
					if (GloMyLogger) { GloMyLogger->log_audit_entry(PROXYSQL_MYSQL_AUTH_CLOSE, sess, NULL, _buf); }
				}
				delete sess;
			}
		delete mysql_sessions;
		mysql_sessions=NULL;
		GloQPro->end_thread(); // only for real threads
	}

	if (mirror_queue_mysql_sessions) {
		while(mirror_queue_mysql_sessions->len) {
			MySQL_Session *sess=(MySQL_Session *)mirror_queue_mysql_sessions->remove_index_fast(0);
				delete sess;
			}
		delete mirror_queue_mysql_sessions;
		mirror_queue_mysql_sessions=NULL;
	}

	if (mirror_queue_mysql_sessions_cache) {
		while(mirror_queue_mysql_sessions_cache->len) {
			MySQL_Session *sess=(MySQL_Session *)mirror_queue_mysql_sessions_cache->remove_index_fast(0);
				delete sess;
			}
		delete mirror_queue_mysql_sessions_cache;
		mirror_queue_mysql_sessions_cache=NULL;
	}

#ifdef IDLE_THREADS
	if (GloVars.global.idle_threads) {
		if (idle_mysql_sessions) {
			while(idle_mysql_sessions->len) {
				MySQL_Session *sess=(MySQL_Session *)idle_mysql_sessions->remove_index_fast(0);
					delete sess;
				}
			delete idle_mysql_sessions;
		}

		if (resume_mysql_sessions) {
			while(resume_mysql_sessions->len) {
				MySQL_Session *sess=(MySQL_Session *)resume_mysql_sessions->remove_index_fast(0);
					delete sess;
				}
			delete resume_mysql_sessions;
		}

		if (myexchange.idle_mysql_sessions) {
			while(myexchange.idle_mysql_sessions->len) {
				MySQL_Session *sess=(MySQL_Session *)myexchange.idle_mysql_sessions->remove_index_fast(0);
					delete sess;
				}
			delete myexchange.idle_mysql_sessions;
		}

		if (myexchange.resume_mysql_sessions) {
			while(myexchange.resume_mysql_sessions->len) {
				MySQL_Session *sess=(MySQL_Session *)myexchange.resume_mysql_sessions->remove_index_fast(0);
					delete sess;
				}
			delete myexchange.resume_mysql_sessions;
		}
	}
#endif // IDLE_THREADS

	if (cached_connections) {
		return_local_connections();
		delete cached_connections;
	}

	unsigned int i;
	for (i=0;i<mypolls.len;i++) {
		if (
			mypolls.myds[i] && // fix bug #278 . This should be caused by not initialized datastreams used to ping the backend
			mypolls.myds[i]->myds_type==MYDS_LISTENER) {
			delete mypolls.myds[i];
		}
	}

	if (my_idle_conns)
		free(my_idle_conns);

	if (mysql_thread___monitor_username) { free(mysql_thread___monitor_username); mysql_thread___monitor_username=NULL; }
	if (mysql_thread___monitor_password) { free(mysql_thread___monitor_password); mysql_thread___monitor_password=NULL; }
	if (mysql_thread___monitor_replication_lag_use_percona_heartbeat) {
		free(mysql_thread___monitor_replication_lag_use_percona_heartbeat);
		mysql_thread___monitor_replication_lag_use_percona_heartbeat=NULL;
	}
	if (mysql_thread___default_schema) { free(mysql_thread___default_schema); mysql_thread___default_schema=NULL; }
	if (mysql_thread___server_version) { free(mysql_thread___server_version); mysql_thread___server_version=NULL; }
	if (mysql_thread___keep_multiplexing_variables) { free(mysql_thread___keep_multiplexing_variables); mysql_thread___keep_multiplexing_variables=NULL; }
	if (mysql_thread___firewall_whitelist_errormsg) { free(mysql_thread___firewall_whitelist_errormsg); mysql_thread___firewall_whitelist_errormsg=NULL; }
	if (mysql_thread___init_connect) { free(mysql_thread___init_connect); mysql_thread___init_connect=NULL; }
	if (mysql_thread___ldap_user_variable) { free(mysql_thread___ldap_user_variable); mysql_thread___ldap_user_variable=NULL; }
	if (mysql_thread___add_ldap_user_comment) { free(mysql_thread___add_ldap_user_comment); mysql_thread___add_ldap_user_comment=NULL; }
	if (mysql_thread___default_tx_isolation) { free(mysql_thread___default_tx_isolation); mysql_thread___default_tx_isolation=NULL; }
	if (mysql_thread___default_session_track_gtids) { free(mysql_thread___default_session_track_gtids); mysql_thread___default_session_track_gtids=NULL; }

	for (int i=0; i<SQL_NAME_LAST_LOW_WM; i++) {
		if (mysql_thread___default_variables[i]) {
			free(mysql_thread___default_variables[i]);
			mysql_thread___default_variables[i] = NULL;
		}
	}

	if (mysql_thread___eventslog_filename) { free(mysql_thread___eventslog_filename); mysql_thread___eventslog_filename=NULL; }
	if (mysql_thread___auditlog_filename) { free(mysql_thread___auditlog_filename); mysql_thread___auditlog_filename=NULL; }
	if (mysql_thread___ssl_p2s_ca) { free(mysql_thread___ssl_p2s_ca); mysql_thread___ssl_p2s_ca=NULL; }
	if (mysql_thread___ssl_p2s_capath) { free(mysql_thread___ssl_p2s_capath); mysql_thread___ssl_p2s_capath=NULL; }
	if (mysql_thread___ssl_p2s_cert) { free(mysql_thread___ssl_p2s_cert); mysql_thread___ssl_p2s_cert=NULL; }
	if (mysql_thread___ssl_p2s_key) { free(mysql_thread___ssl_p2s_key); mysql_thread___ssl_p2s_key=NULL; }
	if (mysql_thread___ssl_p2s_cipher) { free(mysql_thread___ssl_p2s_cipher); mysql_thread___ssl_p2s_cipher=NULL; }
	if (mysql_thread___ssl_p2s_crl) { free(mysql_thread___ssl_p2s_crl); mysql_thread___ssl_p2s_crl=NULL; }
	if (mysql_thread___ssl_p2s_crlpath) { free(mysql_thread___ssl_p2s_crlpath); mysql_thread___ssl_p2s_crlpath=NULL; }


	if (match_regexes) {
		Session_Regex *sr=NULL;
		sr=match_regexes[0];
		delete sr;
		sr=match_regexes[1];
		delete sr;
		sr=match_regexes[2];
		delete sr;
		sr = match_regexes[3];
		delete sr;
		free(match_regexes);
		match_regexes=NULL;
	}
	if (thr_SetParser != NULL) {
		delete thr_SetParser;
		thr_SetParser = NULL;
	}

}

MySQL_Session * MySQL_Thread::create_new_session_and_client_data_stream(int _fd) {
	int arg_on=1;
	MySQL_Session *sess=new MySQL_Session;
	register_session(sess); // register session
	sess->client_myds = new MySQL_Data_Stream();
	sess->client_myds->fd=_fd;

	// set not blocking for client connections too!
	{
		// PMC-10004
		// While implementing SSL and fast_forward it was noticed that all frontend connections
		// are in blocking, although this was never a problem because we call poll() before reading.
		// Although it became a problem with fast_forward, SSL and large packets because SSL handled
		// data in chunks of 16KB and there may be data inside SSL even when there is no data
		// received from the network.
		// The only modules that seems to be affected by this issue are Admin, SQLite3 Server
		// and Clickhouse Server
		int prevflags = fcntl(_fd, F_GETFL, 0);
		if (prevflags == -1) {
			proxy_error("For FD %d fcntl() returned -1 errno %d\n", _fd, errno);
			if (shutdown == 0)
				assert (prevflags != -1);
		}
		int nb = fcntl(_fd, F_SETFL, prevflags | O_NONBLOCK);
		if (nb == -1) {
			proxy_error("For FD %d fcntl() returned -1 , previous flags %d , errno %d\n", _fd, prevflags, errno);
			if (shutdown == 0)
				assert (nb != -1);
		}
	}
	setsockopt(sess->client_myds->fd, IPPROTO_TCP, TCP_NODELAY, (char *) &arg_on, sizeof(arg_on));

	if (mysql_thread___use_tcp_keepalive) {
		setsockopt(sess->client_myds->fd, SOL_SOCKET, SO_KEEPALIVE, (char *) &arg_on, sizeof(arg_on));
#ifdef TCP_KEEPIDLE
		if (mysql_thread___tcp_keepalive_time > 0) {
			int keepalive_time = mysql_thread___tcp_keepalive_time;
			setsockopt(sess->client_myds->fd, IPPROTO_TCP, TCP_KEEPIDLE, (char *) &keepalive_time, sizeof(keepalive_time));
		}
#endif
	}

#ifdef __APPLE__
		setsockopt(sess->client_myds->fd, SOL_SOCKET, SO_NOSIGPIPE, (char *) &arg_on, sizeof(int));
#endif
	sess->client_myds->init(MYDS_FRONTEND, sess, sess->client_myds->fd);
	proxy_debug(PROXY_DEBUG_NET,1,"Thread=%p, Session=%p, DataStream=%p -- Created new client Data Stream\n", sess->thread, sess, sess->client_myds);
#ifdef DEBUG
	sess->client_myds->myprot.dump_pkt=true;
#endif
	MySQL_Connection *myconn=new MySQL_Connection();
	sess->client_myds->attach_connection(myconn);
	myconn->set_is_client(); // this is used for prepared statements
	myconn->last_time_used=curtime;
	myconn->myds=sess->client_myds; // 20141011
	myconn->fd=sess->client_myds->fd; // 20141011

	sess->client_myds->myprot.init(&sess->client_myds, sess->client_myds->myconn->userinfo, sess);
	uint32_t session_track_gtids_int=SpookyHash::Hash32(mysql_thread___default_session_track_gtids,strlen(mysql_thread___default_session_track_gtids),10);
	sess->client_myds->myconn->options.session_track_gtids_int = session_track_gtids_int;
	if (sess->client_myds->myconn->options.session_track_gtids) {
		free(sess->client_myds->myconn->options.session_track_gtids);
	}
	sess->client_myds->myconn->options.session_track_gtids=strdup(mysql_thread___default_session_track_gtids);

	return sess;
}

bool MySQL_Thread::init() {
	int i;
	mysql_sessions = new PtrArray();
	mirror_queue_mysql_sessions = new PtrArray();
	mirror_queue_mysql_sessions_cache = new PtrArray();
	cached_connections = new PtrArray();
	assert(mysql_sessions);

#ifdef IDLE_THREADS
	if (GloVars.global.idle_threads) {
		idle_mysql_sessions = new PtrArray();
		resume_mysql_sessions = new PtrArray();

		myexchange.idle_mysql_sessions = new PtrArray();
		myexchange.resume_mysql_sessions = new PtrArray();
		pthread_mutex_init(&myexchange.mutex_idles,NULL);
		pthread_mutex_init(&myexchange.mutex_resumes,NULL);
		assert(idle_mysql_sessions);
		assert(resume_mysql_sessions);
	}
#endif // IDLE_THREADS

	pthread_mutex_init(&kq.m,NULL);

	shutdown=0;
	my_idle_conns=(MySQL_Connection **)malloc(sizeof(MySQL_Connection *)*SESSIONS_FOR_CONNECTIONS_HANDLER);
	memset(my_idle_conns,0,sizeof(MySQL_Connection *)*SESSIONS_FOR_CONNECTIONS_HANDLER);
	GloQPro->init_thread();
	refresh_variables();
	i=pipe(pipefd);
	ioctl_FIONBIO(pipefd[0],1);
	ioctl_FIONBIO(pipefd[1],1);
	mypolls.add(POLLIN, pipefd[0], NULL, 0);
	assert(i==0);

	thr_SetParser = new SetParser("");
	match_regexes=(Session_Regex **)malloc(sizeof(Session_Regex *)*4);
//	match_regexes[0]=new Session_Regex((char *)"^SET (|SESSION |@@|@@session.)SQL_LOG_BIN( *)(:|)=( *)");
	match_regexes[0] = NULL; // NOTE: historically we used match_regexes[0] for SET SQL_LOG_BIN . Not anymore
	
	std::stringstream ss;
	ss << "^SET (|SESSION |@@|@@session.|@@local.)`?(" << mysql_variables.variables_regexp << "SESSION_TRACK_GTIDS|TX_ISOLATION|TX_READ_ONLY|TRANSACTION_ISOLATION|TRANSACTION_READ_ONLY)`?( *)(:|)=( *)";
	match_regexes[1]=new Session_Regex((char *)ss.str().c_str());

	match_regexes[2]=new Session_Regex((char *)"^SET(?: +)(|SESSION +)TRANSACTION(?: +)(?:(?:(ISOLATION(?: +)LEVEL)(?: +)(REPEATABLE(?: +)READ|READ(?: +)COMMITTED|READ(?: +)UNCOMMITTED|SERIALIZABLE))|(?:(READ)(?: +)(WRITE|ONLY)))");
	match_regexes[3]=new Session_Regex((char *)"^(set)(?: +)((charset)|(character +set))(?: )");

	return true;
}

struct pollfd * MySQL_Thread::get_pollfd(unsigned int i) {
	return &mypolls.fds[i];
}

void MySQL_Thread::poll_listener_add(int sock) {
	MySQL_Data_Stream *listener_DS = new MySQL_Data_Stream();
	listener_DS->myds_type=MYDS_LISTENER;
	listener_DS->fd=sock;

	proxy_debug(PROXY_DEBUG_NET,1,"Created listener %p for socket %d\n", listener_DS, sock);
	mypolls.add(POLLIN, sock, listener_DS, monotonic_time());
}

void MySQL_Thread::poll_listener_del(int sock) {
	int i=mypolls.find_index(sock);
	if (i>=0) {
		MySQL_Data_Stream *myds=mypolls.myds[i];
		mypolls.remove_index_fast(i);
#ifdef SO_REUSEPORT
		if (GloVars.global.reuseport)
#else
		myds->fd=-1;	// this to prevent that delete myds will shutdown the fd;
#endif
		delete myds;
	}
}

void MySQL_Thread::register_session(MySQL_Session *_sess, bool up_start) {
	if (mysql_sessions==NULL) {
		mysql_sessions = new PtrArray();
	}
	mysql_sessions->add(_sess);
	_sess->thread=this;
	_sess->match_regexes=match_regexes;
	if (up_start)
		_sess->start_time=curtime;
	proxy_debug(PROXY_DEBUG_NET,1,"Thread=%p, Session=%p -- Registered new session\n", _sess->thread, _sess);
}

void MySQL_Thread::unregister_session(int idx) {
	if (mysql_sessions==NULL) return;
	proxy_debug(PROXY_DEBUG_NET,1,"Thread=%p, Session=%p -- Unregistered session\n", this, mysql_sessions->index(idx));
	mysql_sessions->remove_index_fast(idx);
}


// this function was inline in MySQL_Thread::run()
void MySQL_Thread::run___get_multiple_idle_connections(int& num_idles) {
	int i;
	num_idles=MyHGM->get_multiple_idle_connections(-1, curtime-mysql_thread___ping_interval_server_msec*1000, my_idle_conns, SESSIONS_FOR_CONNECTIONS_HANDLER);
	for (i=0; i<num_idles; i++) {
		MySQL_Data_Stream *myds;
		MySQL_Connection *mc=my_idle_conns[i];
		MySQL_Session *sess=new MySQL_Session();
		sess->mybe=sess->find_or_create_backend(mc->parent->myhgc->hid);

		myds=sess->mybe->server_myds;
		myds->attach_connection(mc);
		myds->assign_fd_from_mysql_conn();
		myds->myds_type=MYDS_BACKEND;

		sess->to_process=1;
		myds->wait_until=curtime+mysql_thread___ping_timeout_server*1000;	// max_timeout
		mc->last_time_used=curtime;
		myds->myprot.init(&myds, myds->myconn->userinfo, NULL);
		sess->status=PINGING_SERVER;
		myds->DSS=STATE_MARIADB_PING;
		register_session_connection_handler(sess,true);
		int rc=sess->handler();
		if (rc==-1) {
			unsigned int sess_idx=mysql_sessions->len-1;
			unregister_session(sess_idx);
			delete sess;
		}
	}
	processing_idles=true;
	last_processing_idles=curtime;
}

// this function was inline in MySQL_Thread::run()
void MySQL_Thread::ProcessAllMyDS_BeforePoll() {
	bool check_if_move_to_idle_thread = false;
#ifdef IDLE_THREADS
	if (GloVars.global.idle_threads) {
		if (curtime > last_move_to_idle_thread_time + (unsigned long long)mysql_thread___session_idle_ms * 1000) {
			last_move_to_idle_thread_time=curtime;
			check_if_move_to_idle_thread=true;
		}
	}
#endif
	for (unsigned int n = 0; n < mypolls.len; n++) {
		MySQL_Data_Stream *myds=NULL;
		myds=mypolls.myds[n];
		mypolls.fds[n].revents=0;
		if (myds) {
#ifdef IDLE_THREADS
			if (check_if_move_to_idle_thread == true) {
				// here we try to move it to the maintenance thread
				if (myds->myds_type==MYDS_FRONTEND && myds->sess) {
					if (myds->DSS==STATE_SLEEP && myds->sess->status==WAITING_CLIENT_DATA) {
						if (move_session_to_idle_mysql_sessions(myds, n)) {
							n--;  // compensate mypolls.remove_index_fast(n) and n++ of loop
							continue;
						}
					}
				}
			}
#endif // IDLE_THREADS
			if (unlikely(myds->wait_until)) {
				tune_timeout_for_myds_needs_pause(myds);
			}
			if (myds->sess) {
				if (unlikely(myds->sess->pause_until > 0)) {
					tune_timeout_for_session_needs_pause(myds);
				}
			}
			myds->revents=0;
			if (myds->myds_type!=MYDS_LISTENER) {
				configure_pollout(myds, n);
			}
		}
		proxy_debug(PROXY_DEBUG_NET,1,"Poll for DataStream=%p will be called with FD=%d and events=%d\n", mypolls.myds[n], mypolls.fds[n].fd, mypolls.fds[n].events);
	}
}


// this function was inline in MySQL_Thread::run()
void MySQL_Thread::ProcessAllMyDS_AfterPoll() {
	for (unsigned int n = 0; n < mypolls.len; n++) {
		proxy_debug(PROXY_DEBUG_NET,3, "poll for fd %d events %d revents %d\n", mypolls.fds[n].fd , mypolls.fds[n].events, mypolls.fds[n].revents);

		MySQL_Data_Stream *myds=mypolls.myds[n];
		if (myds==NULL) {
			read_one_byte_from_pipe(n);
			continue;
		}
		if (mypolls.fds[n].revents==0) {
			if (poll_timeout_bool) {
				check_timing_out_session(n);
			}
		} else {
			check_for_invalid_fd(n); // this is designed to assert in case of failure
			switch(myds->myds_type) {
				// Note: this logic that was here was removed completely because we added mariadb client library.
				case MYDS_LISTENER:
					// we got a new connection!
					listener_handle_new_connection(myds,n);
					continue;
					break;
				default:
					break;
			}
			// data on exiting connection
			bool rc=process_data_on_data_stream(myds, n);
			if (rc==false) {
				n--;
			}
		}
	}
}


// this function was inline in MySQL_Thread::run()
void MySQL_Thread::run___cleanup_mirror_queue() {
	unsigned int l = (unsigned int)mysql_thread___mirror_max_concurrency;
	if (mirror_queue_mysql_sessions_cache->len > l) {
		while (mirror_queue_mysql_sessions_cache->len > mirror_queue_mysql_sessions->len && mirror_queue_mysql_sessions_cache->len > l) {
			MySQL_Session *newsess=(MySQL_Session *)mirror_queue_mysql_sessions_cache->remove_index_fast(0);
			__sync_add_and_fetch(&GloMTH->status_variables.mirror_sessions_current,1);
			GloMTH->status_variables.p_gauge_array[p_th_gauge::mirror_concurrency]->Increment();
			delete newsess;
		}
	}
}

// main loop
void MySQL_Thread::run() {
	unsigned int n;
	int rc;

#ifdef IDLE_THREADS
	bool idle_maintenance_thread=epoll_thread;
	if (idle_maintenance_thread) {
		// we check if it is the first time we are called
		if (efd==-1) {
			efd = EPOLL_CREATE;
			int fd=pipefd[0];
			struct epoll_event event;
			memset(&event,0,sizeof(event)); // let's make valgrind happy
			event.events = EPOLLIN;
			event.data.u32=0; // special value to point to the pipe
			epoll_ctl(efd, EPOLL_CTL_ADD, fd, &event);
		}
	}
#endif // IDLE_THREADS

	curtime=monotonic_time();
	atomic_curtime=curtime;

	pthread_mutex_lock(&thread_mutex);
	while (shutdown==0) {

#ifdef IDLE_THREADS
	if (idle_maintenance_thread) {
		goto __run_skip_1;
	}
#endif // IDLE_THREADS

	int num_idles;
	if (processing_idles==true &&	(last_processing_idles < curtime-mysql_thread___ping_timeout_server*1000)) {
		processing_idles=false;
	}
	if (processing_idles==false &&  (last_processing_idles < curtime-mysql_thread___ping_interval_server_msec*1000) ) {
		run___get_multiple_idle_connections(num_idles);
	}

#ifdef IDLE_THREADS
__run_skip_1:

		if (idle_maintenance_thread) {
			idle_thread_gets_sessions_from_worker_thread();
			goto __run_skip_1a;
		}
#endif // IDLE_THREADS

		handle_mirror_queue_mysql_sessions();

		ProcessAllMyDS_BeforePoll();

#ifdef IDLE_THREADS
		if (GloVars.global.idle_threads) {
			if (idle_maintenance_thread==false) {
				int r=rand()%(GloMTH->num_threads);
				MySQL_Thread *thr=GloMTH->mysql_threads_idles[r].worker;
				worker_thread_assigns_sessions_to_idle_thread(thr);
				worker_thread_gets_sessions_from_idle_thread();
			}
		}


__run_skip_1a:
#endif // IDLE_THREADS

		pthread_mutex_unlock(&thread_mutex);
		if (unlikely(mypolls.bootstrapping_listeners == true)) {
			while ( // spin here if ...
				(n=__sync_add_and_fetch(&mypolls.pending_listener_add,0)) // there is a new listener to add
				||
				(GloMTH->bootstrapping_listeners == true) // MySQL_Thread_Handlers has more listeners to configure
			) {
				if (n) {
					poll_listener_add(n);
					assert(__sync_bool_compare_and_swap(&mypolls.pending_listener_add,n,0));
				} else {
					if (GloMTH->bootstrapping_listeners == false) {
						// we stop looping
						mypolls.bootstrapping_listeners = false;
					}
				}
#ifdef DEBUG
				usleep(5+rand()%10);
#endif
			}
		}

		proxy_debug(PROXY_DEBUG_NET, 7, "poll_timeout=%u\n", mypolls.poll_timeout);
		if (mysql_thread___wait_timeout==0) {
			// we should be going into PAUSE mode
			if (mypolls.poll_timeout==0 || mypolls.poll_timeout > 100000) {
				mypolls.poll_timeout=100000;
			}
		}
		proxy_debug(PROXY_DEBUG_NET, 7, "poll_timeout=%u\n", mypolls.poll_timeout);


		// flush mysql log file
		GloMyLogger->flush();

		pre_poll_time=curtime;
		int ttw = ( mypolls.poll_timeout ? ( mypolls.poll_timeout/1000 < (unsigned int) mysql_thread___poll_timeout ? mypolls.poll_timeout/1000 : mysql_thread___poll_timeout ) : mysql_thread___poll_timeout );
#ifdef IDLE_THREADS
		if (GloVars.global.idle_threads && idle_maintenance_thread) {
			memset(events,0,sizeof(struct epoll_event)*MY_EPOLL_THREAD_MAXEVENTS); // let's make valgrind happy. It also seems that needs to be zeroed anyway
			// we call epoll()
			rc = epoll_wait (efd, events, MY_EPOLL_THREAD_MAXEVENTS, mysql_thread___poll_timeout);
		} else {
#endif // IDLE_THREADS
		//this is the only portion of code not protected by a global mutex
		proxy_debug(PROXY_DEBUG_NET,5,"Calling poll with timeout %d\n", ttw );
		// poll is called with a timeout of mypolls.poll_timeout if set , or mysql_thread___poll_timeout
		rc=poll(mypolls.fds,mypolls.len, ttw);
		proxy_debug(PROXY_DEBUG_NET,5,"%s\n", "Returning poll");
#ifdef IDLE_THREADS
		}
#endif // IDLE_THREADS

		if (unlikely(maintenance_loop == true)) {
			while ((n=__sync_add_and_fetch(&mypolls.pending_listener_del,0))) {	// spin here
				if (static_cast<int>(n) == -1) {
					for (unsigned int i = 0; i < mypolls.len; i++) {
						if (mypolls.myds[i] && mypolls.myds[i]->myds_type == MYDS_LISTENER) {
							poll_listener_del(mypolls.myds[i]->fd);
						}
					}
				} else {
					poll_listener_del(n);
				}
				assert(__sync_bool_compare_and_swap(&mypolls.pending_listener_del,n,0));
			}
		}

		pthread_mutex_lock(&thread_mutex);
		if (shutdown == 1) { return; }
		mypolls.poll_timeout=0; // always reset this to 0 . If a session needs a specific timeout, it will set this one

		curtime=monotonic_time();
		atomic_curtime=curtime;

		poll_timeout_bool=false;
		if (
#ifdef IDLE_THREADS
			idle_maintenance_thread==false &&
#endif // IDLE_THREADS
			(curtime >= (pre_poll_time + ttw))) {
				poll_timeout_bool=true;
			}
		unsigned long long maintenance_interval = 1000000; // hardcoded value for now
#ifdef IDLE_THREADS
		if (idle_maintenance_thread) {
			maintenance_interval=maintenance_interval*2;
		}
#endif // IDLE_THREADS
		if (curtime > last_maintenance_time + maintenance_interval) {
			last_maintenance_time=curtime;
			maintenance_loop=true;
			servers_table_version_previous = servers_table_version_current;
			servers_table_version_current = MyHGM->get_servers_table_version();
			// during a maintenance loop (every 1 second) we read has_gtid_port from MyHGM
			retrieve_gtids_required = MyHGM->has_gtid_port;
		} else {
			maintenance_loop=false;
		}

		handle_kill_queues();

		// update polls statistics
		mypolls.loops++;
		mypolls.loop_counters->incr(curtime/1000000);

		if (maintenance_loop == true
#ifdef IDLE_THREADS
		// in case of idle thread
		// do not run any mirror cleanup and do not
		// update query processor stats
		&& idle_maintenance_thread == false
#endif // IDLE_THREADS
		) {
			// house keeping
			run___cleanup_mirror_queue();
			GloQPro->update_query_processor_stats();
		}

			if (rc == -1 && errno == EINTR)
				// poll() timeout, try again
				continue;
			if (rc == -1) {
			// LCOV_EXCL_START
				// error , exit
				perror("poll()");
				exit(EXIT_FAILURE);
			// LCOV_EXCL_STOP
			}

		if (__sync_add_and_fetch(&__global_MySQL_Thread_Variables_version,0) > __thread_MySQL_Thread_Variables_version) {
			refresh_variables();
		}

#ifdef IDLE_THREADS
		if (idle_maintenance_thread==false) {
#endif // IDLE_THREADS
			for (n=0; n<mysql_sessions->len; n++) {
				MySQL_Session *_sess=(MySQL_Session *)mysql_sessions->index(n);
				_sess->to_process=0;
			}
#ifdef IDLE_THREADS
		}
#endif // IDLE_THREADS

#ifdef IDLE_THREADS
		// here we handle epoll_wait()
		if (GloVars.global.idle_threads && idle_maintenance_thread) {
			if (rc) {
				int i;
				for (i=0; i<rc; i++) {
					if (events[i].data.u32) {
						idle_thread_prepares_session_to_send_to_worker_thread(i);
					}
				}
				// FIXME: this loop seems suboptimal, it can be combined with the previous one
				for (i=0; i<rc; i++) {
					if (events[i].events == EPOLLIN && events[i].data.u32==0) {
						unsigned char c;
						int fd=pipefd[0];
						if (read(fd, &c, 1)<=0) {
						} else {
							//i=rc;
							maintenance_loop=true;
						}
					}
				}
			}
			if (mysql_sessions->len && maintenance_loop) {
				if (curtime == last_maintenance_time) {
					idle_thread_to_kill_idle_sessions();
				}
			}
			goto __run_skip_2;
		}
#endif // IDLE_THREADS

		ProcessAllMyDS_AfterPoll();

#ifdef IDLE_THREADS
__run_skip_2:
		if (GloVars.global.idle_threads && idle_maintenance_thread) {
			// this is an idle thread
			unsigned int w=rand()%(GloMTH->num_threads);
			MySQL_Thread *thr=GloMTH->mysql_threads[w].worker;
			if (resume_mysql_sessions->len) {
				idle_thread_assigns_sessions_to_worker_thread(thr);
			} else {
				idle_thread_check_if_worker_thread_has_unprocess_resumed_sessions_and_signal_it(thr);
			}
		} else {
#endif // IDLE_THREADS
			// iterate through all sessions and process the session logic
			process_all_sessions();

			return_local_connections();
#ifdef IDLE_THREADS
		}
#endif // IDLE_THREADS
	}
}
// end of ::run()

unsigned int MySQL_Thread::find_session_idx_in_mysql_sessions(MySQL_Session *sess) {
	unsigned int i=0;
	for (i=0;i<mysql_sessions->len;i++) {
		MySQL_Session *mysess=(MySQL_Session *)mysql_sessions->index(i);
		if (mysess==sess) {
			return i;
		}
	}
	return i;
}

#ifdef IDLE_THREADS
void MySQL_Thread::idle_thread_to_kill_idle_sessions() {
#define	SESS_TO_SCAN	128
	if (mysess_idx + SESS_TO_SCAN > mysql_sessions->len) {
		mysess_idx=0;
	}
	unsigned int i;
	unsigned long long min_idle = 0;
	if (curtime > (unsigned long long)mysql_thread___wait_timeout*1000) {
		min_idle = curtime - (unsigned long long)mysql_thread___wait_timeout*1000;
	}
	for (i=0;i<SESS_TO_SCAN && mysess_idx < mysql_sessions->len; i++) {
		uint32_t sess_pos=mysess_idx;
		MySQL_Session *mysess=(MySQL_Session *)mysql_sessions->index(sess_pos);
		if (mysess->idle_since < min_idle || mysess->killed==true) {
			mysess->killed=true;
			MySQL_Data_Stream *tmp_myds=mysess->client_myds;
			int dsidx=tmp_myds->poll_fds_idx;
			//fprintf(stderr,"Removing session %p, DS %p idx %d\n",mysess,tmp_myds,dsidx);
			mypolls.remove_index_fast(dsidx);
			tmp_myds->mypolls=NULL;
			mysess->thread=NULL;
			// we first delete the association in sessmap
			sessmap.erase(mysess->thread_session_id);
			if (mysql_sessions->len > 1) {
			// take the last element and adjust the map
				MySQL_Session *mysess_last=(MySQL_Session *)mysql_sessions->index(mysql_sessions->len-1);
				if (mysess->thread_session_id != mysess_last->thread_session_id)
					sessmap[mysess_last->thread_session_id]=sess_pos;
			}
			unregister_session(sess_pos);
			resume_mysql_sessions->add(mysess);
			epoll_ctl(efd, EPOLL_CTL_DEL, tmp_myds->fd, NULL);
		}
		mysess_idx++;
	}
}

void MySQL_Thread::idle_thread_prepares_session_to_send_to_worker_thread(int i) {
	// NOTE: not sure why, sometime events returns odd values. If set, we take it out as normal worker threads know how to handle it
	if (events[i].events) {
		uint32_t sess_thr_id=events[i].data.u32;
		uint32_t sess_pos=sessmap[sess_thr_id];
		MySQL_Session *mysess=(MySQL_Session *)mysql_sessions->index(sess_pos);
		MySQL_Data_Stream *tmp_myds=mysess->client_myds;
		int dsidx=tmp_myds->poll_fds_idx;
		//fprintf(stderr,"Removing session %p, DS %p idx %d\n",mysess,tmp_myds,dsidx);
		mypolls.remove_index_fast(dsidx);
		tmp_myds->mypolls=NULL;
		mysess->thread=NULL;
		// we first delete the association in sessmap
		sessmap.erase(mysess->thread_session_id);
		if (mysql_sessions->len > 1) {
			// take the last element and adjust the map
			MySQL_Session *mysess_last=(MySQL_Session *)mysql_sessions->index(mysql_sessions->len-1);
			if (mysess->thread_session_id != mysess_last->thread_session_id)
				sessmap[mysess_last->thread_session_id]=sess_pos;
		}
		unregister_session(sess_pos);
		resume_mysql_sessions->add(mysess);
		epoll_ctl(efd, EPOLL_CTL_DEL, tmp_myds->fd, NULL);
	}
}

void MySQL_Thread::idle_thread_check_if_worker_thread_has_unprocess_resumed_sessions_and_signal_it(MySQL_Thread *thr) {
	pthread_mutex_lock(&thr->myexchange.mutex_resumes);
	if (shutdown==0 && thr->shutdown==0 && thr->myexchange.resume_mysql_sessions->len) {
		unsigned char c=0;
		int fd=thr->pipefd[1];
		if (write(fd,&c,1)==-1) {
			//proxy_error("Error while signaling maintenance thread\n");
		}
	}
	pthread_mutex_unlock(&thr->myexchange.mutex_resumes);
}

void MySQL_Thread::idle_thread_assigns_sessions_to_worker_thread(MySQL_Thread *thr) {
	bool send_signal = false;
	// send_signal variable will control if we need to signal or not
	// the worker thread
	pthread_mutex_lock(&thr->myexchange.mutex_resumes);
	if (shutdown==0 && thr->shutdown==0)
	if (resume_mysql_sessions->len) {
		while (resume_mysql_sessions->len) {
			MySQL_Session *mysess=(MySQL_Session *)resume_mysql_sessions->remove_index_fast(0);
			thr->myexchange.resume_mysql_sessions->add(mysess);
		}
		send_signal=true; // signal only if there are sessions to resume
	}
	pthread_mutex_unlock(&thr->myexchange.mutex_resumes);
	if (send_signal) { // signal only if there are sessions to resume
		unsigned char c=0;
		//MySQL_Thread *thr=GloMTH->mysql_threads[w].worker;
		// we signal the thread to inform there are sessions
		int fd=thr->pipefd[1];
		if (write(fd,&c,1)==-1) {
			//proxy_error("Error while signaling maintenance thread\n");
		}
	}
}

void MySQL_Thread::worker_thread_assigns_sessions_to_idle_thread(MySQL_Thread *thr) {
	if (shutdown==0 && thr->shutdown==0 && idle_mysql_sessions->len) {
		pthread_mutex_lock(&thr->myexchange.mutex_idles);
		bool empty_queue=true;
		if (thr->myexchange.idle_mysql_sessions->len) {
			// there are already sessions in the queues. We assume someone already notified worker 0
			empty_queue=false;
		}
		while (idle_mysql_sessions->len) {
			MySQL_Session *mysess=(MySQL_Session *)idle_mysql_sessions->remove_index_fast(0);
			thr->myexchange.idle_mysql_sessions->add(mysess);
		}
		pthread_mutex_unlock(&thr->myexchange.mutex_idles);
		if (empty_queue==true) {
			unsigned char c=1;
			int fd=thr->pipefd[1];
			if (write(fd,&c,1)==-1) {
				//proxy_error("Error while signaling maintenance thread\n");
			}
		}
	}
}

void MySQL_Thread::worker_thread_gets_sessions_from_idle_thread() {
				pthread_mutex_lock(&myexchange.mutex_resumes);
				if (myexchange.resume_mysql_sessions->len) {
					//unsigned int maxsess=GloMTH->resume_mysql_sessions->len;
					while (myexchange.resume_mysql_sessions->len) {
						MySQL_Session *mysess=(MySQL_Session *)myexchange.resume_mysql_sessions->remove_index_fast(0);
						register_session(mysess, false);
						MySQL_Data_Stream *myds=mysess->client_myds;
						mypolls.add(POLLIN, myds->fd, myds, monotonic_time());
					}
				}
				pthread_mutex_unlock(&myexchange.mutex_resumes);
}
#endif // IDLE_THREADS


bool MySQL_Thread::process_data_on_data_stream(MySQL_Data_Stream *myds, unsigned int n) {
				if (mypolls.fds[n].revents) {
#ifdef IDLE_THREADS
					if (myds->myds_type==MYDS_FRONTEND) {
						if (epoll_thread) {
							mypolls.remove_index_fast(n);
							myds->mypolls=NULL;
							unsigned int i;
							for (i=0;i<mysql_sessions->len;i++) {
								MySQL_Session *mysess=(MySQL_Session *)mysql_sessions->index(i);
								if (mysess==myds->sess) {
									mysess->thread=NULL;
									unregister_session(i);
									//exit_cond=true;
									resume_mysql_sessions->add(myds->sess);
									return false;
								}
							}
						}
					}
#endif // IDLE_THREADS
					mypolls.last_recv[n]=curtime;
					myds->revents=mypolls.fds[n].revents;
					myds->sess->to_process=1;
					assert(myds->sess->status!=session_status___NONE);
				} else {
					// no events
					if (myds->wait_until && curtime > myds->wait_until) {
						// timeout
						myds->sess->to_process=1;
						assert(myds->sess->status!=session_status___NONE);
					} else {
						if (myds->sess->pause_until && curtime > myds->sess->pause_until) {
							// timeout
							myds->sess->to_process=1;
						}
					}
				}
				if (myds->myds_type==MYDS_BACKEND && myds->sess->status!=FAST_FORWARD) {
					if (mypolls.fds[n].revents) {
					// this part of the code fixes an important bug
					// if a connection in use but idle (ex: running a transaction)
					// get data, immediately destroy the session
					//
					// this can happen, for example, with a low wait_timeout and running transaction
						if (myds->sess->status==WAITING_CLIENT_DATA) {
							if (myds->myconn->async_state_machine==ASYNC_IDLE) {
								proxy_warning("Detected broken idle connection on %s:%d\n", myds->myconn->parent->address, myds->myconn->parent->port);
								myds->destroy_MySQL_Connection_From_Pool(false);
								myds->sess->set_unhealthy();
								return false;
							}
						}
					}
					return true;
				}
				if (mypolls.fds[n].revents) {
					if (mypolls.myds[n]->DSS < STATE_MARIADB_BEGIN || mypolls.myds[n]->DSS > STATE_MARIADB_END) {
						// only if we aren't using MariaDB Client Library
						int rb = 0;
						do {
							rb = myds->read_from_net();
							if (rb > 0 && myds->myds_type == MYDS_FRONTEND) {
								status_variables.stvar[st_var_queries_frontends_bytes_recv] += rb;
							}
							myds->read_pkts();

							if (rb > 0 && myds->myds_type == MYDS_BACKEND) {
								if (myds->sess->session_fast_forward) {
									if (myds->encrypted == true) { // we are in fast_forward mode and encrypted == true
										// PMC-10004
										// we probably should use SSL_pending() and/or SSL_has_pending() to determine
										// if there is more data to be read, but it doesn't seem to be working.
										// Therefore we try to call read_from_net() again as long as there is data.
										// Previously we hardcoded 16KB but it seems that it can return in smaller
										// chunks of 4KB.
										// We finally removed the chunk size as it seems that any size is possible.
/*
										int sslp = SSL_pending(myds->ssl);
										int sslhp = SSL_has_pending(myds->ssl);
										proxy_debug(PROXY_DEBUG_NET, 5, "Session=%p: in fast_forward mode and SSL read %d bytes , SSL_pending: %d bytes , SSL_has_pending: %d\n", myds->sess, rb, sslp, sslhp);
*/
										proxy_debug(PROXY_DEBUG_NET, 5, "Session=%p, DataStream=%p , thread_session_id=%u -- in fast_forward mode and SSL read %d bytes\n", myds->sess, myds, myds->sess->thread_session_id, rb);
										while (rb > 0) {
											rb = myds->read_from_net();
											if (rb > 0 && myds->myds_type == MYDS_FRONTEND) {
												status_variables.stvar[st_var_queries_frontends_bytes_recv] += rb;
											}
											proxy_debug(PROXY_DEBUG_NET, 5, "Session=%p, DataStream=%p -- in fast_forward mode and SSL read %d bytes\n", myds->sess, myds, rb);
											myds->read_pkts();
										}
										rb = 0; // exit loop
									} else { // we are in fast_forward mode and encrypted == false
										struct pollfd _fds;
										nfds_t _nfds = 1;
										_fds.fd = mypolls.fds[n].fd;
										_fds.events = POLLIN;
										_fds.revents = 0;
										int _rc = poll(&_fds, _nfds, 0);
										if ((_rc > 0) && _fds.revents == POLLIN) {
											// there is more data
											myds->revents = _fds.revents;
										} else {
											rb = 0; // exit loop
										}
									}
								} else {
									rb = 0; // exit loop
								}
							} else {
								bool set_rb_zero = true;
								if (rb > 0 && myds->myds_type == MYDS_FRONTEND) {
									if (myds->encrypted == true) {
										if (SSL_is_init_finished(myds->ssl)) {
											if (myds->data_in_rbio()) {
												set_rb_zero = false;
											}
										}
									}
								}
								if (set_rb_zero)
									rb = 0; // exit loop
							}
						} while (rb > 0);

					} else {
						if (mypolls.fds[n].revents) {
							myds->myconn->handler(mypolls.fds[n].revents);
						}
					}
					if ( (mypolls.fds[n].events & POLLOUT)
							&&
							( (mypolls.fds[n].revents & POLLERR) || (mypolls.fds[n].revents & POLLHUP) )
					) {
						myds->set_net_failure();
					}
					myds->check_data_flow();
				}


	      if (myds->active==0) {
					if (myds->sess->client_myds==myds) {
						proxy_debug(PROXY_DEBUG_NET,1, "Session=%p, DataStream=%p -- Deleting FD %d\n", myds->sess, myds, myds->fd);
						myds->sess->set_unhealthy();
					} else {
						// if this is a backend with fast_forward, set unhealthy
						// if this is a backend without fast_forward, do not set unhealthy: it will be handled by client library
						if (myds->sess->session_fast_forward) { // if fast forward
							if (myds->myds_type==MYDS_BACKEND) { // and backend
								myds->sess->set_unhealthy(); // set unhealthy
							}
						}
					}
				}
	return true;
}



// this function was inline in  MySQL_Thread::process_all_sessions()
void MySQL_Thread::ProcessAllSessions_SortingSessions() {
	unsigned int a=0;
	for (unsigned int n=0; n<mysql_sessions->len; n++) {
		MySQL_Session *sess=(MySQL_Session *)mysql_sessions->index(n);
		if (sess->mybe && sess->mybe->server_myds) {
			if (sess->mybe->server_myds->max_connect_time) {
				MySQL_Session *sess2=(MySQL_Session *)mysql_sessions->index(a);
				if (sess2->mybe && sess2->mybe->server_myds && sess2->mybe->server_myds->max_connect_time && sess2->mybe->server_myds->max_connect_time <= sess->mybe->server_myds->max_connect_time) {
					// do nothing
				} else {
					void *p=mysql_sessions->pdata[a];
					mysql_sessions->pdata[a]=mysql_sessions->pdata[n];
					mysql_sessions->pdata[n]=p;
					a++;
				}
			}
		}
	}
}

// this function was inline in MySQL_Thread::process_all_sessions()
void MySQL_Thread::ProcessAllSessions_CompletedMirrorSession(unsigned int& n, MySQL_Session *sess) {
	unregister_session(n);
	n--;
	unsigned int l = (unsigned int)mysql_thread___mirror_max_concurrency;
	if (mirror_queue_mysql_sessions->len*0.3 > l) l=mirror_queue_mysql_sessions->len*0.3;
	if (mirror_queue_mysql_sessions_cache->len <= l) {
		bool to_cache=true;
		if (sess->mybe) {
			if (sess->mybe->server_myds) {
				to_cache=false;
			}
		}
		if (to_cache) {
			__sync_sub_and_fetch(&GloMTH->status_variables.mirror_sessions_current,1);
			GloMTH->status_variables.p_gauge_array[p_th_gauge::mirror_concurrency]->Decrement();
			mirror_queue_mysql_sessions_cache->add(sess);
		} else {
			delete sess;
		}
	} else {
		delete sess;
	}
}


// this function was inline in MySQL_Thread::process_all_sessions()
void MySQL_Thread::ProcessAllSessions_MaintenanceLoop(MySQL_Session *sess, unsigned long long sess_time, unsigned int& total_active_transactions_) {
	unsigned int numTrx=0;
	total_active_transactions_ += sess->active_transactions;
	sess->to_process=1;
	if ( (sess_time/1000 > (unsigned long long)mysql_thread___max_transaction_idle_time) || (sess_time/1000 > (unsigned long long)mysql_thread___wait_timeout) ) {
		//numTrx = sess->NumActiveTransactions();
		numTrx = sess->active_transactions;
		if (numTrx) {
			// the session has idle transactions, kill it
			if (sess_time/1000 > (unsigned long long)mysql_thread___max_transaction_idle_time) {
				sess->killed=true;
				if (sess->client_myds) {
					proxy_warning("Killing client connection %s:%d because of (possible) transaction idle for %llums\n",sess->client_myds->addr.addr,sess->client_myds->addr.port, sess_time/1000);
				}
			}
		} else {
			// the session is idle, kill it
			if (sess_time/1000 > (unsigned long long)mysql_thread___wait_timeout) {
				sess->killed=true;
				if (sess->client_myds) {
					proxy_warning("Killing client connection %s:%d because inactive for %llums\n",sess->client_myds->addr.addr,sess->client_myds->addr.port, sess_time/1000);
				}
			}
		}
	} else {
		if (sess->active_transactions > 0) {
			// here is all the logic related to max_transaction_time
			unsigned long long trx_started = sess->transaction_started_at;
			if (trx_started > 0 && curtime > trx_started) {
				unsigned long long trx_time = curtime - trx_started;
				unsigned long long trx_time_ms = trx_time/1000;
				if (trx_time_ms > (unsigned long long)mysql_thread___max_transaction_time) {
					sess->killed=true;
					if (sess->client_myds) {
						proxy_warning("Killing client connection %s:%d because of (possible) transaction running for %llums\n",sess->client_myds->addr.addr,sess->client_myds->addr.port, trx_time_ms);
					}
				}
			}
		}
	}
	if (servers_table_version_current != servers_table_version_previous) { // bug fix for #1085
		// Immediatelly kill all client connections using an OFFLINE node when session_fast_forward == true
		if (sess->session_fast_forward) {
			if (sess->HasOfflineBackends()) {
				sess->killed=true;
				proxy_warning("Killing client connection %s:%d due to 'session_fast_forward' and offline backends\n", sess->client_myds->addr.addr, sess->client_myds->addr.port);
			}
		} else {
			// Search for connections that should be terminated, and simulate data in them
			// the following 2 lines of code replace the previous 2 lines
			// instead of killing the sessions, fails the backend connections
			if (sess->SetEventInOfflineBackends()) {
				sess->to_process=1;
			}
		}
	}

	// Perform the maintenance for expired connections on the session
	if (mysql_thread___multiplexing) {
		const auto auto_incr_delay_multiplex_check = [curtime=this->curtime] (MySQL_Connection* myconn) -> bool {
			const uint64_t multiplex_timeout_ms = mysql_thread___auto_increment_delay_multiplex_timeout_ms;
			const bool multiplex_delayed_enabled = multiplex_timeout_ms != 0 && myconn->auto_increment_delay_token > 0;
			const bool timeout_expired = multiplex_delayed_enabled && myconn->myds->wait_until != 0 && myconn->myds->wait_until < curtime;
			return timeout_expired;
		};

		const auto conn_delay_multiplex = [curtime=this->curtime] (MySQL_Connection* myconn) -> bool {
			const bool multiplex_delayed = mysql_thread___connection_delay_multiplex_ms != 0 && myconn->multiplex_delayed == true;
			const bool timeout_expired = multiplex_delayed && myconn->myds->wait_until != 0 && myconn->myds->wait_until < curtime;
			return timeout_expired;
		};

		const vector<function<bool(MySQL_Connection*)>> expire_conn_checks {
			auto_incr_delay_multiplex_check,
			conn_delay_multiplex
		};

		sess->update_expired_conns(expire_conn_checks);
	}
}

void MySQL_Thread::process_all_sessions() {
	unsigned int n;
	unsigned int total_active_transactions_=0;
#ifdef IDLE_THREADS
	bool idle_maintenance_thread=epoll_thread;
#endif // IDLE_THREADS
	int rc;
	bool sess_sort=mysql_thread___sessions_sort;
#ifdef IDLE_THREADS
	if (idle_maintenance_thread) {
		sess_sort=false;
	}
#endif // IDLE_THREADS
	if (sess_sort && mysql_sessions->len > 3) {
		ProcessAllSessions_SortingSessions();
	}
	for (n=0; n<mysql_sessions->len; n++) {
		MySQL_Session *sess=(MySQL_Session *)mysql_sessions->index(n);
#ifdef DEBUG
		if(sess==sess_stopat) {
			sess_stopat=sess;
		}
#endif
		if (sess->mirror==true) { // this is a mirror session
			if (sess->status==WAITING_CLIENT_DATA) { // the mirror session has completed
				ProcessAllSessions_CompletedMirrorSession(n, sess);
				continue;
			}
		}
		if (sess->status == CONNECTING_CLIENT) {
			unsigned long long sess_time = sess->IdleTime();
			if (sess_time/1000 > (unsigned long long)mysql_thread___connect_timeout_client) {
				proxy_warning("Closing not established client connection %s:%d after %llums\n",sess->client_myds->addr.addr,sess->client_myds->addr.port, sess_time/1000);
				sess->healthy = 0;
				if (mysql_thread___client_host_cache_size) {
					GloMTH->update_client_host_cache(sess->client_myds->client_addr, true);
				}
			}
		}
		if (maintenance_loop) {
			unsigned long long sess_time = sess->IdleTime();
#ifdef IDLE_THREADS
			if (idle_maintenance_thread==false)
#endif // IDLE_THREADS
			{
				ProcessAllSessions_MaintenanceLoop(sess, sess_time, total_active_transactions_);
			}
#ifdef IDLE_THREADS
				else
			{
				if ( (sess_time/1000 > (unsigned long long)mysql_thread___wait_timeout) ) {
					sess->killed=true;
					sess->to_process=1;
					proxy_warning("Killing client connection %s:%d because inactive for %llums\n", sess->client_myds->addr.addr, sess->client_myds->addr.port, sess_time/1000);
				}
			}
#endif // IDLE_THREADS
		} else {
			// NOTE: we used the special value -1 to inform MySQL_Session::handler() to recompute it
			// removing this logic in 2.0.15
			//sess->active_transactions = -1;
		}
		if (sess->healthy==0) {
			char _buf[1024];
			if (sess->client_myds) {
				if (mysql_thread___log_unhealthy_connections) {
					if (sess->session_fast_forward == false) {
						proxy_warning(
							"Closing unhealthy client connection %s:%d\n", sess->client_myds->addr.addr,
							sess->client_myds->addr.port
						);
					} else {
						proxy_warning(
							"Closing 'fast_forward' client connection %s:%d\n", sess->client_myds->addr.addr,
							sess->client_myds->addr.port
						);
					}
				}
			}
			sprintf(_buf,"%s:%d:%s()", __FILE__, __LINE__, __func__);
			GloMyLogger->log_audit_entry(PROXYSQL_MYSQL_AUTH_CLOSE, sess, NULL, _buf);
			unregister_session(n);
			n--;
			delete sess;
		} else {
			if (sess->to_process==1) {
				if (sess->pause_until <= curtime) {
					rc=sess->handler();
					//total_active_transactions_+=sess->active_transactions;
					if (rc==-1 || sess->killed==true) {
						char _buf[1024];
						if (sess->client_myds && sess->killed)
							proxy_warning("Closing killed client connection %s:%d\n",sess->client_myds->addr.addr,sess->client_myds->addr.port);
						sprintf(_buf,"%s:%d:%s()", __FILE__, __LINE__, __func__);
						GloMyLogger->log_audit_entry(PROXYSQL_MYSQL_AUTH_CLOSE, sess, NULL, _buf);
						unregister_session(n);
						n--;
						delete sess;
					}
				}
			} else {
				if (sess->killed==true) {
					// this is a special cause, if killed the session needs to be executed no matter if paused
					sess->handler();
					char _buf[1024];
					if (sess->client_myds)
						proxy_warning("Closing killed client connection %s:%d\n",sess->client_myds->addr.addr,sess->client_myds->addr.port);
					sprintf(_buf,"%s:%d:%s()", __FILE__, __LINE__, __func__);
					GloMyLogger->log_audit_entry(PROXYSQL_MYSQL_AUTH_CLOSE, sess, NULL, _buf);
					unregister_session(n);
					n--;
					delete sess;
				}
			}
		}
	}
	if (maintenance_loop) {
		unsigned int total_active_transactions_tmp;
		total_active_transactions_tmp=__sync_add_and_fetch(&status_variables.active_transactions,0);
		__sync_bool_compare_and_swap(&status_variables.active_transactions,total_active_transactions_tmp,total_active_transactions_);
	}
}

void MySQL_Thread::refresh_variables() {
	pthread_mutex_lock(&GloVars.global.ext_glomth_mutex);
	if (GloMTH==NULL) {
		return;
	}
	GloMTH->wrlock();
	__thread_MySQL_Thread_Variables_version=__global_MySQL_Thread_Variables_version;
	mysql_thread___max_allowed_packet=GloMTH->get_variable_int((char *)"max_allowed_packet");
	mysql_thread___automatic_detect_sqli=(bool)GloMTH->get_variable_int((char *)"automatic_detect_sqli");
	mysql_thread___firewall_whitelist_enabled=(bool)GloMTH->get_variable_int((char *)"firewall_whitelist_enabled");
	mysql_thread___use_tcp_keepalive=(bool)GloMTH->get_variable_int((char *)"use_tcp_keepalive");
	mysql_thread___tcp_keepalive_time=GloMTH->get_variable_int((char *)"tcp_keepalive_time");
	mysql_thread___throttle_connections_per_sec_to_hostgroup=GloMTH->get_variable_int((char *)"throttle_connections_per_sec_to_hostgroup");
	mysql_thread___max_transaction_idle_time=GloMTH->get_variable_int((char *)"max_transaction_idle_time");
	mysql_thread___max_transaction_time=GloMTH->get_variable_int((char *)"max_transaction_time");
	mysql_thread___threshold_query_length=GloMTH->get_variable_int((char *)"threshold_query_length");
	mysql_thread___threshold_resultset_size=GloMTH->get_variable_int((char *)"threshold_resultset_size");
	mysql_thread___query_digests_max_digest_length=GloMTH->get_variable_int((char *)"query_digests_max_digest_length");
	mysql_thread___query_digests_max_query_length=GloMTH->get_variable_int((char *)"query_digests_max_query_length");
	mysql_thread___wait_timeout=GloMTH->get_variable_int((char *)"wait_timeout");
	mysql_thread___throttle_max_bytes_per_second_to_client=GloMTH->get_variable_int((char *)"throttle_max_bytes_per_second_to_client");
	mysql_thread___throttle_ratio_server_to_client=GloMTH->get_variable_int((char *)"throttle_ratio_server_to_client");
	mysql_thread___max_connections=GloMTH->get_variable_int((char *)"max_connections");
	mysql_thread___max_stmts_per_connection=GloMTH->get_variable_int((char *)"max_stmts_per_connection");
	mysql_thread___max_stmts_cache=GloMTH->get_variable_int((char *)"max_stmts_cache");
	mysql_thread___mirror_max_concurrency=GloMTH->get_variable_int((char *)"mirror_max_concurrency");
	mysql_thread___mirror_max_queue_length=GloMTH->get_variable_int((char *)"mirror_max_queue_length");
	mysql_thread___default_query_delay=GloMTH->get_variable_int((char *)"default_query_delay");
	mysql_thread___default_query_timeout=GloMTH->get_variable_int((char *)"default_query_timeout");
	mysql_thread___query_processor_iterations=GloMTH->get_variable_int((char *)"query_processor_iterations");
	mysql_thread___query_processor_regex=GloMTH->get_variable_int((char *)"query_processor_regex");
	mysql_thread___set_query_lock_on_hostgroup=GloMTH->get_variable_int((char *)"set_query_lock_on_hostgroup");
	mysql_thread___set_parser_algorithm=GloMTH->get_variable_int((char *)"set_parser_algorithm");
	mysql_thread___reset_connection_algorithm=GloMTH->get_variable_int((char *)"reset_connection_algorithm");
	mysql_thread___auto_increment_delay_multiplex=GloMTH->get_variable_int((char *)"auto_increment_delay_multiplex");
	mysql_thread___auto_increment_delay_multiplex_timeout_ms=GloMTH->get_variable_int((char *)"auto_increment_delay_multiplex_timeout_ms");
	mysql_thread___default_max_latency_ms=GloMTH->get_variable_int((char *)"default_max_latency_ms");
	mysql_thread___long_query_time=GloMTH->get_variable_int((char *)"long_query_time");
	mysql_thread___query_cache_size_MB=GloMTH->get_variable_int((char *)"query_cache_size_MB");
	mysql_thread___query_cache_soft_ttl_pct=GloMTH->get_variable_int((char *)"query_cache_soft_ttl_pct");
	mysql_thread___ping_interval_server_msec=GloMTH->get_variable_int((char *)"ping_interval_server_msec");
	mysql_thread___ping_timeout_server=GloMTH->get_variable_int((char *)"ping_timeout_server");
	mysql_thread___shun_on_failures=GloMTH->get_variable_int((char *)"shun_on_failures");
	mysql_thread___shun_recovery_time_sec=GloMTH->get_variable_int((char *)"shun_recovery_time_sec");
	mysql_thread___unshun_algorithm=GloMTH->get_variable_int((char *)"unshun_algorithm");
	mysql_thread___query_retries_on_failure=GloMTH->get_variable_int((char *)"query_retries_on_failure");
	mysql_thread___connect_retries_on_failure=GloMTH->get_variable_int((char *)"connect_retries_on_failure");
	mysql_thread___connection_delay_multiplex_ms=GloMTH->get_variable_int((char *)"connection_delay_multiplex_ms");
	mysql_thread___connection_max_age_ms=GloMTH->get_variable_int((char *)"connection_max_age_ms");
	mysql_thread___connect_timeout_client=GloMTH->get_variable_int((char *)"connect_timeout_client");
	mysql_thread___connect_timeout_server=GloMTH->get_variable_int((char *)"connect_timeout_server");
	mysql_thread___connect_timeout_server_max=GloMTH->get_variable_int((char *)"connect_timeout_server_max");
	mysql_thread___free_connections_pct=GloMTH->get_variable_int((char *)"free_connections_pct");
#ifdef IDLE_THREADS
	mysql_thread___session_idle_ms=GloMTH->get_variable_int((char *)"session_idle_ms");
#endif // IDLE_THREADS
	mysql_thread___connect_retries_delay=GloMTH->get_variable_int((char *)"connect_retries_delay");

	if (mysql_thread___monitor_username) free(mysql_thread___monitor_username);
	mysql_thread___monitor_username=GloMTH->get_variable_string((char *)"monitor_username");
	if (mysql_thread___monitor_password) free(mysql_thread___monitor_password);
	mysql_thread___monitor_password=GloMTH->get_variable_string((char *)"monitor_password");
	if (mysql_thread___monitor_replication_lag_use_percona_heartbeat) free(mysql_thread___monitor_replication_lag_use_percona_heartbeat);
	mysql_thread___monitor_replication_lag_use_percona_heartbeat=GloMTH->get_variable_string((char *)"monitor_replication_lag_use_percona_heartbeat");

	// SSL proxy to server
	if (mysql_thread___ssl_p2s_ca) free(mysql_thread___ssl_p2s_ca);
	mysql_thread___ssl_p2s_ca=GloMTH->get_variable_string((char *)"ssl_p2s_ca");
	if (mysql_thread___ssl_p2s_capath) free(mysql_thread___ssl_p2s_capath);
	mysql_thread___ssl_p2s_capath=GloMTH->get_variable_string((char *)"ssl_p2s_capath");
	if (mysql_thread___ssl_p2s_cert) free(mysql_thread___ssl_p2s_cert);
	mysql_thread___ssl_p2s_cert=GloMTH->get_variable_string((char *)"ssl_p2s_cert");
	if (mysql_thread___ssl_p2s_key) free(mysql_thread___ssl_p2s_key);
	mysql_thread___ssl_p2s_key=GloMTH->get_variable_string((char *)"ssl_p2s_key");
	if (mysql_thread___ssl_p2s_cipher) free(mysql_thread___ssl_p2s_cipher);
	mysql_thread___ssl_p2s_cipher=GloMTH->get_variable_string((char *)"ssl_p2s_cipher");
	if (mysql_thread___ssl_p2s_crl) free(mysql_thread___ssl_p2s_crl);
	mysql_thread___ssl_p2s_crl=GloMTH->get_variable_string((char *)"ssl_p2s_crl");
	if (mysql_thread___ssl_p2s_crlpath) free(mysql_thread___ssl_p2s_crlpath);
	mysql_thread___ssl_p2s_crlpath=GloMTH->get_variable_string((char *)"ssl_p2s_crlpath");

	mysql_thread___monitor_wait_timeout=(bool)GloMTH->get_variable_int((char *)"monitor_wait_timeout");
	mysql_thread___monitor_writer_is_also_reader=(bool)GloMTH->get_variable_int((char *)"monitor_writer_is_also_reader");
	mysql_thread___monitor_enabled=(bool)GloMTH->get_variable_int((char *)"monitor_enabled");
	mysql_thread___monitor_history=GloMTH->get_variable_int((char *)"monitor_history");
	mysql_thread___monitor_connect_interval=GloMTH->get_variable_int((char *)"monitor_connect_interval");
	mysql_thread___monitor_connect_timeout=GloMTH->get_variable_int((char *)"monitor_connect_timeout");
	mysql_thread___monitor_ping_interval=GloMTH->get_variable_int((char *)"monitor_ping_interval");
	mysql_thread___monitor_ping_max_failures=GloMTH->get_variable_int((char *)"monitor_ping_max_failures");
	mysql_thread___monitor_ping_timeout=GloMTH->get_variable_int((char *)"monitor_ping_timeout");
	mysql_thread___monitor_read_only_interval=GloMTH->get_variable_int((char *)"monitor_read_only_interval");
	mysql_thread___monitor_read_only_timeout=GloMTH->get_variable_int((char *)"monitor_read_only_timeout");
	mysql_thread___monitor_read_only_max_timeout_count=GloMTH->get_variable_int((char *)"monitor_read_only_max_timeout_count");
	mysql_thread___monitor_replication_lag_group_by_host=(bool)GloMTH->get_variable_int((char *)"monitor_replication_lag_group_by_host");
	mysql_thread___monitor_replication_lag_interval=GloMTH->get_variable_int((char *)"monitor_replication_lag_interval");
	mysql_thread___monitor_replication_lag_timeout=GloMTH->get_variable_int((char *)"monitor_replication_lag_timeout");
	mysql_thread___monitor_replication_lag_count=GloMTH->get_variable_int((char *)"monitor_replication_lag_count");
	mysql_thread___monitor_groupreplication_healthcheck_interval=GloMTH->get_variable_int((char *)"monitor_groupreplication_healthcheck_interval");
	mysql_thread___monitor_groupreplication_healthcheck_timeout=GloMTH->get_variable_int((char *)"monitor_groupreplication_healthcheck_timeout");
	mysql_thread___monitor_groupreplication_healthcheck_max_timeout_count=GloMTH->get_variable_int((char *)"monitor_groupreplication_healthcheck_max_timeout_count");
	mysql_thread___monitor_groupreplication_max_transactions_behind_count=GloMTH->get_variable_int((char *)"monitor_groupreplication_max_transactions_behind_count");
	mysql_thread___monitor_groupreplication_max_transaction_behind_for_read_only=GloMTH->get_variable_int((char *)"monitor_groupreplication_max_transactions_behind_for_read_only");
	mysql_thread___monitor_galera_healthcheck_interval=GloMTH->get_variable_int((char *)"monitor_galera_healthcheck_interval");
	mysql_thread___monitor_galera_healthcheck_timeout=GloMTH->get_variable_int((char *)"monitor_galera_healthcheck_timeout");
	mysql_thread___monitor_galera_healthcheck_max_timeout_count=GloMTH->get_variable_int((char *)"monitor_galera_healthcheck_max_timeout_count");
	mysql_thread___monitor_query_interval=GloMTH->get_variable_int((char *)"monitor_query_interval");
	mysql_thread___monitor_query_timeout=GloMTH->get_variable_int((char *)"monitor_query_timeout");
	mysql_thread___monitor_slave_lag_when_null=GloMTH->get_variable_int((char *)"monitor_slave_lag_when_null");
	mysql_thread___monitor_threads_min = GloMTH->get_variable_int((char *)"monitor_threads_min");
	mysql_thread___monitor_threads_max = GloMTH->get_variable_int((char *)"monitor_threads_max");
	mysql_thread___monitor_threads_queue_maxsize = GloMTH->get_variable_int((char *)"monitor_threads_queue_maxsize");
	mysql_thread___monitor_local_dns_cache_ttl = GloMTH->get_variable_int((char*)"monitor_local_dns_cache_ttl");
	mysql_thread___monitor_local_dns_cache_refresh_interval = GloMTH->get_variable_int((char*)"monitor_local_dns_cache_refresh_interval");
	mysql_thread___monitor_local_dns_resolver_queue_maxsize = GloMTH->get_variable_int((char*)"monitor_local_dns_resolver_queue_maxsize");

	if (mysql_thread___firewall_whitelist_errormsg) free(mysql_thread___firewall_whitelist_errormsg);
	mysql_thread___firewall_whitelist_errormsg=GloMTH->get_variable_string((char *)"firewall_whitelist_errormsg");
	if (mysql_thread___init_connect) free(mysql_thread___init_connect);
	mysql_thread___init_connect=GloMTH->get_variable_string((char *)"init_connect");
	if (mysql_thread___ldap_user_variable) free(mysql_thread___ldap_user_variable);
	mysql_thread___ldap_user_variable=GloMTH->get_variable_string((char *)"ldap_user_variable");
	if (mysql_thread___add_ldap_user_comment) free(mysql_thread___add_ldap_user_comment);
	mysql_thread___add_ldap_user_comment=GloMTH->get_variable_string((char *)"add_ldap_user_comment");
	if (mysql_thread___default_tx_isolation) free(mysql_thread___default_tx_isolation);
	mysql_thread___default_tx_isolation=GloMTH->get_variable_string((char *)"default_tx_isolation");
	if (mysql_thread___default_session_track_gtids) free(mysql_thread___default_session_track_gtids);
	mysql_thread___default_session_track_gtids=GloMTH->get_variable_string((char *)"default_session_track_gtids");

	for (int i=0; i<SQL_NAME_LAST_LOW_WM; i++) {
		if (mysql_thread___default_variables[i]) {
			free(mysql_thread___default_variables[i]);
			mysql_thread___default_variables[i] = NULL;
		}
		char buf[128];
		if (mysql_tracked_variables[i].is_global_variable) {
			sprintf(buf,"default_%s",mysql_tracked_variables[i].internal_variable_name);
			mysql_thread___default_variables[i] = GloMTH->get_variable_string(buf);
		}
	}

	if (mysql_thread___server_version) free(mysql_thread___server_version);
	mysql_thread___server_version=GloMTH->get_variable_string((char *)"server_version");
	if (mysql_thread___eventslog_filename) free(mysql_thread___eventslog_filename);
	mysql_thread___eventslog_filesize=GloMTH->get_variable_int((char *)"eventslog_filesize");
	mysql_thread___eventslog_default_log=GloMTH->get_variable_int((char *)"eventslog_default_log");
	mysql_thread___eventslog_format=GloMTH->get_variable_int((char *)"eventslog_format");
	mysql_thread___eventslog_filename=GloMTH->get_variable_string((char *)"eventslog_filename");
	if (mysql_thread___auditlog_filename) free(mysql_thread___auditlog_filename);
	mysql_thread___auditlog_filesize=GloMTH->get_variable_int((char *)"auditlog_filesize");
	mysql_thread___auditlog_filename=GloMTH->get_variable_string((char *)"auditlog_filename");
	GloMyLogger->events_set_base_filename(); // both filename and filesize are set here
	GloMyLogger->audit_set_base_filename(); // both filename and filesize are set here
	if (mysql_thread___default_schema) free(mysql_thread___default_schema);
	mysql_thread___default_schema=GloMTH->get_variable_string((char *)"default_schema");
	if (mysql_thread___keep_multiplexing_variables) free(mysql_thread___keep_multiplexing_variables);
	mysql_thread___keep_multiplexing_variables=GloMTH->get_variable_string((char *)"keep_multiplexing_variables");
	mysql_thread___server_capabilities=GloMTH->get_variable_uint16((char *)"server_capabilities");
	mysql_thread___handle_unknown_charset=GloMTH->get_variable_int((char *)"handle_unknown_charset");
	mysql_thread___poll_timeout=GloMTH->get_variable_int((char *)"poll_timeout");
	mysql_thread___poll_timeout_on_failure=GloMTH->get_variable_int((char *)"poll_timeout_on_failure");
	mysql_thread___have_compress=(bool)GloMTH->get_variable_int((char *)"have_compress");
	mysql_thread___have_ssl=(bool)GloMTH->get_variable_int((char *)"have_ssl");
	mysql_thread___multiplexing=(bool)GloMTH->get_variable_int((char *)"multiplexing");
	mysql_thread___log_unhealthy_connections=(bool)GloMTH->get_variable_int((char *)"log_unhealthy_connections");
	mysql_thread___connection_warming=(bool)GloMTH->get_variable_int((char*)"connection_warming");
	mysql_thread___enforce_autocommit_on_reads=(bool)GloMTH->get_variable_int((char *)"enforce_autocommit_on_reads");
	mysql_thread___autocommit_false_not_reusable=(bool)GloMTH->get_variable_int((char *)"autocommit_false_not_reusable");
	mysql_thread___autocommit_false_is_transaction=(bool)GloMTH->get_variable_int((char *)"autocommit_false_is_transaction");
	mysql_thread___verbose_query_error=(bool)GloMTH->get_variable_int((char *)"verbose_query_error");
	mysql_thread___commands_stats=(bool)GloMTH->get_variable_int((char *)"commands_stats");
	mysql_thread___query_digests=(bool)GloMTH->get_variable_int((char *)"query_digests");
	mysql_thread___query_digests_lowercase=(bool)GloMTH->get_variable_int((char *)"query_digests_lowercase");
	mysql_thread___query_digests_replace_null=(bool)GloMTH->get_variable_int((char *)"query_digests_replace_null");
	mysql_thread___query_digests_no_digits=(bool)GloMTH->get_variable_int((char *)"query_digests_no_digits");
	mysql_thread___query_digests_normalize_digest_text=(bool)GloMTH->get_variable_int((char *)"query_digests_normalize_digest_text");
	mysql_thread___query_digests_track_hostname=(bool)GloMTH->get_variable_int((char *)"query_digests_track_hostname");
	mysql_thread___query_digests_grouping_limit=(int)GloMTH->get_variable_int((char *)"query_digests_grouping_limit");
	mysql_thread___query_digests_groups_grouping_limit=(int)GloMTH->get_variable_int((char *)"query_digests_groups_grouping_limit");
	mysql_thread___query_digests_keep_comment=(bool)GloMTH->get_variable_int((char *)"query_digests_keep_comment");
	mysql_thread___parse_failure_logs_digest=(bool)GloMTH->get_variable_int((char *)"parse_failure_logs_digest");
	variables.min_num_servers_lantency_awareness=GloMTH->get_variable_int((char *)"min_num_servers_lantency_awareness");
	variables.aurora_max_lag_ms_only_read_from_replicas=GloMTH->get_variable_int((char *)"aurora_max_lag_ms_only_read_from_replicas");
	variables.stats_time_backend_query=(bool)GloMTH->get_variable_int((char *)"stats_time_backend_query");
	variables.stats_time_query_processor=(bool)GloMTH->get_variable_int((char *)"stats_time_query_processor");
	variables.query_cache_stores_empty_result=(bool)GloMTH->get_variable_int((char *)"query_cache_stores_empty_result");
	mysql_thread___hostgroup_manager_verbose = GloMTH->get_variable_int((char *)"hostgroup_manager_verbose");
	mysql_thread___kill_backend_connection_when_disconnect=(bool)GloMTH->get_variable_int((char *)"kill_backend_connection_when_disconnect");
	mysql_thread___client_session_track_gtid=(bool)GloMTH->get_variable_int((char *)"client_session_track_gtid");
	mysql_thread___sessions_sort=(bool)GloMTH->get_variable_int((char *)"sessions_sort");
#ifdef IDLE_THREADS
	mysql_thread___session_idle_show_processlist=(bool)GloMTH->get_variable_int((char *)"session_idle_show_processlist");
#endif // IDLE_THREADS
	mysql_thread___show_processlist_extended=GloMTH->get_variable_int((char *)"show_processlist_extended");
	mysql_thread___servers_stats=(bool)GloMTH->get_variable_int((char *)"servers_stats");
	mysql_thread___default_reconnect=(bool)GloMTH->get_variable_int((char *)"default_reconnect");
	mysql_thread___enable_client_deprecate_eof=(bool)GloMTH->get_variable_int((char *)"enable_client_deprecate_eof");
	mysql_thread___enable_server_deprecate_eof=(bool)GloMTH->get_variable_int((char *)"enable_server_deprecate_eof");
	mysql_thread___enable_load_data_local_infile=(bool)GloMTH->get_variable_int((char *)"enable_load_data_local_infile");
	mysql_thread___log_mysql_warnings_enabled=(bool)GloMTH->get_variable_int((char *)"log_mysql_warnings_enabled");
	mysql_thread___client_host_cache_size=GloMTH->get_variable_int((char *)"client_host_cache_size");
	mysql_thread___client_host_error_counts=GloMTH->get_variable_int((char *)"client_host_error_counts");
#ifdef DEBUG
	mysql_thread___session_debug=(bool)GloMTH->get_variable_int((char *)"session_debug");
#endif /* DEBUG */
	GloMTH->wrunlock();
	pthread_mutex_unlock(&GloVars.global.ext_glomth_mutex);
}

MySQL_Thread::MySQL_Thread() {
	pthread_mutex_init(&thread_mutex,NULL);
	my_idle_conns=NULL;
	cached_connections=NULL;
	mysql_sessions=NULL;
	mirror_queue_mysql_sessions=NULL;
	mirror_queue_mysql_sessions_cache=NULL;
#ifdef IDLE_THREADS
	efd=-1;
	epoll_thread=false;
	mysess_idx=0;
	idle_mysql_sessions=NULL;
	resume_mysql_sessions=NULL;
	myexchange.idle_mysql_sessions=NULL;
	myexchange.resume_mysql_sessions=NULL;
#endif // IDLE_THREADS
	processing_idles=false;
	last_processing_idles=0;
	__thread_MySQL_Thread_Variables_version=0;
	mysql_thread___server_version=NULL;
	mysql_thread___init_connect=NULL;
	mysql_thread___ldap_user_variable=NULL;
	mysql_thread___add_ldap_user_comment=NULL;
	mysql_thread___eventslog_filename=NULL;
	mysql_thread___auditlog_filename=NULL;

	// SSL proxy to server
	mysql_thread___ssl_p2s_ca=NULL;
	mysql_thread___ssl_p2s_capath=NULL;
	mysql_thread___ssl_p2s_cert=NULL;
	mysql_thread___ssl_p2s_key=NULL;
	mysql_thread___ssl_p2s_cipher=NULL;
	mysql_thread___ssl_p2s_crl=NULL;
	mysql_thread___ssl_p2s_crlpath=NULL;

	last_maintenance_time=0;
	last_move_to_idle_thread_time=0;
	maintenance_loop=true;
	retrieve_gtids_required = false;

	servers_table_version_previous=0;
	servers_table_version_current=0;

	status_variables.active_transactions=0;

	for (unsigned int i = 0; i < st_var_END ; i++) {
		status_variables.stvar[i] = 0;
	}
	match_regexes=NULL;

	variables.min_num_servers_lantency_awareness = 1000;
	variables.aurora_max_lag_ms_only_read_from_replicas = 2;
	variables.stats_time_backend_query=false;
	variables.stats_time_query_processor=false;
	variables.query_cache_stores_empty_result=true;

	for (int i=0; i<SQL_NAME_LAST_LOW_WM; i++) {
		mysql_thread___default_variables[i] = NULL;
	}
	shutdown=0;
	thr_SetParser = NULL;
}

void MySQL_Thread::register_session_connection_handler(MySQL_Session *_sess, bool _new) {
	_sess->thread=this;
	_sess->connections_handler=true;
	assert(_new);
	mysql_sessions->add(_sess);
}

void MySQL_Thread::unregister_session_connection_handler(int idx, bool _new) {
	assert(_new);
	mysql_sessions->remove_index_fast(idx);
}

void MySQL_Thread::listener_handle_new_connection(MySQL_Data_Stream *myds, unsigned int n) {
	int c;
	union {
		struct sockaddr_in in;
		struct sockaddr_in6 in6;
	} custom_sockaddr;
	struct sockaddr *addr=(struct sockaddr *)malloc(sizeof(custom_sockaddr));
	socklen_t addrlen=sizeof(custom_sockaddr);
	memset(addr, 0, sizeof(custom_sockaddr));
	if (GloMTH->num_threads > 1) {
		// there are more than 1 thread . We pause for a little bit to avoid all connections to be handled by the same thread
#ifdef SO_REUSEPORT
		if (GloVars.global.reuseport==false) { // only if reuseport is not enabled
			//usleep(10+rand()%50);
		}
#else
		//usleep(10+rand()%50);
#endif /* SO_REUSEPORT */
	}
	c=accept(myds->fd, addr, &addrlen);
	if (c>-1) { // accept() succeeded
		if (mysql_thread___client_host_cache_size) {
			MySQL_Client_Host_Cache_Entry client_host_entry =
				GloMTH->find_client_host_cache(addr);
			if (
				client_host_entry.updated_at != 0 &&
				client_host_entry.error_count >= static_cast<uint32_t>(mysql_thread___client_host_error_counts)
			) {
				std::string client_addr = get_client_addr(addr);
				proxy_error(
					"Closing connection because client '%s' reached 'mysql-client_host_error_counts': %d\n",
					client_addr.c_str(), mysql_thread___client_host_error_counts
				);
				close(c);
				free(addr);
				status_variables.stvar[st_var_client_host_error_killed_connections] += 1;
				return;
			}
		}

		// create a new client connection
		mypolls.fds[n].revents=0;
		MySQL_Session *sess=create_new_session_and_client_data_stream(c);
		__sync_add_and_fetch(&MyHGM->status.client_connections_created,1);
		if (__sync_add_and_fetch(&MyHGM->status.client_connections,1) > mysql_thread___max_connections) {
			sess->max_connections_reached=true;
		}
		sess->client_myds->client_addrlen=addrlen;
		sess->client_myds->client_addr=addr;

		switch (sess->client_myds->client_addr->sa_family) {
			case AF_INET: {
				struct sockaddr_in *ipv4 = (struct sockaddr_in *)sess->client_myds->client_addr;
				char buf[INET_ADDRSTRLEN];
				inet_ntop(sess->client_myds->client_addr->sa_family, &ipv4->sin_addr, buf, INET_ADDRSTRLEN);
				sess->client_myds->addr.addr = strdup(buf);
				sess->client_myds->addr.port = htons(ipv4->sin_port);
				break;
			}
			case AF_INET6: {
				struct sockaddr_in6 *ipv6 = (struct sockaddr_in6 *)sess->client_myds->client_addr;
				char buf[INET6_ADDRSTRLEN];
				inet_ntop(sess->client_myds->client_addr->sa_family, &ipv6->sin6_addr, buf, INET6_ADDRSTRLEN);
				sess->client_myds->addr.addr = strdup(buf);
				sess->client_myds->addr.port = htons(ipv6->sin6_port);
				break;
			}
			default:
				sess->client_myds->addr.addr = strdup("localhost");
				break;
		}

		iface_info *ifi=NULL;
		ifi=GloMTH->MLM_find_iface_from_fd(myds->fd); // here we try to get the info about the proxy bind address
		if (ifi) {
			sess->client_myds->proxy_addr.addr=strdup(ifi->address);
			sess->client_myds->proxy_addr.port=ifi->port;
		}
		sess->client_myds->myprot.generate_pkt_initial_handshake(true,NULL,NULL, &sess->thread_session_id, true);
		ioctl_FIONBIO(sess->client_myds->fd, 1);
		mypolls.add(POLLIN|POLLOUT, sess->client_myds->fd, sess->client_myds, curtime);
		proxy_debug(PROXY_DEBUG_NET,1,"Session=%p -- Adding client FD %d\n", sess, sess->client_myds->fd);

		// we now enforce sending the 'initial handshake packet' as soon as it's generated. This
		// is done to prevent situations in which a client sends a packet *before* receiving
		// this 'initial handshake', leading to invalid state in dataflow, since it will be
		// data in both ends of the datastream. For more details see #3342.
		sess->writeout();
	} else {
		free(addr);
		// if we arrive here, accept() failed
		// because multiple threads try to handle the same incoming connection, this is OK
	}
}

SQLite3_result * MySQL_Threads_Handler::SQL3_GlobalStatus(bool _memory) {
	const int colnum=2;
	char buf[256];
	char **pta=(char **)malloc(sizeof(char *)*colnum);
	if (_memory == true) {
		Get_Memory_Stats();
	}
	proxy_debug(PROXY_DEBUG_MYSQL_CONNECTION, 4, "Dumping MySQL Global Status\n");
	SQLite3_result *result=new SQLite3_result(colnum);
	result->add_column_definition(SQLITE_TEXT,"Variable_Name");
	result->add_column_definition(SQLITE_TEXT,"Variable_Value");
	// NOTE: as there is no string copy, we do NOT free pta[0] and pta[1]
	{ // uptime
		unsigned long long t1=monotonic_time();
		pta[0] = (char *)"ProxySQL_Uptime";
		sprintf(buf,"%llu",(t1-GloVars.global.start_time)/1000/1000);
		pta[1]=buf;
		result->add_row(pta);
	}
	{	// Active Transactions
		pta[0]=(char *)"Active_Transactions";
		sprintf(buf,"%u",get_active_transations());
		pta[1]=buf;
		result->add_row(pta);
	}
	{	// Connections created
		pta[0]=(char *)"Client_Connections_aborted";
		sprintf(buf,"%lu",MyHGM->status.client_connections_aborted);
		pta[1]=buf;
		result->add_row(pta);
	}
	{	// Connections
		pta[0]=(char *)"Client_Connections_connected";
		sprintf(buf,"%d",MyHGM->status.client_connections);
		pta[1]=buf;
		result->add_row(pta);
	}
	{	// Connections created
		pta[0]=(char *)"Client_Connections_created";
		sprintf(buf,"%lu",MyHGM->status.client_connections_created);
		pta[1]=buf;
		result->add_row(pta);
	}
	{
		// Connections
		pta[0]=(char *)"Server_Connections_aborted";
		sprintf(buf,"%lu",MyHGM->status.server_connections_aborted);
		pta[1]=buf;
		result->add_row(pta);
	}
	{
		// Connections
		pta[0]=(char *)"Server_Connections_connected";
		sprintf(buf,"%lu",MyHGM->status.server_connections_connected);
		pta[1]=buf;
		result->add_row(pta);
	}
	{
		// Connections
		pta[0]=(char *)"Server_Connections_created";
		sprintf(buf,"%lu",MyHGM->status.server_connections_created);
		pta[1]=buf;
		result->add_row(pta);
	}
	{
		// Connections delayed
		pta[0]=(char *)"Server_Connections_delayed";
		sprintf(buf,"%lu",MyHGM->status.server_connections_delayed);
		pta[1]=buf;
		result->add_row(pta);
	}
#ifdef IDLE_THREADS
	{	// Connections non idle
		pta[0]=(char *)"Client_Connections_non_idle";
		sprintf(buf,"%u",get_non_idle_client_connections());
		pta[1]=buf;
		result->add_row(pta);
	}
#endif // IDLE_THREADS
	{	// MySQL Backend buffers bytes
		pta[0]=(char *)"mysql_backend_buffers_bytes";
		sprintf(buf,"%llu",get_mysql_backend_buffers_bytes());
		pta[1]=buf;
		result->add_row(pta);
	}
	{	// MySQL Frontend buffers bytes
		pta[0]=(char *)"mysql_frontend_buffers_bytes";
		sprintf(buf,"%llu",get_mysql_frontend_buffers_bytes());
		pta[1]=buf;
		result->add_row(pta);
	}
	{	// MySQL Frontend buffers bytes
		pta[0]=(char *)"mysql_session_internal_bytes";
		sprintf(buf,"%llu",get_mysql_session_internal_bytes());
		pta[1]=buf;
		result->add_row(pta);
	}
	{	// Queries autocommit
		pta[0]=(char *)"Com_autocommit";
		sprintf(buf,"%llu",MyHGM->status.autocommit_cnt);
		pta[1]=buf;
		result->add_row(pta);
	}
	{	// Queries filtered autocommit
		pta[0]=(char *)"Com_autocommit_filtered";
		sprintf(buf,"%llu",MyHGM->status.autocommit_cnt_filtered);
		pta[1]=buf;
		result->add_row(pta);
	}
	{	// Queries commit
		pta[0]=(char *)"Com_commit";
		sprintf(buf,"%llu",MyHGM->status.commit_cnt);
		pta[1]=buf;
		result->add_row(pta);
	}
	{	// Queries filtered commit
		pta[0]=(char *)"Com_commit_filtered";
		sprintf(buf,"%llu",MyHGM->status.commit_cnt_filtered);
		pta[1]=buf;
		result->add_row(pta);
	}
	{	// Queries rollback
		pta[0]=(char *)"Com_rollback";
		sprintf(buf,"%llu",MyHGM->status.rollback_cnt);
		pta[1]=buf;
		result->add_row(pta);
	}
	{	// Queries filtered rollback
		pta[0]=(char *)"Com_rollback_filtered";
		sprintf(buf,"%llu",MyHGM->status.rollback_cnt_filtered);
		pta[1]=buf;
		result->add_row(pta);
	}
	{	// Queries backend CHANGE_USER
		pta[0]=(char *)"Com_backend_change_user";
		sprintf(buf,"%llu",MyHGM->status.backend_change_user);
		pta[1]=buf;
		result->add_row(pta);
	}
	{	// Queries backend INIT DB
		pta[0]=(char *)"Com_backend_init_db";
		sprintf(buf,"%llu",MyHGM->status.backend_init_db);
		pta[1]=buf;
		result->add_row(pta);
	}
	{	// Queries backend SET NAMES
		pta[0]=(char *)"Com_backend_set_names";
		sprintf(buf,"%llu",MyHGM->status.backend_set_names);
		pta[1]=buf;
		result->add_row(pta);
	}
	{	// Queries frontend INIT DB
		pta[0]=(char *)"Com_frontend_init_db";
		sprintf(buf,"%llu",MyHGM->status.frontend_init_db);
		pta[1]=buf;
		result->add_row(pta);
	}
	{	// Queries frontend SET NAMES
		pta[0]=(char *)"Com_frontend_set_names";
		sprintf(buf,"%llu",MyHGM->status.frontend_set_names);
		pta[1]=buf;
		result->add_row(pta);
	}
	{	// Queries frontend USE DB
		pta[0]=(char *)"Com_frontend_use_db";
		sprintf(buf,"%llu",MyHGM->status.frontend_use_db);
		pta[1]=buf;
		result->add_row(pta);
	}
	for (unsigned int i=0; i<sizeof(MySQL_Thread_status_variables_counter_array)/sizeof(mythr_st_vars_t) ; i++) {
		if (MySQL_Thread_status_variables_counter_array[i].name) {
			if (strlen(MySQL_Thread_status_variables_counter_array[i].name)) {
				pta[0] = MySQL_Thread_status_variables_counter_array[i].name;
				unsigned long long stvar =
					get_status_variable(
						MySQL_Thread_status_variables_counter_array[i].v_idx,
						MySQL_Thread_status_variables_counter_array[i].m_idx,
						MySQL_Thread_status_variables_counter_array[i].conv
					);
				sprintf(buf,"%llu", stvar);
				pta[1] = buf;
				result->add_row(pta);
			}
		}
	}
	// Gauge variables
	for (unsigned int i=0; i<sizeof(MySQL_Thread_status_variables_gauge_array)/sizeof(mythr_g_st_vars_t) ; i++) {
		if (MySQL_Thread_status_variables_gauge_array[i].name) {
			if (strlen(MySQL_Thread_status_variables_gauge_array[i].name)) {
				pta[0] = MySQL_Thread_status_variables_gauge_array[i].name;
				unsigned long long stvar =
					get_status_variable(
						MySQL_Thread_status_variables_gauge_array[i].v_idx,
						MySQL_Thread_status_variables_gauge_array[i].m_idx,
						MySQL_Thread_status_variables_gauge_array[i].conv
					);
				sprintf(buf,"%llu", stvar);
				pta[1] = buf;
				result->add_row(pta);
			}
		}
	}
	{	// Mirror current concurrency
		pta[0]=(char *)"Mirror_concurrency";
		sprintf(buf,"%u",status_variables.mirror_sessions_current);
		pta[1]=buf;
		result->add_row(pta);
	}
	{	// Mirror queue length
		pta[0]=(char *)"Mirror_queue_length";
		sprintf(buf,"%llu",get_total_mirror_queue());
		pta[1]=buf;
		result->add_row(pta);
	}
	{	// Queries that are SELECT for update or equivalent
		pta[0]=(char *)"Selects_for_update__autocommit0";
		sprintf(buf,"%llu",MyHGM->status.select_for_update_or_equivalent);
		pta[1]=buf;
		result->add_row(pta);
	}
	{	// Servers_table_version
		pta[0]=(char *)"Servers_table_version";
		sprintf(buf,"%u",MyHGM->get_servers_table_version());
		pta[1]=buf;
		result->add_row(pta);
	}
	{	// MySQL Threads workers
		pta[0]=(char *)"MySQL_Thread_Workers";
		sprintf(buf,"%d",num_threads);
		pta[1]=buf;
		result->add_row(pta);
	}
	{	// Access_Denied_Wrong_Password
		pta[0]=(char *)"Access_Denied_Wrong_Password";
		sprintf(buf,"%llu",MyHGM->status.access_denied_wrong_password);
		pta[1]=buf;
		result->add_row(pta);
	}
	{	// Access_Denied_Max_Connections
		pta[0]=(char *)"Access_Denied_Max_Connections";
		sprintf(buf,"%llu",MyHGM->status.access_denied_max_connections);
		pta[1]=buf;
		result->add_row(pta);
	}
	{	// Access_Denied_Max_User_Connections
		pta[0]=(char *)"Access_Denied_Max_User_Connections";
		sprintf(buf,"%llu",MyHGM->status.access_denied_max_user_connections);
		pta[1]=buf;
		result->add_row(pta);
	}
	if (GloMyMon) {
		{	// MySQL Monitor workers
			pta[0]=(char *)"MySQL_Monitor_Workers";
			sprintf(buf,"%d",( variables.monitor_enabled ? GloMyMon->num_threads : 0));
			pta[1]=buf;
			result->add_row(pta);
		}
		{	// MySQL Monitor workers
			pta[0]=(char *)"MySQL_Monitor_Workers_Aux";
			sprintf(buf,"%d",( variables.monitor_enabled ? GloMyMon->aux_threads : 0));
			pta[1]=buf;
			result->add_row(pta);
		}
		{	// MySQL Monitor workers
			pta[0]=(char *)"MySQL_Monitor_Workers_Started";
			sprintf(buf,"%d",( variables.monitor_enabled ? GloMyMon->started_threads : 0));
			pta[1]=buf;
			result->add_row(pta);
		}
		{
			pta[0]=(char *)"MySQL_Monitor_connect_check_OK";
			sprintf(buf,"%llu", GloMyMon->connect_check_OK);
			pta[1]=buf;
			result->add_row(pta);
		}
		{
			pta[0]=(char *)"MySQL_Monitor_connect_check_ERR";
			sprintf(buf,"%llu", GloMyMon->connect_check_ERR);
			pta[1]=buf;
			result->add_row(pta);
		}
		{
			pta[0]=(char *)"MySQL_Monitor_ping_check_OK";
			sprintf(buf,"%llu", GloMyMon->ping_check_OK);
			pta[1]=buf;
			result->add_row(pta);
		}
		{
			pta[0]=(char *)"MySQL_Monitor_ping_check_ERR";
			sprintf(buf,"%llu", GloMyMon->ping_check_ERR);
			pta[1]=buf;
			result->add_row(pta);
		}
		{
			pta[0]=(char *)"MySQL_Monitor_read_only_check_OK";
			sprintf(buf,"%llu", GloMyMon->read_only_check_OK);
			pta[1]=buf;
			result->add_row(pta);
		}
		{
			pta[0]=(char *)"MySQL_Monitor_read_only_check_ERR";
			sprintf(buf,"%llu", GloMyMon->read_only_check_ERR);
			pta[1]=buf;
			result->add_row(pta);
		}
		{
			pta[0]=(char *)"MySQL_Monitor_replication_lag_check_OK";
			sprintf(buf,"%llu", GloMyMon->replication_lag_check_OK);
			pta[1]=buf;
			result->add_row(pta);
		}
		{
			pta[0]=(char *)"MySQL_Monitor_replication_lag_check_ERR";
			sprintf(buf,"%llu", GloMyMon->replication_lag_check_ERR);
			pta[1]=buf;
			result->add_row(pta);
		}
		{
			pta[0] = (char*)"MySQL_Monitor_dns_cache_queried";
			sprintf(buf, "%llu", GloMyMon->dns_cache_queried);
			pta[1] = buf;
			result->add_row(pta);
		}
		{
			pta[0] = (char*)"MySQL_Monitor_dns_cache_lookup_success";
			sprintf(buf, "%llu", GloMyMon->dns_cache_lookup_success);
			pta[1] = buf;
			result->add_row(pta);
		}
		{
			pta[0] = (char*)"MySQL_Monitor_dns_cache_record_updated";
			sprintf(buf, "%llu", GloMyMon->dns_cache_record_updated);
			pta[1] = buf;
			result->add_row(pta);
		}
	}
	free(pta);
	return result;
}


void MySQL_Threads_Handler::Get_Memory_Stats() {
	unsigned int i;
	unsigned int j;
	j=num_threads;
#ifdef IDLE_THREADS
	if (GloVars.global.idle_threads) {
		j+=num_threads;
	}
#endif // IDLE_THREADS
	for (i=0;i<j;i++) {
		MySQL_Thread *thr=NULL;
		if (i<num_threads && mysql_threads) {
			thr=(MySQL_Thread *)mysql_threads[i].worker;
#ifdef IDLE_THREADS
		} else {
			if (GloVars.global.idle_threads && mysql_threads_idles) {
				thr=(MySQL_Thread *)mysql_threads_idles[i-num_threads].worker;
			}
#endif // IDLE_THREADS
		}
		if (thr==NULL) return; // quick exit, at least one thread is not ready
		pthread_mutex_lock(&thr->thread_mutex);
		thr->Get_Memory_Stats();
		pthread_mutex_unlock(&thr->thread_mutex);
	}
}

SQLite3_result * MySQL_Threads_Handler::SQL3_Processlist() {
	const int colnum=16;
        char port[NI_MAXSERV];
	proxy_debug(PROXY_DEBUG_MYSQL_CONNECTION, 4, "Dumping MySQL Processlist\n");
	SQLite3_result *result=new SQLite3_result(colnum);
	result->add_column_definition(SQLITE_TEXT,"ThreadID");
	result->add_column_definition(SQLITE_TEXT,"SessionID");
	result->add_column_definition(SQLITE_TEXT,"user");
	result->add_column_definition(SQLITE_TEXT,"db");
	result->add_column_definition(SQLITE_TEXT,"cli_host");
	result->add_column_definition(SQLITE_TEXT,"cli_port");
	result->add_column_definition(SQLITE_TEXT,"hostgroup");
	result->add_column_definition(SQLITE_TEXT,"l_srv_host");
	result->add_column_definition(SQLITE_TEXT,"l_srv_port");
	result->add_column_definition(SQLITE_TEXT,"srv_host");
	result->add_column_definition(SQLITE_TEXT,"srv_port");
	result->add_column_definition(SQLITE_TEXT,"command");
	result->add_column_definition(SQLITE_TEXT,"time_ms");
	result->add_column_definition(SQLITE_TEXT,"info");
	result->add_column_definition(SQLITE_TEXT,"status_flags");
	result->add_column_definition(SQLITE_TEXT,"extended_info");
	unsigned int i;
	unsigned int i2;
//	signal_all_threads(1);
	i2=num_threads;
#ifdef IDLE_THREADS
	if (GloVars.global.idle_threads) {
		i2+=num_threads;
	}
#endif // IDLE_THREADS

	for (i=0;i<i2;i++) {
		MySQL_Thread *thr=NULL;
		if (i<num_threads && mysql_threads) {
			thr=(MySQL_Thread *)mysql_threads[i].worker;
#ifdef IDLE_THREADS
		} else {
			if (GloVars.global.idle_threads && mysql_thread___session_idle_show_processlist && mysql_threads_idles) {
				thr=(MySQL_Thread *)mysql_threads_idles[i-num_threads].worker;
			}
#endif // IDLE_THREADS
		}
		if (thr==NULL) break; // quick exit, at least one thread is not ready
		pthread_mutex_lock(&thr->thread_mutex);
		unsigned int j;
		for (j=0; j<thr->mysql_sessions->len; j++) {
			MySQL_Session *sess=(MySQL_Session *)thr->mysql_sessions->pdata[j];
			if (sess->client_myds) {
				char buf[1024];
				char **pta=(char **)malloc(sizeof(char *)*colnum);
				sprintf(buf,"%d", i);
				pta[0]=strdup(buf);
				sprintf(buf,"%u", sess->thread_session_id);
				pta[1]=strdup(buf);
				MySQL_Connection_userinfo *ui=sess->client_myds->myconn->userinfo;
				pta[2]=NULL;
				pta[3]=NULL;
				if (ui) {
					if (ui->username) {
						pta[2]=strdup(ui->username);
					} else {
						pta[2]=strdup("unauthenticated user");
					}
					if (ui->schemaname) {
						pta[3]=strdup(ui->schemaname);
					}
				}

                                if (sess->mirror==false) {
                                        switch (sess->client_myds->client_addr->sa_family) {
                                        case AF_INET: {
                                                struct sockaddr_in *ipv4 = (struct sockaddr_in *)sess->client_myds->client_addr;
                                                inet_ntop(sess->client_myds->client_addr->sa_family, &ipv4->sin_addr, buf, INET_ADDRSTRLEN);
                                                pta[4] = strdup(buf);
                                                sprintf(port, "%d", ntohs(ipv4->sin_port));
                                                pta[5] = strdup(port);
                                                break;
                                                }
                                        case AF_INET6: {
                                                struct sockaddr_in6 *ipv6 = (struct sockaddr_in6 *)sess->client_myds->client_addr;
                                                inet_ntop(sess->client_myds->client_addr->sa_family, &ipv6->sin6_addr, buf, INET6_ADDRSTRLEN);
                                                pta[4] = strdup(buf);
                                                sprintf(port, "%d", ntohs(ipv6->sin6_port));
                                                pta[5] = strdup(port);
                                                break;
                                                }
                                        default:
                                                pta[4] = strdup("localhost");
                                                pta[5] = NULL;
                                                break;
                                        }
                                } else {
					pta[4] = strdup("mirror_internal");
					pta[5] = NULL;
				}
				sprintf(buf,"%d", sess->current_hostgroup);
				pta[6]=strdup(buf);
				if (sess->mybe && sess->mybe->server_myds && sess->mybe->server_myds->myconn) {
					MySQL_Connection *mc=sess->mybe->server_myds->myconn;


					struct sockaddr addr;
					socklen_t addr_len=sizeof(struct sockaddr);
					memset(&addr,0,addr_len);
					int rc;
					rc=getsockname(mc->fd, &addr, &addr_len);
					if (rc==0) {
                                        switch (addr.sa_family) { 
                                                case AF_INET: {
                                                        struct sockaddr_in *ipv4 = (struct sockaddr_in *)&addr;
                                                        inet_ntop(addr.sa_family, &ipv4->sin_addr, buf, INET_ADDRSTRLEN);
                                                        pta[7] = strdup(buf);
                                                        sprintf(port, "%d", ntohs(ipv4->sin_port));
                                                        pta[8] = strdup(port);
                                                        break;
                                                        }
                                                case AF_INET6: {
                                                        struct sockaddr_in6 *ipv6 = (struct sockaddr_in6 *)&addr;
                                                        inet_ntop(addr.sa_family, &ipv6->sin6_addr, buf, INET6_ADDRSTRLEN);
                                                        pta[7] = strdup(buf);
                                                        sprintf(port, "%d", ntohs(ipv6->sin6_port));
                                                        pta[8] = strdup(port);
                                                        break;
                                                        }
                                                default:
                                                        pta[7] = strdup("localhost");
                                                        pta[8] = NULL;
                                                        break;
                                                }
					} else {
						pta[7]=NULL;
						pta[8]=NULL;
					}

					sprintf(buf,"%s", mc->parent->address);
					pta[9]=strdup(buf);
					sprintf(buf,"%d", mc->parent->port);
					pta[10]=strdup(buf);
					if (sess->CurrentQuery.stmt_info==NULL) { // text protocol
						if (mc->query.length) {
							pta[13]=(char *)malloc(mc->query.length+1);
							strncpy(pta[13],mc->query.ptr,mc->query.length);
							pta[13][mc->query.length]='\0';
						} else {
							pta[13]=NULL;
						}
					} else { // prepared statement
						MySQL_STMT_Global_info *si=sess->CurrentQuery.stmt_info;
						if (si->query_length) {
							pta[13]=(char *)malloc(si->query_length+1);
							strncpy(pta[13],si->query,si->query_length);
							pta[13][si->query_length]='\0';
						} else {
							pta[13]=NULL;
						}
					}
					sprintf(buf,"%d", mc->status_flags);
					pta[14]=strdup(buf);
				} else {
					pta[7]=NULL;
					pta[8]=NULL;
					pta[9]=NULL;
					pta[10]=NULL;
					pta[13]=NULL;
					pta[14]=NULL;
				}
				switch (sess->status) {
					case CONNECTING_SERVER:
						pta[11]=strdup("Connect");
						break;
					case PROCESSING_QUERY:
						if (sess->pause_until > sess->thread->curtime) {
							pta[11]=strdup("Delay");
						} else {
							pta[11]=strdup("Query");
						}
						break;
					case WAITING_CLIENT_DATA:
						pta[11]=strdup("Sleep");
						break;
					case CHANGING_USER_SERVER:
                                                pta[11]=strdup("Changing user server");
                                                break;
					case CHANGING_USER_CLIENT:
						pta[11]=strdup("Change user client");
						break;
					case RESETTING_CONNECTION:
                                                pta[11]=strdup("Resetting connection");
                                                break;
					case CHANGING_SCHEMA:
						pta[11]=strdup("InitDB");
						break;
					case PROCESSING_STMT_EXECUTE:
						pta[11]=strdup("Execute");
						break;
					case PROCESSING_STMT_PREPARE:
						pta[11]=strdup("Prepare");
						break;
					case CONNECTING_CLIENT:
                                                pta[11]=strdup("Connecting client");
                                                break;
					case PINGING_SERVER:
                                                pta[11]=strdup("Pinging server");
                                                break;
					case WAITING_SERVER_DATA:
                                                pta[11]=strdup("Waiting server data");
                                                break;
					case CHANGING_CHARSET:
                                                pta[11]=strdup("Changing charset");
                                                break;
					case CHANGING_AUTOCOMMIT:
                                                pta[11]=strdup("Changing autocommit");
                                                break;
					case SETTING_INIT_CONNECT:
                                                pta[11]=strdup("Setting init connect");
                                                break;
/*
					case SETTING_SQL_LOG_BIN:
                                                pta[11]=strdup("Set log bin");
                                                break;
					case SETTING_SQL_MODE:
                                                pta[11]=strdup("Set SQL mode");
                                                break;
					case SETTING_TIME_ZONE:
                                                pta[11]=strdup("Set TZ");
                                                break;
*/
					case SETTING_VARIABLE:
						{
							int idx = sess->changing_variable_idx;
							if (idx < SQL_NAME_LAST_HIGH_WM) {
								char buf[128];
								sprintf(buf, "Setting variable %s", mysql_tracked_variables[idx].set_variable_name);
								pta[11]=strdup(buf);
							} else {
								pta[11]=strdup("Setting variable");
							}
						}
                                                break;
					case FAST_FORWARD:
                                                pta[11]=strdup("Fast forward");
                                                break;
					case session_status___NONE:
                                                pta[11]=strdup("None");
                                                break;
					default:
						sprintf(buf,"%d", sess->status);
						pta[11]=strdup(buf);
						break;
				}
				if (sess->mirror==false) {
					int idx=sess->client_myds->poll_fds_idx;
					unsigned long long last_sent=sess->thread->mypolls.last_sent[idx];
					unsigned long long last_recv=sess->thread->mypolls.last_recv[idx];
					unsigned long long last_time=(last_sent > last_recv ? last_sent : last_recv);
					if (last_time>sess->thread->curtime) {
						last_time=sess->thread->curtime;
					}
					sprintf(buf,"%llu", (sess->thread->curtime - last_time)/1000 );
				} else {
					// for mirror session we only consider the start time
					sprintf(buf,"%llu", (sess->thread->curtime - sess->start_time)/1000 );
				}
				pta[12]=strdup(buf);

				pta[15]=NULL;
				if (mysql_thread___show_processlist_extended) {
					json j;
					sess->generate_proxysql_internal_session_json(j);
					if (mysql_thread___show_processlist_extended == 2) {
						std::string s = j.dump(4, ' ', false, json::error_handler_t::replace);
						pta[15] = strdup(s.c_str());
					} else {
						std::string s = j.dump(-1, ' ', false, json::error_handler_t::replace);
						pta[15] = strdup(s.c_str());
					}
				}
				result->add_row(pta);
				unsigned int k;
				for (k=0; k<colnum; k++) {
					if (pta[k])
						free(pta[k]);
				}
				free(pta);
			}
		}
		pthread_mutex_unlock(&thr->thread_mutex);
	}
	return result;
}

void MySQL_Threads_Handler::signal_all_threads(unsigned char _c) {
	unsigned int i;
	unsigned char c=_c;
	if (mysql_threads==0) return;
	for (i=0;i<num_threads;i++) {
		MySQL_Thread *thr=(MySQL_Thread *)mysql_threads[i].worker;
		if (thr==NULL) return; // quick exit, at least one thread is not ready
		int fd=thr->pipefd[1];
		if (write(fd,&c,1)==-1) {
			proxy_error("Error during write in signal_all_threads()\n");
		}
	}
#ifdef IDLE_THREADS
	if (GloVars.global.idle_threads)
	for (i=0;i<num_threads;i++) {
		MySQL_Thread *thr=(MySQL_Thread *)mysql_threads_idles[i].worker;
		if (thr==NULL) return; // quick exit, at least one thread is not ready
		int fd=thr->pipefd[1];
		if (write(fd,&c,1)==-1) {
			proxy_error("Error during write in signal_all_threads()\n");
		}
	}
#endif // IDLE_THREADS
}

void MySQL_Threads_Handler::kill_connection_or_query(uint32_t _thread_session_id, bool query, char *username) {
	unsigned int i;
	for (i=0;i<num_threads;i++) {
		MySQL_Thread *thr=(MySQL_Thread *)mysql_threads[i].worker;
		thr_id_usr *tu = (thr_id_usr *)malloc(sizeof(thr_id_usr));
		tu->id = _thread_session_id;
		tu->username = strdup(username);
		pthread_mutex_lock(&thr->kq.m);
		if (query) {
			thr->kq.query_ids.push_back(tu);
		} else {
			thr->kq.conn_ids.push_back(tu);
		}
		pthread_mutex_unlock(&thr->kq.m);

	}
#ifdef IDLE_THREADS
	if (GloVars.global.idle_threads) {
		for (i=0;i<num_threads;i++) {
			MySQL_Thread *thr=(MySQL_Thread *)mysql_threads_idles[i].worker;
			thr_id_usr *tu = (thr_id_usr *)malloc(sizeof(thr_id_usr));
			tu->id = _thread_session_id;
			tu->username = strdup(username);
			pthread_mutex_lock(&thr->kq.m);
			if (query) {
				thr->kq.query_ids.push_back(tu);
			} else {
				thr->kq.conn_ids.push_back(tu);
			}
			pthread_mutex_unlock(&thr->kq.m);
		}
	}
#endif
	signal_all_threads(0);
}

bool MySQL_Threads_Handler::kill_session(uint32_t _thread_session_id) {
	bool ret=false;
	unsigned int i;
	signal_all_threads(1);
	for (i=0;i<num_threads;i++) {
		MySQL_Thread *thr=(MySQL_Thread *)mysql_threads[i].worker;
		pthread_mutex_lock(&thr->thread_mutex);
	}
#ifdef IDLE_THREADS
	if (GloVars.global.idle_threads)
	for (i=0;i<num_threads;i++) {
		MySQL_Thread *thr=(MySQL_Thread *)mysql_threads_idles[i].worker;
		pthread_mutex_lock(&thr->thread_mutex);
	}
#endif // IDLE_THREADS
	for (i=0;i<num_threads;i++) {
		MySQL_Thread *thr=(MySQL_Thread *)mysql_threads[i].worker;
		unsigned int j;
		for (j=0; j<thr->mysql_sessions->len; j++) {
			MySQL_Session *sess=(MySQL_Session *)thr->mysql_sessions->pdata[j];
			if (sess->thread_session_id==_thread_session_id) {
				sess->killed=true;
				ret=true;
				goto __exit_kill_session;
			}
		}
	}
#ifdef IDLE_THREADS
	if (GloVars.global.idle_threads)
	for (i=0;i<num_threads;i++) {
		MySQL_Thread *thr=(MySQL_Thread *)mysql_threads_idles[i].worker;
		unsigned int j;
		for (j=0; j<thr->mysql_sessions->len; j++) {
			MySQL_Session *sess=(MySQL_Session *)thr->mysql_sessions->pdata[j];
			if (sess->thread_session_id==_thread_session_id) {
				sess->killed=true;
				ret=true;
				goto __exit_kill_session;
			}
		}
	}
#endif // IDLE_THREADS
__exit_kill_session:
	for (i=0;i<num_threads;i++) {
		MySQL_Thread *thr=(MySQL_Thread *)mysql_threads[i].worker;
		pthread_mutex_unlock(&thr->thread_mutex);
	}
#ifdef IDLE_THREADS
	if (GloVars.global.idle_threads)
	for (i=0;i<num_threads;i++) {
		MySQL_Thread *thr=(MySQL_Thread *)mysql_threads_idles[i].worker;
		pthread_mutex_unlock(&thr->thread_mutex);
	}
#endif // IDLE_THREADS
	return ret;
}

unsigned long long MySQL_Threads_Handler::get_total_mirror_queue() {
	if ((__sync_fetch_and_add(&status_variables.threads_initialized, 0) == 0) || this->shutdown_) return 0;
	unsigned long long q=0;
	unsigned int i;
	for (i=0;i<num_threads;i++) {
		if (mysql_threads) {
			MySQL_Thread *thr=(MySQL_Thread *)mysql_threads[i].worker;
			if (thr)
				q+=thr->mirror_queue_mysql_sessions->len; // this is a dirty read
		}
	}
	this->status_variables.p_gauge_array[p_th_gauge::mirror_queue_lengths]->Set(q);

	return q;
}


unsigned long long MySQL_Threads_Handler::get_status_variable(
	enum MySQL_Thread_status_variable v_idx,
	p_th_counter::metric m_idx,
	unsigned long long conv
) {
	if ((__sync_fetch_and_add(&status_variables.threads_initialized, 0) == 0) || this->shutdown_) return 0;
	unsigned long long q=0;
	unsigned int i;
	for (i=0;i<num_threads;i++) {
		if (mysql_threads) {
			MySQL_Thread *thr=(MySQL_Thread *)mysql_threads[i].worker;
			if (thr)
				q+=__sync_fetch_and_add(&thr->status_variables.stvar[v_idx],0);
		}
	}
	if (m_idx != p_th_counter::__size) {
		const auto& cur_val = status_variables.p_counter_array[m_idx]->Value();
		double final_val = 0;

		if (conv != 0) {
			final_val = (q - (cur_val * conv)) / conv;
		} else {
			final_val = q - cur_val;
		}

		status_variables.p_counter_array[m_idx]->Increment(final_val);
	}
	return q;

}

unsigned long long MySQL_Threads_Handler::get_status_variable(
	enum MySQL_Thread_status_variable v_idx,
	p_th_gauge::metric m_idx,
	unsigned long long conv
) {
	if ((__sync_fetch_and_add(&status_variables.threads_initialized, 0) == 0) || this->shutdown_) return 0;
	unsigned long long q=0;
	unsigned int i;
	for (i=0;i<num_threads;i++) {
		if (mysql_threads) {
			MySQL_Thread *thr=(MySQL_Thread *)mysql_threads[i].worker;
			if (thr)
				q+=__sync_fetch_and_add(&thr->status_variables.stvar[v_idx],0);
		}
	}
	if (m_idx != p_th_gauge::__size) {
		double final_val = 0;

		if (conv != 0) {
			final_val = q / static_cast<double>(conv);
		} else {
			final_val = q;
		}

		status_variables.p_gauge_array[m_idx]->Set(final_val);
	}
	return q;

}

unsigned int MySQL_Threads_Handler::get_active_transations() {
	if ((__sync_fetch_and_add(&status_variables.threads_initialized, 0) == 0) || this->shutdown_) return 0;
	unsigned long long q=0;
	unsigned int i;
	for (i=0;i<num_threads;i++) {
		if (mysql_threads) {
			MySQL_Thread *thr=(MySQL_Thread *)mysql_threads[i].worker;
			if (thr)
				q+=__sync_fetch_and_add(&thr->status_variables.active_transactions,0);
		}
	}
	this->status_variables.p_gauge_array[p_th_gauge::active_transactions]->Set(q);

	return q;
}

#ifdef IDLE_THREADS
unsigned int MySQL_Threads_Handler::get_non_idle_client_connections() {
	if ((__sync_fetch_and_add(&status_variables.threads_initialized, 0) == 0) || this->shutdown_) return 0;
	unsigned long long q=0;
	unsigned int i;
	for (i=0;i<num_threads;i++) {
		if (mysql_threads) {
			MySQL_Thread *thr=(MySQL_Thread *)mysql_threads[i].worker;
			if (thr)
				q+=__sync_fetch_and_add(&thr->mysql_sessions->len,0);
		}
	}
	this->status_variables.p_gauge_array[p_th_gauge::client_connections_non_idle]->Set(q);

	return q;
}
#endif // IDLE_THREADS

unsigned long long MySQL_Threads_Handler::get_mysql_backend_buffers_bytes() {
	if ((__sync_fetch_and_add(&status_variables.threads_initialized, 0) == 0) || this->shutdown_) return 0;
	unsigned long long q=0;
	unsigned int i;
	for (i=0;i<num_threads;i++) {
		if (mysql_threads) {
			MySQL_Thread *thr=(MySQL_Thread *)mysql_threads[i].worker;
			if (thr)
				q+=__sync_fetch_and_add(&thr->status_variables.stvar[st_var_mysql_backend_buffers_bytes],0);
		}
	}
	const auto& cur_val = this->status_variables.p_counter_array[p_th_gauge::mysql_backend_buffers_bytes]->Value();
	this->status_variables.p_counter_array[p_th_gauge::mysql_backend_buffers_bytes]->Increment(q - cur_val);

	return q;
}

unsigned long long MySQL_Threads_Handler::get_mysql_frontend_buffers_bytes() {
	if ((__sync_fetch_and_add(&status_variables.threads_initialized, 0) == 0) || this->shutdown_) return 0;
	unsigned long long q=0;
	unsigned int i;
	for (i=0;i<num_threads;i++) {
		if (mysql_threads) {
			MySQL_Thread *thr=(MySQL_Thread *)mysql_threads[i].worker;
			if (thr)
				q+=__sync_fetch_and_add(&thr->status_variables.stvar[st_var_mysql_frontend_buffers_bytes],0);
		}
	}
#ifdef IDLE_THREADS
	if (GloVars.global.idle_threads)
	for (i=0;i<num_threads;i++) {
		if (mysql_threads_idles) {
			MySQL_Thread *thr=(MySQL_Thread *)mysql_threads_idles[i].worker;
			if (thr)
				q+=__sync_fetch_and_add(&thr->status_variables.stvar[st_var_mysql_frontend_buffers_bytes],0);
		}
	}
#endif // IDLE_THREADS
	this->status_variables.p_counter_array[p_th_gauge::mysql_frontend_buffers_bytes]->Increment(q);

	return q;
}

unsigned long long MySQL_Threads_Handler::get_mysql_session_internal_bytes() {
	if ((__sync_fetch_and_add(&status_variables.threads_initialized, 0) == 0) || this->shutdown_) return 0;
	unsigned long long q=0;
	unsigned int i;
	for (i=0;i<num_threads;i++) {
		if (mysql_threads) {
			MySQL_Thread *thr=(MySQL_Thread *)mysql_threads[i].worker;
			if (thr)
				q+=__sync_fetch_and_add(&thr->status_variables.stvar[st_var_mysql_session_internal_bytes],0);
		}
#ifdef IDLE_THREADS
	if (GloVars.global.idle_threads)
		if (mysql_threads_idles) {
			MySQL_Thread *thr=(MySQL_Thread *)mysql_threads_idles[i].worker;
			if (thr)
				q+=__sync_fetch_and_add(&thr->status_variables.stvar[st_var_mysql_session_internal_bytes],0);
		}
#endif // IDLE_THREADS
	}
	this->status_variables.p_gauge_array[p_th_gauge::mysql_session_internal_bytes]->Set(q);

	return q;
}

void MySQL_Threads_Handler::p_update_metrics() {
	get_total_mirror_queue();
	get_active_transations();
#ifdef IDLE_THREADS
	get_non_idle_client_connections();
#endif // IDLE_THREADS
	get_mysql_backend_buffers_bytes();
	get_mysql_frontend_buffers_bytes();
	get_mysql_session_internal_bytes();
	for (unsigned int i=0; i<sizeof(MySQL_Thread_status_variables_counter_array)/sizeof(mythr_st_vars_t) ; i++) {
		if (MySQL_Thread_status_variables_counter_array[i].name) {
			get_status_variable(
				MySQL_Thread_status_variables_counter_array[i].v_idx,
				MySQL_Thread_status_variables_counter_array[i].m_idx,
				MySQL_Thread_status_variables_counter_array[i].conv
			);
		}
	}
	// Gauge variables
	for (unsigned int i=0; i<sizeof(MySQL_Thread_status_variables_gauge_array)/sizeof(mythr_g_st_vars_t) ; i++) {
		if (MySQL_Thread_status_variables_gauge_array[i].name) {
			get_status_variable(
				MySQL_Thread_status_variables_gauge_array[i].v_idx,
				MySQL_Thread_status_variables_gauge_array[i].m_idx,
				MySQL_Thread_status_variables_gauge_array[i].conv
			);
		}
	}
	this->status_variables.p_gauge_array[p_th_gauge::mysql_wait_timeout]->Set(this->variables.wait_timeout);
	this->status_variables.p_gauge_array[p_th_gauge::mysql_monitor_ping_interval]->Set(this->variables.monitor_ping_interval/1000.0);
	this->status_variables.p_gauge_array[p_th_gauge::mysql_max_connections]->Set(this->variables.max_connections);
	this->status_variables.p_gauge_array[p_th_gauge::mysql_monitor_enabled]->Set(this->variables.monitor_enabled);
	this->status_variables.p_gauge_array[p_th_gauge::mysql_monitor_ping_timeout]->Set(this->variables.monitor_ping_timeout/1000.0);
	this->status_variables.p_gauge_array[p_th_gauge::mysql_monitor_ping_max_failures]->Set(this->variables.monitor_ping_max_failures);
	this->status_variables.p_gauge_array[p_th_gauge::mysql_monitor_read_only_interval]->Set(this->variables.monitor_read_only_interval/1000.0);
	this->status_variables.p_gauge_array[p_th_gauge::mysql_monitor_read_only_timeout]->Set(this->variables.monitor_read_only_timeout/1000.0);
	this->status_variables.p_gauge_array[p_th_gauge::mysql_monitor_writer_is_also_reader]->Set(this->variables.monitor_writer_is_also_reader);
	this->status_variables.p_gauge_array[p_th_gauge::mysql_monitor_replication_lag_group_by_host]->Set(this->variables.monitor_replication_lag_group_by_host);
	this->status_variables.p_gauge_array[p_th_gauge::mysql_monitor_replication_lag_interval]->Set(this->variables.monitor_replication_lag_interval/1000.0);
	this->status_variables.p_gauge_array[p_th_gauge::mysql_monitor_replication_lag_timeout]->Set(this->variables.monitor_replication_lag_timeout/1000.0);
	this->status_variables.p_gauge_array[p_th_gauge::mysql_monitor_history]->Set(this->variables.monitor_history/1000.0);
}

void MySQL_Thread::Get_Memory_Stats() {
	unsigned int i;
	status_variables.stvar[st_var_mysql_backend_buffers_bytes]=0;
	status_variables.stvar[st_var_mysql_frontend_buffers_bytes]=0;
	status_variables.stvar[st_var_mysql_session_internal_bytes]=sizeof(MySQL_Thread);
	if (mysql_sessions) {
		status_variables.stvar[st_var_mysql_session_internal_bytes]+=(mysql_sessions->size)*sizeof(MySQL_Session *);
		if (epoll_thread==false) {
			for (i=0; i<mysql_sessions->len; i++) {
				MySQL_Session *sess=(MySQL_Session *)mysql_sessions->index(i);
				sess->Memory_Stats();
			}
		} else {
			status_variables.stvar[st_var_mysql_frontend_buffers_bytes]+=(mysql_sessions->len * QUEUE_T_DEFAULT_SIZE * 2);
			status_variables.stvar[st_var_mysql_session_internal_bytes]+=(mysql_sessions->len * sizeof(MySQL_Connection));
#if !defined(__FreeBSD__) && !defined(__APPLE__)
			status_variables.stvar[st_var_mysql_session_internal_bytes]+=((sizeof(int) + sizeof(int) + sizeof(std::_Rb_tree_node_base)) * mysql_sessions->len );
#else
			status_variables.stvar[st_var_mysql_session_internal_bytes]+=((sizeof(int) + sizeof(int) + 32) * mysql_sessions->len );
#endif
		}
  }
}


MySQL_Connection * MySQL_Thread::get_MyConn_local(unsigned int _hid, MySQL_Session *sess, char *gtid_uuid, uint64_t gtid_trxid, int max_lag_ms) {
	// some sanity check
	if (sess == NULL) return NULL;
	if (sess->client_myds == NULL) return NULL;
	if (sess->client_myds->myconn == NULL) return NULL;
	if (sess->client_myds->myconn->userinfo == NULL) return NULL;
	unsigned int i;
	std::vector<MySrvC *> parents; // this is a vector of srvers that needs to be excluded in case gtid_uuid is used
	MySQL_Connection *c=NULL;
	for (i=0; i<cached_connections->len; i++) {
		c=(MySQL_Connection *)cached_connections->index(i);
		if (c->parent->myhgc->hid==_hid && sess->client_myds->myconn->match_tracked_options(c)) { // options are all identical
			if (
				(gtid_uuid == NULL) || // gtid_uuid is not used
				(gtid_uuid && find(parents.begin(), parents.end(), c->parent) == parents.end()) // the server is currently not excluded
			) {
				MySQL_Connection *client_conn = sess->client_myds->myconn;
				if (c->requires_CHANGE_USER(client_conn)==false) { // CHANGE_USER is not required
					char *schema = client_conn->userinfo->schemaname;
					if (strcmp(c->userinfo->schemaname,schema)==0) { // same schema
						unsigned int not_match = 0; // number of not matching session variables
						c->number_of_matching_session_variables(client_conn, not_match);
						if (not_match == 0) { // all session variables match
							if (gtid_uuid) { // gtid_uuid is used
								// we first check if we already excluded this parent (MySQL Server)
								MySrvC *mysrvc = c->parent;
								std::vector<MySrvC *>::iterator it;
								it = find(parents.begin(), parents.end(), mysrvc);
								if (it != parents.end()) {
									// we didn't exclude this server (yet?)
									bool gtid_found = false;
									gtid_found = MyHGM->gtid_exists(mysrvc, gtid_uuid, gtid_trxid);
									if (gtid_found) { // this server has the correct GTID
										c=(MySQL_Connection *)cached_connections->remove_index_fast(i);
										return c;
									} else {
										parents.push_back(mysrvc); // stop evaluating this server
									}
								}
							} else { // gtid_is not used
								if (max_lag_ms >= 0) {
									if ((unsigned int)max_lag_ms < (c->parent->aws_aurora_current_lag_us / 1000)) {
										status_variables.stvar[st_var_aws_aurora_replicas_skipped_during_query]++;
										continue;
									}
								}
								// return the connection
								c=(MySQL_Connection *)cached_connections->remove_index_fast(i);
								return c;
							}
						}
					}
				}
			}
		}
	}
	return NULL;
}

void MySQL_Thread::push_MyConn_local(MySQL_Connection *c) {
	MySrvC *mysrvc=NULL;
	mysrvc=(MySrvC *)c->parent;
	// reset insert_id #1093
	c->mysql->insert_id = 0;
	if (mysrvc->status==MYSQL_SERVER_STATUS_ONLINE) {
		if (c->async_state_machine==ASYNC_IDLE) {
			cached_connections->add(c);
			return; // all went well
		}
	}
	MyHGM->push_MyConn_to_pool(c);
}

void MySQL_Thread::return_local_connections() {
	if (cached_connections->len==0) {
		return;
	}
/*
	MySQL_Connection **ca=(MySQL_Connection **)malloc(sizeof(MySQL_Connection *)*(cached_connections->len+1));
	unsigned int i=0;
*/
//	ca[i]=NULL;
	MyHGM->push_MyConn_to_pool_array((MySQL_Connection **)cached_connections->pdata, cached_connections->len);
//	free(ca);
	while (cached_connections->len) {
		cached_connections->remove_index_fast(0);
	}
}

void MySQL_Thread::Scan_Sessions_to_Kill_All() {
	if (kq.conn_ids.size() + kq.query_ids.size()) {
		Scan_Sessions_to_Kill(mysql_sessions);
	}
#ifdef IDLE_THREADS
	if (GloVars.global.idle_threads) {
		if (kq.conn_ids.size() + kq.query_ids.size()) {
			Scan_Sessions_to_Kill(idle_mysql_sessions);
		}
		if (kq.conn_ids.size() + kq.query_ids.size()) {
			Scan_Sessions_to_Kill(resume_mysql_sessions);
		}
		if (kq.conn_ids.size() + kq.query_ids.size()) {
			pthread_mutex_lock(&myexchange.mutex_idles);
			Scan_Sessions_to_Kill(myexchange.idle_mysql_sessions);
			pthread_mutex_unlock(&myexchange.mutex_idles);
		}
		if (kq.conn_ids.size() + kq.query_ids.size()) {
			pthread_mutex_lock(&myexchange.mutex_resumes);
			Scan_Sessions_to_Kill(myexchange.resume_mysql_sessions);
			pthread_mutex_unlock(&myexchange.mutex_resumes);
		}
	}
#endif
	for (std::vector<thr_id_usr *>::iterator it=kq.conn_ids.begin(); it!=kq.conn_ids.end(); ++it) {
		thr_id_usr *t = *it;
		free(t->username);
		free(t);
	}
	for (std::vector<thr_id_usr *>::iterator it=kq.query_ids.begin(); it!=kq.query_ids.end(); ++it) {
		thr_id_usr *t = *it;
		free(t->username);
		free(t);
	}
	kq.conn_ids.clear();
	kq.query_ids.clear();
}

void MySQL_Thread::Scan_Sessions_to_Kill(PtrArray *mysess) {
			for (unsigned int n=0; n<mysess->len && ( kq.conn_ids.size() + kq.query_ids.size() ) ; n++) {
				MySQL_Session *_sess=(MySQL_Session *)mysess->index(n);
				bool cont=true;
				for (std::vector<thr_id_usr *>::iterator it=kq.conn_ids.begin(); cont && it!=kq.conn_ids.end(); ++it) {
					thr_id_usr *t = *it;
					if (t->id == _sess->thread_session_id) {
						if (_sess->client_myds) {
						       if (strcmp(t->username,_sess->client_myds->myconn->userinfo->username)==0) {
								_sess->killed=true;
							}
						}
						cont=false;
						free(t->username);
						free(t);
						kq.conn_ids.erase(it);
					}
				}
				for (std::vector<thr_id_usr *>::iterator it=kq.query_ids.begin(); cont && it!=kq.query_ids.end(); ++it) {
					thr_id_usr *t = *it;
					if (t->id == _sess->thread_session_id) {
						proxy_info("Killing query %d\n", t->id);
						if (_sess->client_myds) {
						       if (strcmp(t->username,_sess->client_myds->myconn->userinfo->username)==0) {
								if (_sess->mybe) {
									if (_sess->mybe->server_myds) {
										_sess->mybe->server_myds->wait_until=curtime;
										_sess->mybe->server_myds->kill_type=1;
									}
								}
							}
						}
						cont=false;
						free(t->username);
						free(t);
						kq.query_ids.erase(it);
					}
				}
			}
}

#ifdef IDLE_THREADS
bool MySQL_Thread::move_session_to_idle_mysql_sessions(MySQL_Data_Stream *myds, unsigned int n) {
	unsigned long long _tmp_idle = mypolls.last_recv[n] > mypolls.last_sent[n] ? mypolls.last_recv[n] : mypolls.last_sent[n] ;
	if (_tmp_idle < ( (curtime > (unsigned int)mysql_thread___session_idle_ms * 1000) ? (curtime - mysql_thread___session_idle_ms * 1000) : 0)) {
		// make sure data stream has no pending data out and session is not throttled (#1939)
		// because epoll thread does not handle data stream with data out
		if (myds->sess->client_myds == myds && !myds->available_data_out() && myds->sess->pause_until <= curtime) {
			//unsigned int j;
			bool has_backends = myds->sess->has_any_backend();
/*
			for (j=0;j<myds->sess->mybes->len;j++) {
				MySQL_Backend *tmp_mybe=(MySQL_Backend *)myds->sess->mybes->index(j);
				MySQL_Data_Stream *__myds=tmp_mybe->server_myds;
				if (__myds->myconn) {
					conns++;
				}
			}
*/
			if (has_backends==false) {
				unsigned long long idle_since = curtime - myds->sess->IdleTime();
				mypolls.remove_index_fast(n);
				myds->mypolls=NULL;
				unsigned int i = find_session_idx_in_mysql_sessions(myds->sess);
				myds->sess->thread=NULL;
				unregister_session(i);
				myds->sess->idle_since = idle_since;
				idle_mysql_sessions->add(myds->sess);
				return true;
			}
		}
	}
	return false;
}
#endif // IDLE_THREADS

bool MySQL_Thread::set_backend_to_be_skipped_if_frontend_is_slow(MySQL_Data_Stream *myds, unsigned int n) {
	if (myds->sess && myds->sess->client_myds && myds->sess->mirror==false) {
		unsigned int buffered_data=0;
		buffered_data = myds->sess->client_myds->PSarrayOUT->len * RESULTSET_BUFLEN;
		buffered_data += myds->sess->client_myds->resultset->len * RESULTSET_BUFLEN;
		// we pause receiving from backend at mysql_thread___threshold_resultset_size * 8
		// but assuming that client isn't completely blocked, we will stop checking for data
		// only at mysql_thread___threshold_resultset_size * 4
		if (buffered_data > (unsigned int)mysql_thread___threshold_resultset_size*4) {
			mypolls.fds[n].events = 0;
			return true;
		}
	}
	return false;
}

#ifdef IDLE_THREADS
void MySQL_Thread::idle_thread_gets_sessions_from_worker_thread() {
	pthread_mutex_lock(&myexchange.mutex_idles);
	while (myexchange.idle_mysql_sessions->len) {
		MySQL_Session *mysess=(MySQL_Session *)myexchange.idle_mysql_sessions->remove_index_fast(0);
		register_session(mysess, false);
		MySQL_Data_Stream *myds=mysess->client_myds;
		mypolls.add(POLLIN, myds->fd, myds, monotonic_time());
		// add in epoll()
		struct epoll_event event;
		memset(&event,0,sizeof(event)); // let's make valgrind happy
		event.data.u32=mysess->thread_session_id;
		event.events = EPOLLIN;
		epoll_ctl (efd, EPOLL_CTL_ADD, myds->fd, &event);
		// we map thread_id -> position in mysql_session (end of the list)
		sessmap[mysess->thread_session_id]=mysql_sessions->len-1;
		//fprintf(stderr,"Adding session %p idx, DS %p idx %d\n",mysess,myds,myds->poll_fds_idx);
	}
	pthread_mutex_unlock(&myexchange.mutex_idles);
}
#endif // IDLE_THREADS

void MySQL_Thread::handle_mirror_queue_mysql_sessions() {
	while (mirror_queue_mysql_sessions->len) {
		if (__sync_add_and_fetch(&GloMTH->status_variables.mirror_sessions_current,1) > (unsigned int)mysql_thread___mirror_max_concurrency ) {
			__sync_sub_and_fetch(&GloMTH->status_variables.mirror_sessions_current,1);
			//goto __mysql_thread_exit_add_mirror; // we can't add more mirror sessions at runtime
			return;
		} else {
			int idx;
			idx=fastrand()%(mirror_queue_mysql_sessions->len);
			MySQL_Session *newsess=(MySQL_Session *)mirror_queue_mysql_sessions->remove_index_fast(idx);
			register_session(newsess);
			newsess->handler(); // execute immediately
			if (newsess->status==WAITING_CLIENT_DATA) { // the mirror session has completed
				unregister_session(mysql_sessions->len-1);
				unsigned int l = (unsigned int)mysql_thread___mirror_max_concurrency;
				if (mirror_queue_mysql_sessions->len*0.3 > l) l=mirror_queue_mysql_sessions->len*0.3;
				if (mirror_queue_mysql_sessions_cache->len <= l) {
					bool to_cache=true;
					if (newsess->mybe) {
						if (newsess->mybe->server_myds) {
							to_cache=false;
						}
					}
					if (to_cache) {
						__sync_sub_and_fetch(&GloMTH->status_variables.mirror_sessions_current,1);
						mirror_queue_mysql_sessions_cache->add(newsess);
					} else {
						delete newsess;
					}
				} else {
					delete newsess;
				}
			}
			//newsess->to_process=0;
		}
	}
}

void MySQL_Thread::handle_kill_queues() {
	pthread_mutex_lock(&kq.m);
	if (kq.conn_ids.size() + kq.query_ids.size()) {
		Scan_Sessions_to_Kill_All();
		maintenance_loop=true;
	}
	pthread_mutex_unlock(&kq.m);
}

void MySQL_Thread::check_timing_out_session(unsigned int n) {
	// FIXME: this logic was removed completely because we added mariadb client library. Yet, we need to implement a way to manage connection timeout
	// check for timeout
	// no events. This section is copied from process_data_on_data_stream()
	MySQL_Data_Stream *_myds=mypolls.myds[n];
	if (_myds && _myds->sess) {
		if (_myds->wait_until && curtime > _myds->wait_until) {
			// timeout
			_myds->sess->to_process=1;
		} else {
			if (_myds->sess->pause_until && curtime > _myds->sess->pause_until) {
				// timeout
				_myds->sess->to_process=1;
			}
		}
	}
}

void MySQL_Thread::check_for_invalid_fd(unsigned int n) {
	// check if the FD is valid
	if (mypolls.fds[n].revents==POLLNVAL) {
		// debugging output before assert
		MySQL_Data_Stream *_myds=mypolls.myds[n];
		if (_myds) {
			if (_myds->myconn) {
				proxy_error("revents==POLLNVAL for FD=%d, events=%d, MyDSFD=%d, MyConnFD=%d\n", mypolls.fds[n].fd, mypolls.fds[n].events, _myds->fd, _myds->myconn->fd);
				assert(mypolls.fds[n].revents!=POLLNVAL);
			}
		}
		// if we reached her, we didn't assert() yet
		proxy_error("revents==POLLNVAL for FD=%d, events=%d, MyDSFD=%d\n", mypolls.fds[n].fd, mypolls.fds[n].events, _myds->fd);
		assert(mypolls.fds[n].revents!=POLLNVAL);
	}
}

void MySQL_Thread::read_one_byte_from_pipe(unsigned int n) {
	if (mypolls.fds[n].revents) {
		unsigned char c;
		if (read(mypolls.fds[n].fd, &c, 1)==-1) {// read just one byte
			proxy_error("Error during read from signal_all_threads()\n");
		}
		proxy_debug(PROXY_DEBUG_GENERIC,3, "Got signal from admin , done nothing\n");
		//fprintf(stderr,"Got signal from admin , done nothing\n"); // FIXME: this is just the skeleton for issue #253
		if (c) {
			// we are being signaled to sleep for some ms. Before going to sleep we also release the mutex
			pthread_mutex_unlock(&thread_mutex);
			usleep(c*1000);
			pthread_mutex_lock(&thread_mutex);
			// we enter in maintenance loop only if c is set
			// when threads are signaling each other, there is no need to set maintenance_loop
			maintenance_loop=true;
		}
	}
}

void MySQL_Thread::tune_timeout_for_myds_needs_pause(MySQL_Data_Stream *myds) {
	if (myds->wait_until > curtime) {
		if (mypolls.poll_timeout==0 || (myds->wait_until - curtime < mypolls.poll_timeout) ) {
			mypolls.poll_timeout= myds->wait_until - curtime;
			proxy_debug(PROXY_DEBUG_MYSQL_CONNECTION, 7, "Session=%p , poll_timeout=%u , wait_until=%llu , curtime=%llu\n", myds->sess, mypolls.poll_timeout, myds->wait_until, curtime);
		}
	}
}

void MySQL_Thread::tune_timeout_for_session_needs_pause(MySQL_Data_Stream *myds) {
	if (mypolls.poll_timeout==0 || (myds->sess->pause_until - curtime < mypolls.poll_timeout) ) {
		mypolls.poll_timeout= myds->sess->pause_until - curtime;
		proxy_debug(PROXY_DEBUG_MYSQL_CONNECTION, 7, "Session=%p , poll_timeout=%u , pause_until=%llu , curtime=%llu\n", myds->sess, mypolls.poll_timeout, myds->sess->pause_until, curtime);
	}
}

void MySQL_Thread::configure_pollout(MySQL_Data_Stream *myds, unsigned int n) {
	if (myds->myds_type==MYDS_FRONTEND && myds->DSS==STATE_SLEEP && myds->sess && myds->sess->status==WAITING_CLIENT_DATA) {
		myds->set_pollout();
	} else {
		if (myds->DSS > STATE_MARIADB_BEGIN && myds->DSS < STATE_MARIADB_END) {
			mypolls.fds[n].events = POLLIN;
			if (mypolls.myds[n]->myconn->async_exit_status & MYSQL_WAIT_WRITE)
				mypolls.fds[n].events |= POLLOUT;
		} else {
			myds->set_pollout();
		}
	}
	if (unlikely(myds->sess->pause_until > curtime)) {
		if (myds->myds_type==MYDS_FRONTEND) {
			myds->remove_pollout();
		}
		if (myds->myds_type==MYDS_BACKEND) {
			if (mysql_thread___throttle_ratio_server_to_client) {
				mypolls.fds[n].events = 0;
			}
		}
	}
	if (myds->myds_type==MYDS_BACKEND) {
		set_backend_to_be_skipped_if_frontend_is_slow(myds, n);
	}
}<|MERGE_RESOLUTION|>--- conflicted
+++ resolved
@@ -116,7 +116,6 @@
 	return NULL;
 }
 
-<<<<<<< HEAD
 /**
  * @brief Finds the default (first) collation for the supplied 'charset name'.
  * @details Previously, this function just returned the first collation found (default). Since v2.5.3, this
@@ -130,21 +129,18 @@
  * @param name The 'charset name' for which to find the default collation.
  * @return The collation found, NULL if none is find.
  */
-MARIADB_CHARSET_INFO * proxysql_find_charset_name(const char *name) {
+MARIADB_CHARSET_INFO * proxysql_find_charset_name(const char *name_) {
 	const char* default_collation = mysql_thread___default_variables[SQL_COLLATION_CONNECTION];
 	MARIADB_CHARSET_INFO *c = (MARIADB_CHARSET_INFO *)mariadb_compiled_charsets;
 	MARIADB_CHARSET_INFO* charset_collation = nullptr;
 
-=======
-MARIADB_CHARSET_INFO * proxysql_find_charset_name(const char *name_) {
-	MARIADB_CHARSET_INFO *c = (MARIADB_CHARSET_INFO *)mariadb_compiled_charsets;
 	const char *name;
 	if (strcasecmp(name_,(const char *)"utf8mb3")==0) {
 		name = (const char *)"utf8";
 	} else {
 		name = name_;
 	}
->>>>>>> 299c833e
+
 	do {
 		if (!strcasecmp(c->csname, name)) {
 			if (charset_collation == nullptr) {
