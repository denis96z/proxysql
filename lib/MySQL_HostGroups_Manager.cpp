#include "MySQL_HostGroups_Manager.h"
#include "proxysql.h"
#include "cpp.h"

#include "MySQL_PreparedStatement.h"
#include "MySQL_Data_Stream.h"

#include <memory>
#include <pthread.h>
#include <string>

#include <prometheus/counter.h>
#include <prometheus/detail/builder.h>
#include <prometheus/family.h>
#include <prometheus/gauge.h>

#include "prometheus_helpers.h"
#include "proxysql_utils.h"

#define char_malloc (char *)malloc
#define itostr(__s, __i)  { __s=char_malloc(32); sprintf(__s, "%lld", __i); }

#include "thread.h"
#include "wqueue.h"

#include "ev.h"

#include <mutex>

#ifdef TEST_AURORA
static unsigned long long array_mysrvc_total = 0;
static unsigned long long array_mysrvc_cands = 0;
#endif // TEST_AURORA

#define SAFE_SQLITE3_STEP(_stmt) do {\
  do {\
    rc=(*proxy_sqlite3_step)(_stmt);\
    if (rc!=SQLITE_DONE) {\
      assert(rc==SQLITE_LOCKED);\
      usleep(100);\
    }\
  } while (rc!=SQLITE_DONE);\
} while (0)

extern ProxySQL_Admin *GloAdmin;

extern MySQL_Threads_Handler *GloMTH;

extern MySQL_Monitor *GloMyMon;

class MySrvConnList;
class MySrvC;
class MySrvList;
class MyHGC;

//static struct ev_async * gtid_ev_async;

static pthread_mutex_t ev_loop_mutex;

//static std::unordered_map <string, Gtid_Server_Info *> gtid_map;

static void gtid_async_cb(struct ev_loop *loop, struct ev_async *watcher, int revents) {
	if (glovars.shutdown) {
		ev_break(loop);
	}
	pthread_mutex_lock(&ev_loop_mutex);
	MyHGM->gtid_missing_nodes = false;
	MyHGM->generate_mysql_gtid_executed_tables();
	pthread_mutex_unlock(&ev_loop_mutex);
	return;
}

static void gtid_timer_cb (struct ev_loop *loop, struct ev_timer *timer, int revents) {
	if (GloMTH == nullptr) { return; }
	ev_timer_stop(loop, timer);
	ev_timer_set(timer, __sync_add_and_fetch(&GloMTH->variables.binlog_reader_connect_retry_msec,0)/1000, 0);
	if (glovars.shutdown) {
		ev_break(loop);
	}
	if (MyHGM->gtid_missing_nodes) {
		pthread_mutex_lock(&ev_loop_mutex);
		MyHGM->gtid_missing_nodes = false;
		MyHGM->generate_mysql_gtid_executed_tables();
		pthread_mutex_unlock(&ev_loop_mutex);
	}
	ev_timer_start(loop, timer);
	return;
}

static int wait_for_mysql(MYSQL *mysql, int status) {
	struct pollfd pfd;
	int timeout, res;

	pfd.fd = mysql_get_socket(mysql);
	pfd.events =
		(status & MYSQL_WAIT_READ ? POLLIN : 0) |
		(status & MYSQL_WAIT_WRITE ? POLLOUT : 0) |
		(status & MYSQL_WAIT_EXCEPT ? POLLPRI : 0);
	timeout = 1;
	res = poll(&pfd, 1, timeout);
	if (res == 0)
		return MYSQL_WAIT_TIMEOUT | status;
	else if (res < 0)
		return MYSQL_WAIT_TIMEOUT;
	else {
		int status = 0;
		if (pfd.revents & POLLIN) status |= MYSQL_WAIT_READ;
		if (pfd.revents & POLLOUT) status |= MYSQL_WAIT_WRITE;
		if (pfd.revents & POLLPRI) status |= MYSQL_WAIT_EXCEPT;
		return status;
	}
}

void reader_cb(struct ev_loop *loop, struct ev_io *w, int revents) {
	pthread_mutex_lock(&ev_loop_mutex);
	if (revents & EV_READ) {
		GTID_Server_Data *sd = (GTID_Server_Data *)w->data;
		bool rc = true;
		rc = sd->readall();
		if (rc == false) {
			//delete sd;
			std::string s1 = sd->address;
			s1.append(":");
			s1.append(std::to_string(sd->mysql_port));
			MyHGM->gtid_missing_nodes = true;
			proxy_warning("GTID: failed to connect to ProxySQL binlog reader on port %d for server %s:%d\n", sd->port, sd->address, sd->mysql_port);
			std::unordered_map <string, GTID_Server_Data *>::iterator it2;
			it2 = MyHGM->gtid_map.find(s1);
			if (it2 != MyHGM->gtid_map.end()) {
				//MyHGM->gtid_map.erase(it2);
				it2->second = NULL;
				delete sd;
			}
			ev_io_stop(MyHGM->gtid_ev_loop, w);
			free(w);
		} else {
			sd->dump();
		}
	}
	pthread_mutex_unlock(&ev_loop_mutex);
}

void connect_cb(EV_P_ ev_io *w, int revents) {
	pthread_mutex_lock(&ev_loop_mutex);
	struct ev_io * c = w;
	if (revents & EV_WRITE) {
		int optval = 0;
		socklen_t optlen = sizeof(optval);
		if ((getsockopt(w->fd, SOL_SOCKET, SO_ERROR, &optval, &optlen) == -1) ||
			(optval != 0)) {
			/* Connection failed; try the next address in the list. */
			//int errnum = optval ? optval : errno;
			ev_io_stop(MyHGM->gtid_ev_loop, w);
			close(w->fd);
			MyHGM->gtid_missing_nodes = true;
			GTID_Server_Data * custom_data = (GTID_Server_Data *)w->data;
			GTID_Server_Data *sd = custom_data;
			std::string s1 = sd->address;
			s1.append(":");
			s1.append(std::to_string(sd->mysql_port));
			proxy_warning("GTID: failed to connect to ProxySQL binlog reader on port %d for server %s:%d\n", sd->port, sd->address, sd->mysql_port);
			std::unordered_map <string, GTID_Server_Data *>::iterator it2;
			it2 = MyHGM->gtid_map.find(s1);
			if (it2 != MyHGM->gtid_map.end()) {
				//MyHGM->gtid_map.erase(it2);
				it2->second = NULL;
				delete sd;
			}
			//delete custom_data;
			free(c);
		} else {
			ev_io_stop(MyHGM->gtid_ev_loop, w);
			int fd=w->fd;
			struct ev_io * new_w = (struct ev_io*) malloc(sizeof(struct ev_io));
			new_w->data = w->data;
			GTID_Server_Data * custom_data = (GTID_Server_Data *)new_w->data;
			custom_data->w = new_w;
			free(w);
			ev_io_init(new_w, reader_cb, fd, EV_READ);
			ev_io_start(MyHGM->gtid_ev_loop, new_w);
		}
	}
	pthread_mutex_unlock(&ev_loop_mutex);
}

struct ev_io * new_connector(char *address, uint16_t gtid_port, uint16_t mysql_port) {
	//struct sockaddr_in a;
	int s;

	if ((s = socket(AF_INET, SOCK_STREAM, 0)) == -1) {
		perror("socket");
		close(s);
		return NULL;
	}
/*
	memset(&a, 0, sizeof(a));
	a.sin_port = htons(gtid_port);
	a.sin_family = AF_INET;
	if (!inet_aton(address, (struct in_addr *) &a.sin_addr.s_addr)) {
		perror("bad IP address format");
		close(s);
		return NULL;
	}
*/
	ioctl_FIONBIO(s,1);

	struct addrinfo hints;
	struct addrinfo *res = NULL;
	memset(&hints, 0, sizeof(hints));
	hints.ai_protocol= IPPROTO_TCP;
	hints.ai_family= AF_UNSPEC;
	hints.ai_socktype= SOCK_STREAM;

	char str_port[NI_MAXSERV+1];
	sprintf(str_port,"%d", gtid_port);
	int gai_rc = getaddrinfo(address, str_port, &hints, &res);
	if (gai_rc) {
		freeaddrinfo(res);
		//exit here
		return NULL;
	}

	//int status = connect(s, (struct sockaddr *) &a, sizeof(a));
	int status = connect(s, res->ai_addr, res->ai_addrlen);
	if ((status == 0) || ((status == -1) && (errno == EINPROGRESS))) {
		struct ev_io *c = (struct ev_io *)malloc(sizeof(struct ev_io));
		if (c) {
			ev_io_init(c, connect_cb, s, EV_WRITE);
			GTID_Server_Data * custom_data = new GTID_Server_Data(c, address, gtid_port, mysql_port);
			c->data = (void *)custom_data;
			return c;
		}
		/* else error */
	}
	return NULL;
}



GTID_Server_Data::GTID_Server_Data(struct ev_io *_w, char *_address, uint16_t _port, uint16_t _mysql_port) {
	active = true;
	w = _w;
	size = 1024; // 1KB buffer
	data = (char *)malloc(size);
	memset(uuid_server, 0, sizeof(uuid_server));
	pos = 0;
	len = 0;
	address = strdup(_address);
	port = _port;
	mysql_port = _mysql_port;
	events_read = 0;
}

void GTID_Server_Data::resize(size_t _s) {
	char *data_ = (char *)malloc(_s);
	memcpy(data_, data, (_s > size ? size : _s));
	size = _s;
	free(data);
	data = data_;
}

GTID_Server_Data::~GTID_Server_Data() {
	free(address);
	free(data);
}

bool GTID_Server_Data::readall() {
	bool ret = true;
	if (size == len) {
		// buffer is full, expand
		resize(len*2);
	}
	int rc = 0;
	rc = read(w->fd,data+len,size-len);
	if (rc > 0) {
		len += rc;
	} else {
		int myerr = errno;
		proxy_error("Read returned %d bytes, error %d\n", rc, myerr);
		if (
			(rc == 0) ||
			(rc==-1 && myerr != EINTR && myerr != EAGAIN)
		) {
			ret = false;
		}
	}
	return ret;
}


bool GTID_Server_Data::gtid_exists(char *gtid_uuid, uint64_t gtid_trxid) {
	std::string s = gtid_uuid;
	auto it = gtid_executed.find(s);
//	fprintf(stderr,"Checking if server %s:%d has GTID %s:%lu ... ", address, port, gtid_uuid, gtid_trxid);
	if (it == gtid_executed.end()) {
//		fprintf(stderr,"NO\n");
		return false;
	}
	for (auto itr = it->second.begin(); itr != it->second.end(); ++itr) {
		if ((int64_t)gtid_trxid >= itr->first && (int64_t)gtid_trxid <= itr->second) {
//			fprintf(stderr,"YES\n");
			return true;
		}
	}
//	fprintf(stderr,"NO\n");
	return false;
}

void GTID_Server_Data::read_all_gtids() {
		while (read_next_gtid()) {
		}
	}

void GTID_Server_Data::dump() {
	if (len==0) {
		return;
	}
	read_all_gtids();
	//int rc = write(1,data+pos,len-pos);
	fflush(stdout);
	///pos += rc;
	if (pos >= len/2) {
		memmove(data,data+pos,len-pos);
		len = len-pos;
		pos = 0;
	}
}

bool GTID_Server_Data::writeout() {
	bool ret = true;
	if (len==0) {
		return ret;
	}
	int rc = 0;
	rc = write(w->fd,data+pos,len-pos);
	if (rc > 0) {
		pos += rc;
		if (pos >= len/2) {
			memmove(data,data+pos,len-pos);
			len = len-pos;
			pos = 0;
		}
	}
	return ret;
}

bool GTID_Server_Data::read_next_gtid() {
	if (len==0) {
		return false;
	}
	void *nlp = NULL;
	nlp = memchr(data+pos,'\n',len-pos);
	if (nlp == NULL) {
		return false;
	}
	int l = (char *)nlp - (data+pos);
	char rec_msg[80];
	if (strncmp(data+pos,(char *)"ST=",3)==0) {
		// we are reading the bootstrap
		char *bs = (char *)malloc(l+1-3); // length + 1 (null byte) - 3 (header)
		memcpy(bs, data+pos+3, l-3);
		bs[l-3] = '\0';
		char *saveptr1=NULL;
		char *saveptr2=NULL;
		//char *saveptr3=NULL;
		char *token = NULL;
		char *subtoken = NULL;
		//char *subtoken2 = NULL;
		char *str1 = NULL;
		char *str2 = NULL;
		//char *str3 = NULL;
		for (str1 = bs; ; str1 = NULL) {
			token = strtok_r(str1, ",", &saveptr1);
			if (token == NULL) {
				break;
			}
			int j = 0;
			for (str2 = token; ; str2 = NULL) {
				subtoken = strtok_r(str2, ":", &saveptr2);
				if (subtoken == NULL) {
					break;
					}
				j++;
				if (j%2 == 1) { // we are reading the uuid
					char *p = uuid_server;
					for (unsigned int k=0; k<strlen(subtoken); k++) {
						if (subtoken[k]!='-') {
							*p = subtoken[k];
							p++;
						}
					}
					//fprintf(stdout,"BS from %s\n", uuid_server);
				} else { // we are reading the trxids
					uint64_t trx_from;
					uint64_t trx_to;
					sscanf(subtoken,"%lu-%lu",&trx_from,&trx_to);
					//fprintf(stdout,"BS from %s:%lu-%lu\n", uuid_server, trx_from, trx_to);
					std::string s = uuid_server;
					gtid_executed[s].emplace_back(trx_from, trx_to);
			   }
			}
		}
		pos += l+1;
		free(bs);
		//return true;
	} else {
		strncpy(rec_msg,data+pos,l);
		pos += l+1;
		rec_msg[l]=0;
		//int rc = write(1,data+pos,l+1);
		//fprintf(stdout,"%s\n", rec_msg);
		if (rec_msg[0]=='I') {
			//char rec_uuid[80];
			uint64_t rec_trxid;
			char *a = NULL;
			int ul = 0;
			switch (rec_msg[1]) {
				case '1':
					//sscanf(rec_msg+3,"%s\:%lu",uuid_server,&rec_trxid);
					a = strchr(rec_msg+3,':');
					ul = a-rec_msg-3;
					strncpy(uuid_server,rec_msg+3,ul);
					uuid_server[ul] = 0;
					rec_trxid=atoll(a+1);
					break;
				case '2':
					//sscanf(rec_msg+3,"%lu",&rec_trxid);
					rec_trxid=atoll(rec_msg+3);
					break;
				default:
					break;
			}
			//fprintf(stdout,"%s:%lu\n", uuid_server, rec_trxid);
			std::string s = uuid_server;
			gtid_t new_gtid = std::make_pair(s,rec_trxid);
			addGtid(new_gtid,gtid_executed);
			events_read++;
			//return true;
		}
	}
	//std::cout << "current pos " << gtid_executed_to_string(gtid_executed) << std::endl << std::endl;
	return true;
}

std::string gtid_executed_to_string(gtid_set_t& gtid_executed) {
	std::string gtid_set;
	for (auto it=gtid_executed.begin(); it!=gtid_executed.end(); ++it) {
		std::string s = it->first;
		s.insert(8,"-");
		s.insert(13,"-");
		s.insert(18,"-");
		s.insert(23,"-");
		s = s + ":";
		for (auto itr = it->second.begin(); itr != it->second.end(); ++itr) {
			std::string s2 = s;
			s2 = s2 + std::to_string(itr->first);
			s2 = s2 + "-";
			s2 = s2 + std::to_string(itr->second);
			s2 = s2 + ",";
			gtid_set = gtid_set + s2;
		}
	}
	// Extract latest comma only in case 'gtid_executed' isn't empty
	if (gtid_set.empty() == false) {
		gtid_set.pop_back();
	}
	return gtid_set;
}



void addGtid(const gtid_t& gtid, gtid_set_t& gtid_executed) {
	auto it = gtid_executed.find(gtid.first);
	if (it == gtid_executed.end())
	{
		gtid_executed[gtid.first].emplace_back(gtid.second, gtid.second);
		return;
	}

	bool flag = true;
	for (auto itr = it->second.begin(); itr != it->second.end(); ++itr)
	{
		if (gtid.second >= itr->first && gtid.second <= itr->second)
			return;
		if (gtid.second + 1 == itr->first)
		{
			--itr->first;
			flag = false;
			break;
		}
		else if (gtid.second == itr->second + 1)
		{
			++itr->second;
			flag = false;
			break;
		}
		else if (gtid.second < itr->first)
		{
			it->second.emplace(itr, gtid.second, gtid.second);
			return;
		}
	}

	if (flag)
		it->second.emplace_back(gtid.second, gtid.second);

	for (auto itr = it->second.begin(); itr != it->second.end(); ++itr)
	{
		auto next_itr = std::next(itr);
		if (next_itr != it->second.end() && itr->second + 1 == next_itr->first)
		{
			itr->second = next_itr->second;
			it->second.erase(next_itr);
			break;
		}
	}
}

static void * GTID_syncer_run() {
	//struct ev_loop * gtid_ev_loop;
	//gtid_ev_loop = NULL;
	MyHGM->gtid_ev_loop = ev_loop_new (EVBACKEND_POLL | EVFLAG_NOENV);
	if (MyHGM->gtid_ev_loop == NULL) {
		proxy_error("could not initialise GTID sync loop\n");
		exit(EXIT_FAILURE);
	}
	//ev_async_init(gtid_ev_async, gtid_async_cb);
	//ev_async_start(gtid_ev_loop, gtid_ev_async);
	MyHGM->gtid_ev_timer = (struct ev_timer *)malloc(sizeof(struct ev_timer));
	ev_async_init(MyHGM->gtid_ev_async, gtid_async_cb);
	ev_async_start(MyHGM->gtid_ev_loop, MyHGM->gtid_ev_async);
	//ev_timer_init(MyHGM->gtid_ev_timer, gtid_timer_cb, __sync_add_and_fetch(&GloMTH->variables.binlog_reader_connect_retry_msec,0)/1000, 0);
	ev_timer_init(MyHGM->gtid_ev_timer, gtid_timer_cb, 3, 0);
	ev_timer_start(MyHGM->gtid_ev_loop, MyHGM->gtid_ev_timer);
	//ev_ref(gtid_ev_loop);
	ev_run(MyHGM->gtid_ev_loop, 0);
	//sleep(1000);
	return NULL;
}

//static void * HGCU_thread_run() {
static void * HGCU_thread_run() {
	PtrArray *conn_array=new PtrArray();
	while(1) {
		MySQL_Connection *myconn= NULL;
		myconn = (MySQL_Connection *)MyHGM->queue.remove();
		if (myconn==NULL) {
			// intentionally exit immediately
			delete conn_array;
			return NULL;
		}
		conn_array->add(myconn);
		while (MyHGM->queue.size()) {
			myconn=(MySQL_Connection *)MyHGM->queue.remove();
			if (myconn==NULL) {
				delete conn_array;
				return NULL;
			}
			conn_array->add(myconn);
		}
		unsigned int l=conn_array->len;
		int *errs=(int *)malloc(sizeof(int)*l);
		int *statuses=(int *)malloc(sizeof(int)*l);
		my_bool *ret=(my_bool *)malloc(sizeof(my_bool)*l);
		int i;
		for (i=0;i<(int)l;i++) {
			myconn->reset();
			MyHGM->increase_reset_counter();
			myconn=(MySQL_Connection *)conn_array->index(i);
			if (myconn->mysql->net.pvio && myconn->mysql->net.fd && myconn->mysql->net.buff) {
				MySQL_Connection_userinfo *userinfo = myconn->userinfo;
				char *auth_password = NULL;
				if (userinfo->password) {
					if (userinfo->password[0]=='*') { // we don't have the real password, let's pass sha1
						auth_password=userinfo->sha1_pass;
					} else {
						auth_password=userinfo->password;
					}
				}
				//async_exit_status = mysql_change_user_start(&ret_bool,mysql,_ui->username, auth_password, _ui->schemaname);
				// we first reset the charset to a default one.
				// this to solve the problem described here:
				// https://github.com/sysown/proxysql/pull/3249#issuecomment-761887970
				if (myconn->mysql->charset->nr >= 255)
					mysql_options(myconn->mysql, MYSQL_SET_CHARSET_NAME, myconn->mysql->charset->csname);
				statuses[i]=mysql_change_user_start(&ret[i], myconn->mysql, myconn->userinfo->username, auth_password, myconn->userinfo->schemaname);
				if (myconn->mysql->net.pvio==NULL || myconn->mysql->net.fd==0 || myconn->mysql->net.buff==NULL) {
					statuses[i]=0; ret[i]=1;
				}
			} else {
				statuses[i]=0;
				ret[i]=1;
			}
		}
		for (i=0;i<(int)conn_array->len;i++) {
			if (statuses[i]==0) {
				myconn=(MySQL_Connection *)conn_array->remove_index_fast(i);
				if (!ret[i]) {
					MyHGM->push_MyConn_to_pool(myconn);
				} else {
					myconn->send_quit=false;
					MyHGM->destroy_MyConn_from_pool(myconn);
				}
				statuses[i]=statuses[conn_array->len];
				ret[i]=ret[conn_array->len];
				i--;
			}
		}
		unsigned long long now=monotonic_time();
		while (conn_array->len && ((monotonic_time() - now) < 1000000)) {
			usleep(50);
			for (i=0;i<(int)conn_array->len;i++) {
				myconn=(MySQL_Connection *)conn_array->index(i);
				if (myconn->mysql->net.pvio && myconn->mysql->net.fd && myconn->mysql->net.buff) {
					statuses[i]=wait_for_mysql(myconn->mysql, statuses[i]);
					if (myconn->mysql->net.pvio && myconn->mysql->net.fd && myconn->mysql->net.buff) {
						if ((statuses[i] & MYSQL_WAIT_TIMEOUT) == 0) {
							statuses[i]=mysql_change_user_cont(&ret[i], myconn->mysql, statuses[i]);
							if (myconn->mysql->net.pvio==NULL || myconn->mysql->net.fd==0 || myconn->mysql->net.buff==NULL ) {
								statuses[i]=0; ret[i]=1;
							}
						}
					} else {
						statuses[i]=0; ret[i]=1;
					}
				} else {
					statuses[i]=0; ret[i]=1;
				}
			}
			for (i=0;i<(int)conn_array->len;i++) {
				if (statuses[i]==0) {
					myconn=(MySQL_Connection *)conn_array->remove_index_fast(i);
					if (!ret[i]) {
						myconn->reset();
						MyHGM->push_MyConn_to_pool(myconn);
					} else {
						myconn->send_quit=false;
						MyHGM->destroy_MyConn_from_pool(myconn);
					}
					statuses[i]=statuses[conn_array->len];
					ret[i]=ret[conn_array->len];
					i--;
				}
			}
		}
		while (conn_array->len) {
			// we reached here, and there are still connections
			myconn=(MySQL_Connection *)conn_array->remove_index_fast(0);
			myconn->send_quit=false;
			MyHGM->destroy_MyConn_from_pool(myconn);
		}
		free(statuses);
		free(errs);
		free(ret);
	}
	delete conn_array;
}


MySQL_Connection *MySrvConnList::index(unsigned int _k) {
	return (MySQL_Connection *)conns->index(_k);
}

MySQL_Connection * MySrvConnList::remove(int _k) {
	return (MySQL_Connection *)conns->remove_index_fast(_k);
}

/*
unsigned int MySrvConnList::conns_length() {
	return conns->len;
}
*/

MySrvConnList::MySrvConnList(MySrvC *_mysrvc) {
	mysrvc=_mysrvc;
	conns=new PtrArray();
}

void MySrvConnList::add(MySQL_Connection *c) {
	conns->add(c);
}

MySrvConnList::~MySrvConnList() {
	mysrvc=NULL;
	while (conns_length()) {
		MySQL_Connection *conn=(MySQL_Connection *)conns->remove_index_fast(0);
		delete conn;
	}
	delete conns;
}

MySrvList::MySrvList(MyHGC *_myhgc) {
	myhgc=_myhgc;
	servers=new PtrArray();
}

void MySrvList::add(MySrvC *s) {
	if (s->myhgc==NULL) {
		s->myhgc=myhgc;
	}
	servers->add(s);
}


int MySrvList::find_idx(MySrvC *s) {
  for (unsigned int i=0; i<servers->len; i++) {
    MySrvC *mysrv=(MySrvC *)servers->index(i);
    if (mysrv==s) {
      return (unsigned int)i;
    }
  }
  return -1;
}

void MySrvList::remove(MySrvC *s) {
	int i=find_idx(s);
	assert(i>=0);
	servers->remove_index_fast((unsigned int)i);
}

void MySrvConnList::drop_all_connections() {
	proxy_debug(PROXY_DEBUG_MYSQL_CONNPOOL, 7, "Dropping all connections (%u total) on MySrvConnList %p for server %s:%d , hostgroup=%d , status=%d\n", conns_length(), this, mysrvc->address, mysrvc->port, mysrvc->myhgc->hid, mysrvc->status);
	while (conns_length()) {
		MySQL_Connection *conn=(MySQL_Connection *)conns->remove_index_fast(0);
		delete conn;
	}
}


MySrvC::MySrvC(char *add, uint16_t p, uint16_t gp, unsigned int _weight, enum MySerStatus _status, unsigned int _compression /*, uint8_t _charset */, unsigned int _max_connections, unsigned int _max_replication_lag, unsigned int _use_ssl, unsigned int _max_latency_ms, char *_comment) {
	address=strdup(add);
	port=p;
	gtid_port=gp;
	weight=_weight;
	status=_status;
	compression=_compression;
	max_connections=_max_connections;
	max_replication_lag=_max_replication_lag;
	use_ssl=_use_ssl;
	cur_replication_lag_count=0;
	max_latency_us=_max_latency_ms*1000;
	current_latency_us=0;
	aws_aurora_current_lag_us = 0;
	connect_OK=0;
	connect_ERR=0;
	queries_sent=0;
	bytes_sent=0;
	bytes_recv=0;
	max_connections_used=0;
	queries_gtid_sync=0;
	time_last_detected_error=0;
	connect_ERR_at_time_last_detected_error=0;
	shunned_automatic=false;
	shunned_and_kill_all_connections=false;	// false to default
	//charset=_charset;
	myhgc=NULL;
	comment=strdup(_comment);
	ConnectionsUsed=new MySrvConnList(this);
	ConnectionsFree=new MySrvConnList(this);
}

void MySrvC::connect_error(int err_num, bool get_mutex) {
	// NOTE: this function operates without any mutex
	// although, it is not extremely important if any counter is lost
	// as a single connection failure won't make a significant difference
	proxy_debug(PROXY_DEBUG_MYSQL_CONNECTION, 5, "Connect failed with code '%d'\n", err_num);
	__sync_fetch_and_add(&connect_ERR,1);
	__sync_fetch_and_add(&MyHGM->status.server_connections_aborted,1);
	if (err_num >= 1048 && err_num <= 1052)
		return;
	if (err_num >= 1054 && err_num <= 1075)
		return;
	if (err_num >= 1099 && err_num <= 1104)
		return;
	if (err_num >= 1106 && err_num <= 1113)
		return;
	if (err_num >= 1116 && err_num <= 1118)
		return;
	if (err_num == 1136 || (err_num >= 1138 && err_num <= 1149))
		return;
	switch (err_num) {
		case 1007: // Can't create database
		case 1008: // Can't drop database
		case 1044: // access denied
		case 1045: // access denied
/*
		case 1048: // Column cannot be null
		case 1049: // Unknown database
		case 1050: // Table already exists
		case 1051: // Unknown table
		case 1052: // Column is ambiguous
*/
		case 1120:
		case 1203: // User %s already has more than 'max_user_connections' active connections
		case 1226: // User '%s' has exceeded the '%s' resource (current value: %ld)
		case 3118: // Access denied for user '%s'. Account is locked..
			return;
			break;
		default:
			break;
	}
	time_t t=time(NULL);
	if (t > time_last_detected_error) {
		time_last_detected_error=t;
		connect_ERR_at_time_last_detected_error=1;
	} else {
		if (t < time_last_detected_error) {
			// time_last_detected_error is in the future
			// this means that monitor has a ping interval too big and tuned that in the future
			return;
		}
		// same time
		/**
		 * @brief The expected configured retries set by 'mysql-connect_retries_on_failure' + '2' extra expected
		 *   connection errors.
		 * @details This two extra connections errors are expected:
		 *   1. An initial connection error generated by the datastream and the connection when being created,
		 *     this is, right after the session has requested a connection to the connection pool. This error takes
		 *     places directly in the state machine from 'MySQL_Connection'. Because of this, we consider this
		 *     additional error to be a consequence of the two states machines, and it's not considered for
		 *     'connect_retries'.
		 *   2. A second connection connection error, which is the initial connection error generated by 'MySQL_Session'
		 *     when already in the 'CONNECTING_SERVER' state. This error is an 'extra error' to always consider, since
		 *     it's not part of the retries specified by 'mysql_thread___connect_retries_on_failure', thus, we set the
		 *     'connect_retries' to be 'mysql_thread___connect_retries_on_failure + 1'.
		 */
		int connect_retries = mysql_thread___connect_retries_on_failure + 1;
		int max_failures = mysql_thread___shun_on_failures > connect_retries ? connect_retries : mysql_thread___shun_on_failures;

		if (__sync_add_and_fetch(&connect_ERR_at_time_last_detected_error,1) >= (unsigned int)max_failures) {
			bool _shu=false;
			if (get_mutex==true)
				MyHGM->wrlock(); // to prevent race conditions, lock here. See #627
			if (status==MYSQL_SERVER_STATUS_ONLINE) {
				status=MYSQL_SERVER_STATUS_SHUNNED;
				shunned_automatic=true;
				_shu=true;
			} else {
				_shu=false;
			}
			if (get_mutex==true)
				MyHGM->wrunlock();
			if (_shu) {
			proxy_error("Shunning server %s:%d with %u errors/sec. Shunning for %u seconds\n", address, port, connect_ERR_at_time_last_detected_error , mysql_thread___shun_recovery_time_sec);
			}
		}
	}
}

void MySrvC::shun_and_killall() {
	status=MYSQL_SERVER_STATUS_SHUNNED;
	shunned_automatic=true;
	shunned_and_kill_all_connections=true;
}

MySrvC::~MySrvC() {
	if (address) free(address);
	if (comment) free(comment);
	delete ConnectionsUsed;
	delete ConnectionsFree;
}

MySrvList::~MySrvList() {
	myhgc=NULL;
	while (servers->len) {
		MySrvC *mysrvc=(MySrvC *)servers->remove_index_fast(0);
		delete mysrvc;
	}
	delete servers;
}


MyHGC::MyHGC(int _hid) {
	hid=_hid;
	mysrvs=new MySrvList(this);
	current_time_now = 0;
	new_connections_now = 0;
	attributes.initialized = false;
	reset_attributes();
}

void MyHGC::reset_attributes() {
	if (attributes.initialized == false) {
		attributes.init_connect = NULL;
		attributes.comment = NULL;
		attributes.ignore_session_variables_text = NULL;
	}
	attributes.initialized = true;
	attributes.configured = false;
	attributes.max_num_online_servers = 1000000;
	attributes.throttle_connections_per_sec = 1000000;
	attributes.autocommit = -1;
	attributes.free_connections_pct = 10;
	attributes.multiplex = true;
	attributes.connection_warming = false;
	free(attributes.init_connect);
	attributes.init_connect = NULL;
	free(attributes.comment);
	attributes.comment = NULL;
	free(attributes.ignore_session_variables_text);
	attributes.ignore_session_variables_text = NULL;
	attributes.ignore_session_variables_json = json();
}

MyHGC::~MyHGC() {
	reset_attributes(); // free all memory
	delete mysrvs;
}

using metric_name = std::string;
using metric_help = std::string;
using metric_tags = std::map<std::string, std::string>;

using hg_counter_tuple =
	std::tuple<
		p_hg_counter::metric,
		metric_name,
		metric_help,
		metric_tags
	>;

using hg_gauge_tuple =
	std::tuple<
		p_hg_gauge::metric,
		metric_name,
		metric_help,
		metric_tags
	>;

using hg_dyn_counter_tuple =
	std::tuple<
		p_hg_dyn_counter::metric,
		metric_name,
		metric_help,
		metric_tags
	>;

using hg_dyn_gauge_tuple =
	std::tuple<
		p_hg_dyn_gauge::metric,
		metric_name,
		metric_help,
		metric_tags
	>;

using hg_counter_vector = std::vector<hg_counter_tuple>;
using hg_gauge_vector = std::vector<hg_gauge_tuple>;
using hg_dyn_counter_vector = std::vector<hg_dyn_counter_tuple>;
using hg_dyn_gauge_vector = std::vector<hg_dyn_gauge_tuple>;

/**
 * @brief Metrics map holding the metrics for the 'MySQL_HostGroups_Manager' module.
 *
 * @note Many metrics in this map, share a common "id name", because
 *  they differ only by label, because of this, HELP is shared between
 *  them. For better visual identification of this groups they are
 *  sepparated using a line separator comment.
 */
const std::tuple<
	hg_counter_vector,
	hg_gauge_vector,
	hg_dyn_counter_vector,
	hg_dyn_gauge_vector
>
hg_metrics_map = std::make_tuple(
	hg_counter_vector {
		std::make_tuple (
			p_hg_counter::servers_table_version,
			"proxysql_servers_table_version_total",
			"Number of times the \"servers_table\" have been modified.",
			metric_tags {}
		),

		// ====================================================================
		std::make_tuple (
			p_hg_counter::server_connections_created,
			"proxysql_server_connections_total",
			"Total number of server connections (created|delayed|aborted).",
			metric_tags {
				{ "status", "created" }
			}
		),
		std::make_tuple (
			p_hg_counter::server_connections_delayed,
			"proxysql_server_connections_total",
			"Total number of server connections (created|delayed|aborted).",
			metric_tags {
				{ "status", "delayed" }
			}
		),
		std::make_tuple (
			p_hg_counter::server_connections_aborted,
			"proxysql_server_connections_total",
			"Total number of server connections (created|delayed|aborted).",
			metric_tags {
				{ "status", "aborted" }
			}
		),
		// ====================================================================

		// ====================================================================
		std::make_tuple (
			p_hg_counter::client_connections_created,
			"proxysql_client_connections_total",
			"Total number of client connections created.",
			metric_tags {
				{ "status", "created" }
			}
		),
		std::make_tuple (
			p_hg_counter::client_connections_aborted,
			"proxysql_client_connections_total",
			"Total number of client failed connections (or closed improperly).",
			metric_tags {
				{ "status", "aborted" }
			}
		),
		// ====================================================================

		std::make_tuple (
			p_hg_counter::com_autocommit,
			"proxysql_com_autocommit_total",
			"Total queries autocommited.",
			metric_tags {}
		),
		std::make_tuple (
			p_hg_counter::com_autocommit_filtered,
			"proxysql_com_autocommit_filtered_total",
			"Total queries filtered autocommit.",
			metric_tags {}
		),
		std::make_tuple (
			p_hg_counter::com_rollback,
			"proxysql_com_rollback_total",
			"Total queries rollbacked.",
			metric_tags {}
		),
		std::make_tuple (
			p_hg_counter::com_rollback_filtered,
			"proxysql_com_rollback_filtered_total",
			"Total queries filtered rollbacked.",
			metric_tags {}
		),
		std::make_tuple (
			p_hg_counter::com_backend_change_user,
			"proxysql_com_backend_change_user_total",
			"Total CHANGE_USER queries backend.",
			metric_tags {}
		),
		std::make_tuple (
			p_hg_counter::com_backend_init_db,
			"proxysql_com_backend_init_db_total",
			"Total queries backend INIT DB.",
			metric_tags {}
		),
		std::make_tuple (
			p_hg_counter::com_backend_set_names,
			"proxysql_com_backend_set_names_total",
			"Total queries backend SET NAMES.",
			metric_tags {}
		),
		std::make_tuple (
			p_hg_counter::com_frontend_init_db,
			"proxysql_com_frontend_init_db_total",
			"Total INIT DB queries frontend.",
			metric_tags {}
		),
		std::make_tuple (
			p_hg_counter::com_frontend_set_names,
			"proxysql_com_frontend_set_names_total",
			"Total SET NAMES frontend queries.",
			metric_tags {}
		),
		std::make_tuple (
			p_hg_counter::com_frontend_use_db,
			"proxysql_com_frontend_use_db_total",
			"Total USE DB queries frontend.",
			metric_tags {}
		),
		std::make_tuple (
			p_hg_counter::com_commit_cnt,
			"proxysql_com_commit_cnt_total",
			"Total queries commit.",
			metric_tags {}
		),
		std::make_tuple (
			p_hg_counter::com_commit_cnt_filtered,
			"proxysql_com_commit_cnt_filtered_total",
			"Total queries commit filtered.",
			metric_tags {}
		),
		std::make_tuple (
			p_hg_counter::selects_for_update__autocommit0,
			"proxysql_selects_for_update__autocommit0_total",
			"Total queries that are SELECT for update or equivalent.",
			metric_tags {}
		),
		std::make_tuple (
			p_hg_counter::access_denied_wrong_password,
			"proxysql_access_denied_wrong_password_total",
			"Total access denied \"wrong password\".",
			metric_tags {}
		),
		std::make_tuple (
			p_hg_counter::access_denied_max_connections,
			"proxysql_access_denied_max_connections_total",
			"Total access denied \"max connections\".",
			metric_tags {}
		),
		std::make_tuple (
			p_hg_counter::access_denied_max_user_connections,
			"proxysql_access_denied_max_user_connections_total",
			"Total access denied \"max user connections\".",
			metric_tags {}
		),

		// ====================================================================
		std::make_tuple (
			p_hg_counter::myhgm_myconnpool_get,
			"proxysql_myhgm_myconnpool_get_total",
			"The number of requests made to the connection pool.",
			metric_tags {}
		),
		std::make_tuple (
			p_hg_counter::myhgm_myconnpool_get_ok,
			"proxysql_myhgm_myconnpool_get_ok_total",
			"The number of successful requests to the connection pool (i.e. where a connection was available).",
			metric_tags {}
		),
		std::make_tuple (
			p_hg_counter::myhgm_myconnpool_get_ping,
			"proxysql_myhgm_myconnpool_get_ping_total",
			"The number of connections that were taken from the pool to run a ping to keep them alive.",
			metric_tags {}
		),
		// ====================================================================

		std::make_tuple (
			p_hg_counter::myhgm_myconnpool_push,
			"proxysql_myhgm_myconnpool_push_total",
			"The number of connections returned to the connection pool.",
			metric_tags {}
		),
		std::make_tuple (
			p_hg_counter::myhgm_myconnpool_reset,
			"proxysql_myhgm_myconnpool_reset_total",
			"The number of connections that have been reset / re-initialized using \"COM_CHANGE_USER\"",
			metric_tags {}
		),
		std::make_tuple (
			p_hg_counter::myhgm_myconnpool_destroy,
			"proxysql_myhgm_myconnpool_destroy_total",
			"The number of connections considered unhealthy and therefore closed.",
			metric_tags {}
		),

		// ====================================================================

		std::make_tuple (
			p_hg_counter::auto_increment_delay_multiplex,
			"proxysql_myhgm_auto_increment_multiplex_total",
			"The number of times that 'auto_increment_delay_multiplex' has been triggered.",
			metric_tags {}
		),
	},
	// prometheus gauges
	hg_gauge_vector {
		std::make_tuple (
			p_hg_gauge::server_connections_connected,
			"proxysql_server_connections_connected",
			"Backend connections that are currently connected.",
			metric_tags {}
		),
		std::make_tuple (
			p_hg_gauge::client_connections_connected,
			"proxysql_client_connections_connected",
			"Client connections that are currently connected.",
			metric_tags {}
		)
	},
	// prometheus dynamic counters
	hg_dyn_counter_vector {
		// connection_pool
		// ====================================================================

		// ====================================================================
		std::make_tuple (
			p_hg_dyn_counter::conn_pool_bytes_data_recv,
			"proxysql_connpool_data_bytes_total",
			"Amount of data (sent|recv) from the backend, excluding metadata.",
			metric_tags {
				{ "traffic_flow", "recv" }
			}
		),
		std::make_tuple (
			p_hg_dyn_counter::conn_pool_bytes_data_sent,
			"proxysql_connpool_data_bytes_total",
			"Amount of data (sent|recv) from the backend, excluding metadata.",
			metric_tags {
				{ "traffic_flow", "sent" }
			}
		),
		// ====================================================================

		// ====================================================================
		std::make_tuple (
			p_hg_dyn_counter::connection_pool_conn_err,
			"proxysql_connpool_conns_total",
			"How many connections have been tried to be established.",
			metric_tags {
				{ "status", "err" }
			}
		),
		std::make_tuple (
			p_hg_dyn_counter::connection_pool_conn_ok,
			"proxysql_connpool_conns_total",
			"How many connections have been tried to be established.",
			metric_tags {
				{ "status", "ok" }
			}
		),
		// ====================================================================

		std::make_tuple (
			p_hg_dyn_counter::connection_pool_queries,
			"proxysql_connpool_conns_queries_total",
			"The number of queries routed towards this particular backend server.",
			metric_tags {}
		),
		// gtid
		std::make_tuple (
			p_hg_dyn_counter::gtid_executed,
			"proxysql_gtid_executed_total",
			"Tracks the number of executed gtid per host and port.",
			metric_tags {}
		),
		// mysql_error
		std::make_tuple (
			p_hg_dyn_counter::proxysql_mysql_error,
			"proxysql_mysql_error_total",
			"Tracks the mysql errors generated by proxysql.",
			metric_tags {}
		),
		std::make_tuple (
			p_hg_dyn_counter::mysql_error,
			"mysql_error_total",
			"Tracks the mysql errors encountered.",
			metric_tags {}
		)
	},
	// prometheus dynamic gauges
	hg_dyn_gauge_vector {
		std::make_tuple (
			p_hg_dyn_gauge::connection_pool_conn_free,
			"proxysql_connpool_conns",
			"How many backend connections are currently (free|used).",
			metric_tags {
				{ "status", "free" }
			}
		),
		std::make_tuple (
			p_hg_dyn_gauge::connection_pool_conn_used,
			"proxysql_connpool_conns",
			"How many backend connections are currently (free|used).",
			metric_tags {
				{ "status", "used" }
			}
		),
		std::make_tuple (
			p_hg_dyn_gauge::connection_pool_latency_us,
			"proxysql_connpool_conns_latency_us",
			"The currently ping time in microseconds, as reported from Monitor.",
			metric_tags {}
		),
		std::make_tuple (
			p_hg_dyn_gauge::connection_pool_status,
			"proxysql_connpool_conns_status",
			"The status of the backend server (1 - ONLINE, 2 - SHUNNED, 3 - OFFLINE_SOFT, 4 - OFFLINE_HARD).",
			metric_tags {}
		)
	}
);

MySQL_HostGroups_Manager::MySQL_HostGroups_Manager() {
	pthread_mutex_init(&ev_loop_mutex, NULL);
	status.client_connections=0;
	status.client_connections_aborted=0;
	status.client_connections_created=0;
	status.server_connections_connected=0;
	status.server_connections_aborted=0;
	status.server_connections_created=0;
	status.server_connections_delayed=0;
	status.servers_table_version=0;
	pthread_mutex_init(&status.servers_table_version_lock, NULL);
	pthread_cond_init(&status.servers_table_version_cond, NULL);
	status.myconnpoll_get=0;
	status.myconnpoll_get_ok=0;
	status.myconnpoll_get_ping=0;
	status.myconnpoll_push=0;
	status.myconnpoll_destroy=0;
	status.myconnpoll_reset=0;
	status.autocommit_cnt=0;
	status.commit_cnt=0;
	status.rollback_cnt=0;
	status.autocommit_cnt_filtered=0;
	status.commit_cnt_filtered=0;
	status.rollback_cnt_filtered=0;
	status.backend_change_user=0;
	status.backend_init_db=0;
	status.backend_set_names=0;
	status.frontend_init_db=0;
	status.frontend_set_names=0;
	status.frontend_use_db=0;
	status.access_denied_wrong_password=0;
	status.access_denied_max_connections=0;
	status.access_denied_max_user_connections=0;
	status.select_for_update_or_equivalent=0;
	status.auto_increment_delay_multiplex=0;
	pthread_mutex_init(&readonly_mutex, NULL);
	pthread_mutex_init(&Group_Replication_Info_mutex, NULL);
	pthread_mutex_init(&Galera_Info_mutex, NULL);
	pthread_mutex_init(&AWS_Aurora_Info_mutex, NULL);
#ifdef MHM_PTHREAD_MUTEX
	pthread_mutex_init(&lock, NULL);
#else
	spinlock_rwlock_init(&rwlock);
#endif
	admindb=NULL;	// initialized only if needed
	mydb=new SQLite3DB();
#ifdef DEBUG
	mydb->open((char *)"file:mem_mydb?mode=memory&cache=shared", SQLITE_OPEN_READWRITE | SQLITE_OPEN_CREATE | SQLITE_OPEN_FULLMUTEX);
#else
	mydb->open((char *)"file:mem_mydb?mode=memory", SQLITE_OPEN_READWRITE | SQLITE_OPEN_CREATE | SQLITE_OPEN_FULLMUTEX);
#endif /* DEBUG */
	mydb->execute(MYHGM_MYSQL_SERVERS);
	mydb->execute(MYHGM_MYSQL_SERVERS_INCOMING);
	mydb->execute(MYHGM_MYSQL_REPLICATION_HOSTGROUPS);
	mydb->execute(MYHGM_MYSQL_GROUP_REPLICATION_HOSTGROUPS);
	mydb->execute(MYHGM_MYSQL_GALERA_HOSTGROUPS);
	mydb->execute(MYHGM_MYSQL_AWS_AURORA_HOSTGROUPS);
	mydb->execute(MYHGM_MYSQL_HOSTGROUP_ATTRIBUTES);
	mydb->execute("CREATE INDEX IF NOT EXISTS idx_mysql_servers_hostname_port ON mysql_servers (hostname,port)");
	MyHostGroups=new PtrArray();
	runtime_mysql_servers=NULL;
	incoming_replication_hostgroups=NULL;
	incoming_group_replication_hostgroups=NULL;
	incoming_galera_hostgroups=NULL;
	incoming_aws_aurora_hostgroups = NULL;
	incoming_hostgroup_attributes = NULL;
	incoming_mysql_servers_v2 = NULL;
	pthread_rwlock_init(&gtid_rwlock, NULL);
	gtid_missing_nodes = false;
	gtid_ev_loop=NULL;
	gtid_ev_timer=NULL;
	gtid_ev_async = (struct ev_async *)malloc(sizeof(struct ev_async));
	mysql_servers_to_monitor = NULL;

	{
		static const char alphanum[] = "0123456789ABCDEFGHIJKLMNOPQRSTUVWXYZabcdefghijklmnopqrstuvwxyz";
		rand_del[0] = '-';
		for (int i = 1; i < 6; i++) {
			rand_del[i] = alphanum[rand() % (sizeof(alphanum) - 1)];
		}
		rand_del[6] = '-';
		rand_del[7] = 0;
	}
	pthread_mutex_init(&mysql_errors_mutex, NULL);

	// Initialize prometheus metrics
	init_prometheus_counter_array<hg_metrics_map_idx, p_hg_counter>(hg_metrics_map, this->status.p_counter_array);
	init_prometheus_gauge_array<hg_metrics_map_idx, p_hg_gauge>(hg_metrics_map, this->status.p_gauge_array);
	init_prometheus_dyn_counter_array<hg_metrics_map_idx, p_hg_dyn_counter>(hg_metrics_map, this->status.p_dyn_counter_array);
	init_prometheus_dyn_gauge_array<hg_metrics_map_idx, p_hg_dyn_gauge>(hg_metrics_map, this->status.p_dyn_gauge_array);

	pthread_mutex_init(&mysql_errors_mutex, NULL);
}

void MySQL_HostGroups_Manager::init() {
	//conn_reset_queue = NULL;
	//conn_reset_queue = new wqueue<MySQL_Connection *>();
	HGCU_thread = new std::thread(&HGCU_thread_run);
	//pthread_create(&HGCU_thread_id, NULL, HGCU_thread_run , NULL);

	// gtid initialization;
	GTID_syncer_thread = new std::thread(&GTID_syncer_run);

	//pthread_create(&GTID_syncer_thread_id, NULL, GTID_syncer_run , NULL);
}

void MySQL_HostGroups_Manager::shutdown() {
	queue.add(NULL);
	HGCU_thread->join();
	delete HGCU_thread;
	ev_async_send(gtid_ev_loop, gtid_ev_async);
	GTID_syncer_thread->join();
	delete GTID_syncer_thread;
}

MySQL_HostGroups_Manager::~MySQL_HostGroups_Manager() {
	while (MyHostGroups->len) {
		MyHGC *myhgc=(MyHGC *)MyHostGroups->remove_index_fast(0);
		delete myhgc;
	}
	delete MyHostGroups;
	delete mydb;
	if (admindb) {
		delete admindb;
	}
	for (auto  info : AWS_Aurora_Info_Map)
		delete info.second;
	free(gtid_ev_async);
	if (gtid_ev_loop)
		ev_loop_destroy(gtid_ev_loop);
	if (gtid_ev_timer)
		free(gtid_ev_timer);
#ifdef MHM_PTHREAD_MUTEX
	pthread_mutex_destroy(&lock);
#endif
}

// wrlock() is only required during commit()
void MySQL_HostGroups_Manager::wrlock() {
#ifdef MHM_PTHREAD_MUTEX
	pthread_mutex_lock(&lock);
#else
	spin_wrlock(&rwlock);
#endif
}

void MySQL_HostGroups_Manager::p_update_mysql_error_counter(p_mysql_error_type err_type, unsigned int hid, char* address, uint16_t port, unsigned int code) {
	p_hg_dyn_counter::metric metric = p_hg_dyn_counter::mysql_error;
	if (err_type == p_mysql_error_type::proxysql) {
		metric = p_hg_dyn_counter::proxysql_mysql_error;
	}

	std::string s_hostgroup = std::to_string(hid);
	std::string s_address = std::string(address);
	std::string s_port = std::to_string(port);
	// TODO: Create switch here to classify error codes
	std::string s_code = std::to_string(code);
	std::string metric_id = s_hostgroup + ":" + address + ":" + s_port;
	std::map<string, string> metric_labels {
		{ "hostgroup", s_hostgroup },
		{ "address", address },
		{ "port", s_port },
		{ "code", s_code }
	};

	pthread_mutex_lock(&mysql_errors_mutex);

	p_inc_map_counter(
		status.p_mysql_errors_map,
		status.p_dyn_counter_array[metric],
		metric_id,
		metric_labels
	);

	pthread_mutex_unlock(&mysql_errors_mutex);
}

void MySQL_HostGroups_Manager::wrunlock() {
#ifdef MHM_PTHREAD_MUTEX
	pthread_mutex_unlock(&lock);
#else
	spin_wrunlock(&rwlock);
#endif
}


void MySQL_HostGroups_Manager::wait_servers_table_version(unsigned v, unsigned w) {
	struct timespec ts;
	clock_gettime(CLOCK_REALTIME, &ts);
	//ts.tv_sec += w;
	unsigned int i = 0;
	int rc = 0;
	pthread_mutex_lock(&status.servers_table_version_lock);
	while ((rc == 0 || rc == ETIMEDOUT) && (i < w) && (__sync_fetch_and_add(&glovars.shutdown,0)==0) && (__sync_fetch_and_add(&status.servers_table_version,0) < v)) {
		i++;
		ts.tv_sec += 1;
		rc = pthread_cond_timedwait( &status.servers_table_version_cond, &status.servers_table_version_lock, &ts);
	}
	pthread_mutex_unlock(&status.servers_table_version_lock);
}

unsigned int MySQL_HostGroups_Manager::get_servers_table_version() {
	return __sync_fetch_and_add(&status.servers_table_version,0);
}

///**
// * @brief Generates runtime mysql server records and checksum.
// *
// *  IMPORTANT: It's assumed that the previous queries were successful and that the resultsets are received in
// *  the specified order.
// * @param can be null or previously generated runtime_mysql_servers resultset can be passed.
// */
//void MySQL_HostGroups_Manager::update_runtime_mysql_servers_table(SQLite3_result* runtime_mysql_servers, 
//	const runtime_mysql_servers_checksum_t& peer_runtime_mysql_server) {
//	char* error = NULL;
//	int cols = 0;
//	int affected_rows = 0;
//	SQLite3_result* resultset = NULL;
//	// if any server has gtid_port enabled, use_gtid is set to true
//	// and then has_gtid_port is set too
//	bool use_gtid = false;
//
//	mydb->execute("DELETE FROM mysql_servers");
//	generate_mysql_servers_table();
//
//	const char* query = "SELECT mem_pointer, t1.hostgroup_id, t1.hostname, t1.port FROM mysql_servers t1 LEFT OUTER JOIN mysql_servers_incoming t2 ON (t1.hostgroup_id=t2.hostgroup_id AND t1.hostname=t2.hostname AND t1.port=t2.port) WHERE t2.hostgroup_id IS NULL";
//	mydb->execute_statement(query, &error, &cols, &affected_rows, &resultset);
//	if (error) {
//		proxy_error("Error on %s : %s\n", query, error);
//	} else {
//		if (GloMTH->variables.hostgroup_manager_verbose) {
//			proxy_info("Dumping mysql_servers LEFT JOIN mysql_servers_incoming\n");
//			resultset->dump_to_stderr();
//		}
//
//		for (std::vector<SQLite3_row*>::iterator it = resultset->rows.begin(); it != resultset->rows.end(); ++it) {
//			SQLite3_row* r = *it;
//			long long ptr = atoll(r->fields[0]);
//			proxy_warning("Removed server at address %lld, hostgroup %s, address %s port %s. Setting status OFFLINE HARD and immediately dropping all free connections. Used connections will be dropped when trying to use them\n", ptr, r->fields[1], r->fields[2], r->fields[3]);
//			MySrvC* mysrvc = (MySrvC*)ptr;
//			mysrvc->status = MYSQL_SERVER_STATUS_OFFLINE_HARD;
//			mysrvc->ConnectionsFree->drop_all_connections();
//			char* q1 = (char*)"DELETE FROM mysql_servers WHERE mem_pointer=%lld";
//			char* q2 = (char*)malloc(strlen(q1) + 32);
//			sprintf(q2, q1, ptr);
//			mydb->execute(q2);
//			free(q2);
//		}
//	}
//	if (resultset) { delete resultset; resultset = NULL; }
//
//	mydb->execute("INSERT OR IGNORE INTO mysql_servers(hostgroup_id, hostname, port, gtid_port, weight, status, compression, max_connections, max_replication_lag, use_ssl, max_latency_ms, comment) SELECT hostgroup_id, hostname, port, gtid_port, weight, status, compression, max_connections, max_replication_lag, use_ssl, max_latency_ms, comment FROM mysql_servers_incoming");
//
//	// SELECT FROM mysql_servers whatever is not identical in mysql_servers_incoming, or where mem_pointer=0 (where there is no pointer yet)
//	query = (char*)"SELECT t1.*, t2.gtid_port, t2.weight, t2.status, t2.compression, t2.max_connections, t2.max_replication_lag, t2.use_ssl, t2.max_latency_ms, t2.comment FROM mysql_servers t1 JOIN mysql_servers_incoming t2 ON (t1.hostgroup_id=t2.hostgroup_id AND t1.hostname=t2.hostname AND t1.port=t2.port) WHERE mem_pointer=0 OR t1.gtid_port<>t2.gtid_port OR t1.weight<>t2.weight OR t1.status<>t2.status OR t1.compression<>t2.compression OR t1.max_connections<>t2.max_connections OR t1.max_replication_lag<>t2.max_replication_lag OR t1.use_ssl<>t2.use_ssl OR t1.max_latency_ms<>t2.max_latency_ms or t1.comment<>t2.comment";
//	proxy_debug(PROXY_DEBUG_MYSQL_CONNPOOL, 4, "%s\n", query);
//	mydb->execute_statement(query, &error, &cols, &affected_rows, &resultset);
//	if (error) {
//		proxy_error("Error on %s : %s\n", query, error);
//	} else {
//
//		if (GloMTH->variables.hostgroup_manager_verbose) {
//			proxy_info("Dumping mysql_servers JOIN mysql_servers_incoming\n");
//			resultset->dump_to_stderr();
//		}
//		// optimization #829
//		int rc;
//		sqlite3_stmt* statement1 = NULL;
//		sqlite3_stmt* statement2 = NULL;
//		//sqlite3 *mydb3=mydb->get_db();
//		char* query1 = (char*)"UPDATE mysql_servers SET mem_pointer = ?1 WHERE hostgroup_id = ?2 AND hostname = ?3 AND port = ?4";
//		//rc=(*proxy_sqlite3_prepare_v2)(mydb3, query1, -1, &statement1, 0);
//		rc = mydb->prepare_v2(query1, &statement1);
//		ASSERT_SQLITE_OK(rc, mydb);
//		char* query2 = (char*)"UPDATE mysql_servers SET weight = ?1 , status = ?2 , compression = ?3 , max_connections = ?4 , max_replication_lag = ?5 , use_ssl = ?6 , max_latency_ms = ?7 , comment = ?8 , gtid_port = ?9 WHERE hostgroup_id = ?10 AND hostname = ?11 AND port = ?12";
//		//rc=(*proxy_sqlite3_prepare_v2)(mydb3, query2, -1, &statement2, 0);
//		rc = mydb->prepare_v2(query2, &statement2);
//		ASSERT_SQLITE_OK(rc, mydb);
//
//		for (std::vector<SQLite3_row*>::iterator it = resultset->rows.begin(); it != resultset->rows.end(); ++it) {
//			SQLite3_row* r = *it;
//			long long ptr = atoll(r->fields[12]); // increase this index every time a new column is added
//			proxy_debug(PROXY_DEBUG_MYSQL_CONNPOOL, 5, "Server %s:%d , weight=%d, status=%d, mem_pointer=%llu, hostgroup=%d, compression=%d\n", r->fields[1], atoi(r->fields[2]), atoi(r->fields[4]), (MySerStatus)atoi(r->fields[5]), ptr, atoi(r->fields[0]), atoi(r->fields[6]));
//			//fprintf(stderr,"%lld\n", ptr);
//			if (ptr == 0) {
//				if (GloMTH->variables.hostgroup_manager_verbose) {
//					proxy_info("Creating new server in HG %d : %s:%d , gtid_port=%d, weight=%d, status=%d\n", atoi(r->fields[0]), r->fields[1], atoi(r->fields[2]), atoi(r->fields[3]), atoi(r->fields[4]), (MySerStatus)atoi(r->fields[5]));
//				}
//				MySrvC* mysrvc = new MySrvC(r->fields[1], atoi(r->fields[2]), atoi(r->fields[3]), atoi(r->fields[4]), (MySerStatus)atoi(r->fields[5]), atoi(r->fields[6]), atoi(r->fields[7]), atoi(r->fields[8]), atoi(r->fields[9]), atoi(r->fields[10]), r->fields[11]); // add new fields here if adding more columns in mysql_servers
//				proxy_debug(PROXY_DEBUG_MYSQL_CONNPOOL, 5, "Adding new server %s:%d , weight=%d, status=%d, mem_ptr=%p into hostgroup=%d\n", r->fields[1], atoi(r->fields[2]), atoi(r->fields[4]), (MySerStatus)atoi(r->fields[5]), mysrvc, atoi(r->fields[0]));
//				MyHGM->add(mysrvc, atoi(r->fields[0]));
//				ptr = (uintptr_t)mysrvc;
//				rc = (*proxy_sqlite3_bind_int64)(statement1, 1, ptr); ASSERT_SQLITE_OK(rc, mydb);
//				rc = (*proxy_sqlite3_bind_int64)(statement1, 2, atoi(r->fields[0])); ASSERT_SQLITE_OK(rc, mydb);
//				rc = (*proxy_sqlite3_bind_text)(statement1, 3, r->fields[1], -1, SQLITE_TRANSIENT); ASSERT_SQLITE_OK(rc, mydb);
//				rc = (*proxy_sqlite3_bind_int64)(statement1, 4, atoi(r->fields[2])); ASSERT_SQLITE_OK(rc, mydb);
//				SAFE_SQLITE3_STEP2(statement1);
//				rc = (*proxy_sqlite3_clear_bindings)(statement1); ASSERT_SQLITE_OK(rc, mydb);
//				rc = (*proxy_sqlite3_reset)(statement1); ASSERT_SQLITE_OK(rc, mydb);
//				if (mysrvc->gtid_port) {
//					// this server has gtid_port configured, we set use_gtid
//					proxy_debug(PROXY_DEBUG_MYSQL_CONNPOOL, 6, "Server %u:%s:%d has gtid_port enabled, setting use_gitd=true if not already set\n", mysrvc->myhgc->hid, mysrvc->address, mysrvc->port);
//					use_gtid = true;
//				}
//			} else {
//				bool run_update = false;
//				MySrvC* mysrvc = (MySrvC*)ptr;
//				// carefully increase the 2nd index by 1 for every new column added
//				if (atoi(r->fields[3]) != atoi(r->fields[13])) {
//					if (GloMTH->variables.hostgroup_manager_verbose)
//						proxy_info("Changing gtid_port for server %u:%s:%d (%s:%d) from %d (%d) to %d\n", mysrvc->myhgc->hid, mysrvc->address, mysrvc->port, r->fields[1], atoi(r->fields[2]), atoi(r->fields[3]), mysrvc->gtid_port, atoi(r->fields[13]));
//					mysrvc->gtid_port = atoi(r->fields[13]);
//				}
//
//				if (atoi(r->fields[4]) != atoi(r->fields[14])) {
//					if (GloMTH->variables.hostgroup_manager_verbose)
//						proxy_debug(PROXY_DEBUG_MYSQL_CONNPOOL, 5, "Changing weight for server %d:%s:%d (%s:%d) from %d (%d) to %d\n", mysrvc->myhgc->hid, mysrvc->address, mysrvc->port, r->fields[1], atoi(r->fields[2]), atoi(r->fields[4]), mysrvc->weight, atoi(r->fields[14]));
//					mysrvc->weight = atoi(r->fields[14]);
//				}
//				if (atoi(r->fields[5]) != atoi(r->fields[15])) {
//					if (GloMTH->variables.hostgroup_manager_verbose)
//						proxy_info("Changing status for server %d:%s:%d (%s:%d) from %d (%d) to %d\n", mysrvc->myhgc->hid, mysrvc->address, mysrvc->port, r->fields[1], atoi(r->fields[2]), atoi(r->fields[5]), mysrvc->status, atoi(r->fields[15]));
//					mysrvc->status = (MySerStatus)atoi(r->fields[15]);
//					if (mysrvc->status == MYSQL_SERVER_STATUS_SHUNNED) {
//						mysrvc->shunned_automatic = false;
//					}
//				}
//				if (atoi(r->fields[6]) != atoi(r->fields[16])) {
//					if (GloMTH->variables.hostgroup_manager_verbose)
//						proxy_info("Changing compression for server %d:%s:%d (%s:%d) from %d (%d) to %d\n", mysrvc->myhgc->hid, mysrvc->address, mysrvc->port, r->fields[1], atoi(r->fields[2]), atoi(r->fields[6]), mysrvc->compression, atoi(r->fields[16]));
//					mysrvc->compression = atoi(r->fields[16]);
//				}
//				if (atoi(r->fields[7]) != atoi(r->fields[17])) {
//					if (GloMTH->variables.hostgroup_manager_verbose)
//						proxy_info("Changing max_connections for server %d:%s:%d (%s:%d) from %d (%d) to %d\n", mysrvc->myhgc->hid, mysrvc->address, mysrvc->port, r->fields[1], atoi(r->fields[2]), atoi(r->fields[7]), mysrvc->max_connections, atoi(r->fields[17]));
//					mysrvc->max_connections = atoi(r->fields[17]);
//				}
//				if (atoi(r->fields[8]) != atoi(r->fields[18])) {
//					if (GloMTH->variables.hostgroup_manager_verbose)
//						proxy_info("Changing max_replication_lag for server %u:%s:%d (%s:%d) from %d (%d) to %d\n", mysrvc->myhgc->hid, mysrvc->address, mysrvc->port, r->fields[1], atoi(r->fields[2]), atoi(r->fields[8]), mysrvc->max_replication_lag, atoi(r->fields[18]));
//					mysrvc->max_replication_lag = atoi(r->fields[18]);
//					if (mysrvc->max_replication_lag == 0) { // we just changed it to 0
//						if (mysrvc->status == MYSQL_SERVER_STATUS_SHUNNED_REPLICATION_LAG) {
//							// the server is currently shunned due to replication lag
//							// but we reset max_replication_lag to 0
//							// therefore we immediately reset the status too
//							mysrvc->status = MYSQL_SERVER_STATUS_ONLINE;
//						}
//					}
//				}
//				if (atoi(r->fields[9]) != atoi(r->fields[19])) {
//					if (GloMTH->variables.hostgroup_manager_verbose)
//						proxy_info("Changing use_ssl for server %d:%s:%d (%s:%d) from %d (%d) to %d\n", mysrvc->myhgc->hid, mysrvc->address, mysrvc->port, r->fields[1], atoi(r->fields[2]), atoi(r->fields[9]), mysrvc->use_ssl, atoi(r->fields[19]));
//					mysrvc->use_ssl = atoi(r->fields[19]);
//				}
//				if (atoi(r->fields[10]) != atoi(r->fields[20])) {
//					if (GloMTH->variables.hostgroup_manager_verbose)
//						proxy_info("Changing max_latency_ms for server %d:%s:%d (%s:%d) from %d (%d) to %d\n", mysrvc->myhgc->hid, mysrvc->address, mysrvc->port, r->fields[1], atoi(r->fields[2]), atoi(r->fields[10]), mysrvc->max_latency_us / 1000, atoi(r->fields[20]));
//					mysrvc->max_latency_us = 1000 * atoi(r->fields[20]);
//				}
//				if (strcmp(r->fields[11], r->fields[21])) {
//					if (GloMTH->variables.hostgroup_manager_verbose)
//						proxy_info("Changing comment for server %d:%s:%d (%s:%d) from '%s' to '%s'\n", mysrvc->myhgc->hid, mysrvc->address, mysrvc->port, r->fields[1], atoi(r->fields[2]), r->fields[11], r->fields[21]);
//					free(mysrvc->comment);
//					mysrvc->comment = strdup(r->fields[21]);
//				}
//				if (run_update) {
//					rc = (*proxy_sqlite3_bind_int64)(statement2, 1, mysrvc->weight); ASSERT_SQLITE_OK(rc, mydb);
//					rc = (*proxy_sqlite3_bind_int64)(statement2, 2, mysrvc->status); ASSERT_SQLITE_OK(rc, mydb);
//					rc = (*proxy_sqlite3_bind_int64)(statement2, 3, mysrvc->compression); ASSERT_SQLITE_OK(rc, mydb);
//					rc = (*proxy_sqlite3_bind_int64)(statement2, 4, mysrvc->max_connections); ASSERT_SQLITE_OK(rc, mydb);
//					rc = (*proxy_sqlite3_bind_int64)(statement2, 5, mysrvc->max_replication_lag); ASSERT_SQLITE_OK(rc, mydb);
//					rc = (*proxy_sqlite3_bind_int64)(statement2, 6, mysrvc->use_ssl); ASSERT_SQLITE_OK(rc, mydb);
//					rc = (*proxy_sqlite3_bind_int64)(statement2, 7, mysrvc->max_latency_us / 1000); ASSERT_SQLITE_OK(rc, mydb);
//					rc = (*proxy_sqlite3_bind_text)(statement2, 8, mysrvc->comment, -1, SQLITE_TRANSIENT); ASSERT_SQLITE_OK(rc, mydb);
//					rc = (*proxy_sqlite3_bind_int64)(statement2, 9, mysrvc->gtid_port); ASSERT_SQLITE_OK(rc, mydb);
//					rc = (*proxy_sqlite3_bind_int64)(statement2, 10, mysrvc->myhgc->hid); ASSERT_SQLITE_OK(rc, mydb);
//					rc = (*proxy_sqlite3_bind_text)(statement2, 11, mysrvc->address, -1, SQLITE_TRANSIENT); ASSERT_SQLITE_OK(rc, mydb);
//					rc = (*proxy_sqlite3_bind_int64)(statement2, 12, mysrvc->port); ASSERT_SQLITE_OK(rc, mydb);
//					SAFE_SQLITE3_STEP2(statement2);
//					rc = (*proxy_sqlite3_clear_bindings)(statement2); ASSERT_SQLITE_OK(rc, mydb);
//					rc = (*proxy_sqlite3_reset)(statement2); ASSERT_SQLITE_OK(rc, mydb);
//				}
//				if (mysrvc->gtid_port) {
//					// this server has gtid_port configured, we set use_gtid
//					proxy_debug(PROXY_DEBUG_MYSQL_CONNPOOL, 6, "Server %u:%s:%d has gtid_port enabled, setting use_gitd=true if not already set\n", mysrvc->myhgc->hid, mysrvc->address, mysrvc->port);
//					use_gtid = true;
//				}
//			}
//		}
//		(*proxy_sqlite3_finalize)(statement1);
//		(*proxy_sqlite3_finalize)(statement2);
//	}
//	if (use_gtid) {
//		has_gtid_port = true;
//	} else {
//		has_gtid_port = false;
//	}
//	if (resultset) { delete resultset; resultset = NULL; }
//
//	purge_mysql_servers_table();
//	proxy_debug(PROXY_DEBUG_MYSQL_CONNPOOL, 4, "DELETE FROM mysql_servers\n");
//	mydb->execute("DELETE FROM mysql_servers");
//	generate_mysql_servers_table();
//
//	const auto mysql_servers_checksum = get_mysql_servers_checksum();
//
//	char buf[80];
//	uint32_t d32[2];
//	memcpy(&d32, &mysql_servers_checksum, sizeof(mysql_servers_checksum));
//	sprintf(buf, "0x%0X%0X", d32[0], d32[1]);
//	pthread_mutex_lock(&GloVars.checksum_mutex);
//	GloVars.checksums_values.mysql_servers.set_checksum(buf);
//	GloVars.checksums_values.mysql_servers.version++;
//	//struct timespec ts;
//	//clock_gettime(CLOCK_REALTIME, &ts);
//	time_t t = time(NULL);
//
//	if (peer_runtime_mysql_server.epoch != 0 && peer_runtime_mysql_server.checksum.empty() == false &&
//		GloVars.checksums_values.mysql_servers.checksum == peer_runtime_mysql_server.checksum) {
//		GloVars.checksums_values.mysql_servers.epoch = peer_runtime_mysql_server.epoch;
//	} else {
//		GloVars.checksums_values.mysql_servers.epoch = t;
//	}
//
//	GloVars.checksums_values.updates_cnt++;
//	GloVars.generate_global_checksum();
//	GloVars.epoch_version = t;
//	pthread_mutex_unlock(&GloVars.checksum_mutex);
//
//	update_hostgroup_manager_mappings();
//	update_table_mysql_servers_for_monitor(false);
//}

// we always assume that the calling thread has acquired a rdlock()
int MySQL_HostGroups_Manager::servers_add(SQLite3_result *resultset) {
	if (resultset==NULL) {
		return 0;
	}
	int rc;
	mydb->execute("DELETE FROM mysql_servers_incoming");
	sqlite3_stmt *statement1=NULL;
	sqlite3_stmt *statement32=NULL;
	//sqlite3 *mydb3=mydb->get_db();
	char *query1=(char *)"INSERT INTO mysql_servers_incoming VALUES (?1, ?2, ?3, ?4, ?5, ?6, ?7, ?8, ?9, ?10, ?11, ?12)";
	std::string query32s = "INSERT INTO mysql_servers_incoming VALUES " + generate_multi_rows_query(32,12);
	char *query32 = (char *)query32s.c_str();
	//rc=(*proxy_sqlite3_prepare_v2)(mydb3, query1, -1, &statement1, 0);
	rc = mydb->prepare_v2(query1, &statement1);
	ASSERT_SQLITE_OK(rc, mydb);
	//rc=(*proxy_sqlite3_prepare_v2)(mydb3, query32, -1, &statement32, 0);
	rc = mydb->prepare_v2(query32, &statement32);
	ASSERT_SQLITE_OK(rc, mydb);
	MySerStatus status1=MYSQL_SERVER_STATUS_ONLINE;
	int row_idx=0;
	int max_bulk_row_idx=resultset->rows_count/32;
	max_bulk_row_idx=max_bulk_row_idx*32;
	for (std::vector<SQLite3_row *>::iterator it = resultset->rows.begin() ; it != resultset->rows.end(); ++it) {
		SQLite3_row *r1=*it;
		status1=MYSQL_SERVER_STATUS_ONLINE;
		if (strcasecmp(r1->fields[4],"ONLINE")) {
			if (!strcasecmp(r1->fields[4],"SHUNNED")) {
				status1=MYSQL_SERVER_STATUS_SHUNNED;
			} else {
				if (!strcasecmp(r1->fields[4],"OFFLINE_SOFT")) {
					status1=MYSQL_SERVER_STATUS_OFFLINE_SOFT;
				} else {
					if (!strcasecmp(r1->fields[4],"OFFLINE_HARD")) {
						status1=MYSQL_SERVER_STATUS_OFFLINE_HARD;
					}
				}
			}
		}
		int idx=row_idx%32;
		if (row_idx<max_bulk_row_idx) { // bulk
			rc=(*proxy_sqlite3_bind_int64)(statement32, (idx*12)+1, atoi(r1->fields[0])); ASSERT_SQLITE_OK(rc, mydb);
			rc=(*proxy_sqlite3_bind_text)(statement32, (idx*12)+2, r1->fields[1], -1, SQLITE_TRANSIENT); ASSERT_SQLITE_OK(rc, mydb);
			rc=(*proxy_sqlite3_bind_int64)(statement32, (idx*12)+3, atoi(r1->fields[2])); ASSERT_SQLITE_OK(rc, mydb);
			rc=(*proxy_sqlite3_bind_int64)(statement32, (idx*12)+4, atoi(r1->fields[3])); ASSERT_SQLITE_OK(rc, mydb);
			rc=(*proxy_sqlite3_bind_int64)(statement32, (idx*12)+5, atoi(r1->fields[5])); ASSERT_SQLITE_OK(rc, mydb);
			rc=(*proxy_sqlite3_bind_int64)(statement32, (idx*12)+6, status1); ASSERT_SQLITE_OK(rc, mydb);
			rc=(*proxy_sqlite3_bind_int64)(statement32, (idx*12)+7, atoi(r1->fields[6])); ASSERT_SQLITE_OK(rc, mydb);
			rc=(*proxy_sqlite3_bind_int64)(statement32, (idx*12)+8, atoi(r1->fields[7])); ASSERT_SQLITE_OK(rc, mydb);
			rc=(*proxy_sqlite3_bind_int64)(statement32, (idx*12)+9, atoi(r1->fields[8])); ASSERT_SQLITE_OK(rc, mydb);
			rc=(*proxy_sqlite3_bind_int64)(statement32, (idx*12)+10, atoi(r1->fields[9])); ASSERT_SQLITE_OK(rc, mydb);
			rc=(*proxy_sqlite3_bind_int64)(statement32, (idx*12)+11, atoi(r1->fields[10])); ASSERT_SQLITE_OK(rc, mydb);
			rc=(*proxy_sqlite3_bind_text)(statement32, (idx*12)+12, r1->fields[11], -1, SQLITE_TRANSIENT); ASSERT_SQLITE_OK(rc, mydb);
			if (idx==31) {
				SAFE_SQLITE3_STEP2(statement32);
				rc=(*proxy_sqlite3_clear_bindings)(statement32); ASSERT_SQLITE_OK(rc, mydb);
				rc=(*proxy_sqlite3_reset)(statement32); ASSERT_SQLITE_OK(rc, mydb);
			}
		} else { // single row
			rc=(*proxy_sqlite3_bind_int64)(statement1, 1, atoi(r1->fields[0])); ASSERT_SQLITE_OK(rc, mydb);
			rc=(*proxy_sqlite3_bind_text)(statement1, 2, r1->fields[1], -1, SQLITE_TRANSIENT); ASSERT_SQLITE_OK(rc, mydb);
			rc=(*proxy_sqlite3_bind_int64)(statement1, 3, atoi(r1->fields[2])); ASSERT_SQLITE_OK(rc, mydb);
			rc=(*proxy_sqlite3_bind_int64)(statement1, 4, atoi(r1->fields[3])); ASSERT_SQLITE_OK(rc, mydb);
			rc=(*proxy_sqlite3_bind_int64)(statement1, 5, atoi(r1->fields[5])); ASSERT_SQLITE_OK(rc, mydb);
			rc=(*proxy_sqlite3_bind_int64)(statement1, 6, status1); ASSERT_SQLITE_OK(rc, mydb);
			rc=(*proxy_sqlite3_bind_int64)(statement1, 7, atoi(r1->fields[6])); ASSERT_SQLITE_OK(rc, mydb);
			rc=(*proxy_sqlite3_bind_int64)(statement1, 8, atoi(r1->fields[7])); ASSERT_SQLITE_OK(rc, mydb);
			rc=(*proxy_sqlite3_bind_int64)(statement1, 9, atoi(r1->fields[8])); ASSERT_SQLITE_OK(rc, mydb);
			rc=(*proxy_sqlite3_bind_int64)(statement1, 10, atoi(r1->fields[9])); ASSERT_SQLITE_OK(rc, mydb);
			rc=(*proxy_sqlite3_bind_int64)(statement1, 11, atoi(r1->fields[10])); ASSERT_SQLITE_OK(rc, mydb);
			rc=(*proxy_sqlite3_bind_text)(statement1, 12, r1->fields[11], -1, SQLITE_TRANSIENT); ASSERT_SQLITE_OK(rc, mydb);
			SAFE_SQLITE3_STEP2(statement1);
			rc=(*proxy_sqlite3_clear_bindings)(statement1); ASSERT_SQLITE_OK(rc, mydb);
			rc=(*proxy_sqlite3_reset)(statement1); ASSERT_SQLITE_OK(rc, mydb);
		}
		row_idx++;
	}
	(*proxy_sqlite3_finalize)(statement1);
	(*proxy_sqlite3_finalize)(statement32);
	return 0;
}

SQLite3_result * MySQL_HostGroups_Manager::execute_query(char *query, char **error) {
	int cols=0;
	int affected_rows=0;
	SQLite3_result *resultset=NULL;
	wrlock();
  mydb->execute_statement(query, error , &cols , &affected_rows , &resultset);
	wrunlock();
	return resultset;
}

void MySQL_HostGroups_Manager::CUCFT1(const string& TableName, const string& ColumnName, uint64_t& raw_checksum) {
	char *error=NULL;
	int cols=0;
	int affected_rows=0;
	SQLite3_result *resultset=NULL;
	string query = "SELECT * FROM " + TableName + " ORDER BY " + ColumnName;
	mydb->execute_statement(query.c_str(), &error , &cols , &affected_rows , &resultset);
	if (resultset) {
		if (resultset->rows_count) {
			raw_checksum = resultset->raw_checksum();
			proxy_info("Checksum for table %s is 0x%lX\n", TableName.c_str(), raw_checksum);
		}
		delete resultset;
	} else {
		proxy_info("Checksum for table %s is 0x%lX\n", TableName.c_str(), (long unsigned int)0);
	}
}

void MySQL_HostGroups_Manager::commit_update_checksums_from_tables() {
	CUCFT1("mysql_replication_hostgroups","writer_hostgroup", table_resultset_checksum[HGM_TABLES::MYSQL_REPLICATION_HOSTGROUPS]);
	CUCFT1("mysql_group_replication_hostgroups","writer_hostgroup", table_resultset_checksum[HGM_TABLES::MYSQL_GROUP_REPLICATION_HOSTGROUPS]);
	CUCFT1("mysql_galera_hostgroups","writer_hostgroup", table_resultset_checksum[HGM_TABLES::MYSQL_GALERA_HOSTGROUPS]);
	CUCFT1("mysql_aws_aurora_hostgroups","writer_hostgroup", table_resultset_checksum[HGM_TABLES::MYSQL_AWS_AURORA_HOSTGROUPS]);
	CUCFT1("mysql_hostgroup_attributes","hostgroup_id", table_resultset_checksum[HGM_TABLES::MYSQL_HOSTGROUP_ATTRIBUTES]);
}

/**
 * @brief This code updates the 'hostgroup_server_mapping' table with the most recent mysql_servers and mysql_replication_hostgroups 
 *	  records while utilizing checksums to prevent unnecessary updates.
 * 
 * IMPORTANT: Make sure wrlock() is called before calling this method.
 * 
*/
void MySQL_HostGroups_Manager::update_hostgroup_manager_mappings() {

	if (hgsm_mysql_servers_checksum != table_resultset_checksum[HGM_TABLES::MYSQL_SERVERS] ||
		hgsm_mysql_replication_hostgroups_checksum != table_resultset_checksum[HGM_TABLES::MYSQL_REPLICATION_HOSTGROUPS])
	{
		proxy_info("Rebuilding 'Hostgroup_Manager_Mapping' due to checksums change - mysql_servers { old: 0x%lX, new: 0x%lX }, mysql_replication_hostgroups { old:0x%lX, new:0x%lX }\n",
			hgsm_mysql_servers_checksum, table_resultset_checksum[HGM_TABLES::MYSQL_SERVERS],
			hgsm_mysql_replication_hostgroups_checksum, table_resultset_checksum[HGM_TABLES::MYSQL_REPLICATION_HOSTGROUPS]);

		char* error = NULL;
		int cols = 0;
		int affected_rows = 0;
		SQLite3_result* resultset = NULL;

		hostgroup_server_mapping.clear();

		const char* query = "SELECT DISTINCT hostname, port, '1' is_writer, status, reader_hostgroup, writer_hostgroup, mem_pointer FROM mysql_replication_hostgroups JOIN mysql_servers ON hostgroup_id=writer_hostgroup WHERE status<>3 \
							 UNION \
							 SELECT DISTINCT hostname, port, '0' is_writer, status, reader_hostgroup, writer_hostgroup, mem_pointer FROM mysql_replication_hostgroups JOIN mysql_servers ON hostgroup_id=reader_hostgroup WHERE status<>3 \
							 ORDER BY hostname, port";

		mydb->execute_statement(query, &error, &cols, &affected_rows, &resultset);

		if (resultset && resultset->rows_count) {
			std::string fetched_server_id;
			HostGroup_Server_Mapping* fetched_server_mapping = NULL;

			for (std::vector<SQLite3_row*>::iterator it = resultset->rows.begin(); it != resultset->rows.end(); ++it) {
				SQLite3_row* r = *it;

				const std::string& server_id = std::string(r->fields[0]) + ":::" + r->fields[1];

				if (fetched_server_mapping == NULL || server_id != fetched_server_id) {

					auto itr = hostgroup_server_mapping.find(server_id);

					if (itr == hostgroup_server_mapping.end()) {
						std::unique_ptr<HostGroup_Server_Mapping> server_mapping(new HostGroup_Server_Mapping(this));
						fetched_server_mapping = server_mapping.get();
						hostgroup_server_mapping.insert({ server_id, std::move(server_mapping) });
					} else {
						fetched_server_mapping = itr->second.get();
					}

					fetched_server_id = server_id;
				}

				HostGroup_Server_Mapping::Node node;
				node.server_status = static_cast<MySerStatus>(atoi(r->fields[3]));
				node.reader_hostgroup_id = atoi(r->fields[4]);
				node.writer_hostgroup_id = atoi(r->fields[5]);
				node.srv = reinterpret_cast<MySrvC*>(atoll(r->fields[6]));

				HostGroup_Server_Mapping::Type type = (r->fields[2] && r->fields[2][0] == '1') ? HostGroup_Server_Mapping::Type::WRITER : HostGroup_Server_Mapping::Type::READER;
				fetched_server_mapping->add(type, node);
			}
		}
		delete resultset;

		hgsm_mysql_servers_checksum = table_resultset_checksum[HGM_TABLES::MYSQL_SERVERS];
		hgsm_mysql_replication_hostgroups_checksum = table_resultset_checksum[HGM_TABLES::MYSQL_REPLICATION_HOSTGROUPS];
	}
}

bool MySQL_HostGroups_Manager::commit(
	SQLite3_result* runtime_mysql_servers, const runtime_mysql_servers_checksum_t& peer_runtime_mysql_server,
	SQLite3_result* mysql_servers_v2, const mysql_servers_v2_checksum_t& peer_mysql_server_v2,
	bool only_commit_runtime_mysql_servers, bool update_version
) {
	// if only_commit_runtime_mysql_servers is true, mysql_servers_v2 resultset will not be entertained and will cause memory leak.
	if (only_commit_runtime_mysql_servers) {
		proxy_info("Generating runtime mysql servers records only.\n");
	} else {
		proxy_info("Generating runtime mysql servers and mysql servers v2 records.\n");
	}

	unsigned long long curtime1=monotonic_time();
	wrlock();
	// purge table
	purge_mysql_servers_table();
	// if any server has gtid_port enabled, use_gtid is set to true
	// and then has_gtid_port is set too
	bool use_gtid = false;
	proxy_debug(PROXY_DEBUG_MYSQL_CONNPOOL, 4, "DELETE FROM mysql_servers\n");
	mydb->execute("DELETE FROM mysql_servers");
	generate_mysql_servers_table();

	char *error=NULL;
	int cols=0;
	int affected_rows=0;
	SQLite3_result *resultset=NULL;
	if (GloMTH->variables.hostgroup_manager_verbose) {
		mydb->execute_statement((char *)"SELECT * FROM mysql_servers_incoming", &error , &cols , &affected_rows , &resultset);
		if (error) {
			proxy_error("Error on read from mysql_servers_incoming : %s\n", error);
		} else {
			if (resultset) {
				proxy_info("Dumping mysql_servers_incoming\n");
				resultset->dump_to_stderr();
			}
		}
		if (resultset) { delete resultset; resultset=NULL; }
	}
	char *query=NULL;
	query=(char *)"SELECT mem_pointer, t1.hostgroup_id, t1.hostname, t1.port FROM mysql_servers t1 LEFT OUTER JOIN mysql_servers_incoming t2 ON (t1.hostgroup_id=t2.hostgroup_id AND t1.hostname=t2.hostname AND t1.port=t2.port) WHERE t2.hostgroup_id IS NULL";
	mydb->execute_statement(query, &error , &cols , &affected_rows , &resultset);
	if (error) {
		proxy_error("Error on %s : %s\n", query, error);
	} else {
		if (GloMTH->variables.hostgroup_manager_verbose) {
			proxy_info("Dumping mysql_servers LEFT JOIN mysql_servers_incoming\n");
			resultset->dump_to_stderr();
		}
		for (std::vector<SQLite3_row *>::iterator it = resultset->rows.begin() ; it != resultset->rows.end(); ++it) {
			SQLite3_row *r=*it;
			long long ptr=atoll(r->fields[0]);
			proxy_warning("Removed server at address %lld, hostgroup %s, address %s port %s. Setting status OFFLINE HARD and immediately dropping all free connections. Used connections will be dropped when trying to use them\n", ptr, r->fields[1], r->fields[2], r->fields[3]);
			MySrvC *mysrvc=(MySrvC *)ptr;
			mysrvc->status=MYSQL_SERVER_STATUS_OFFLINE_HARD;
			mysrvc->ConnectionsFree->drop_all_connections();
			char *q1=(char *)"DELETE FROM mysql_servers WHERE mem_pointer=%lld";
			char *q2=(char *)malloc(strlen(q1)+32);
			sprintf(q2,q1,ptr);
			mydb->execute(q2);
			free(q2);
		}
	}
	if (resultset) { delete resultset; resultset=NULL; }

	// This seems unnecessary. Removed as part of issue #829
	//mydb->execute("DELETE FROM mysql_servers");
	//generate_mysql_servers_table();

	// INSERT OR IGNORE INTO mysql_servers SELECT ... FROM mysql_servers_incoming
	// proxy_debug(PROXY_DEBUG_MYSQL_CONNPOOL, 4, "INSERT OR IGNORE INTO mysql_servers(hostgroup_id, hostname, port, weight, status, compression, max_connections) SELECT hostgroup_id, hostname, port, weight, status, compression, max_connections FROM mysql_servers_incoming\n");
	mydb->execute("INSERT OR IGNORE INTO mysql_servers(hostgroup_id, hostname, port, gtid_port, weight, status, compression, max_connections, max_replication_lag, use_ssl, max_latency_ms, comment) SELECT hostgroup_id, hostname, port, gtid_port, weight, status, compression, max_connections, max_replication_lag, use_ssl, max_latency_ms, comment FROM mysql_servers_incoming");

	// SELECT FROM mysql_servers whatever is not identical in mysql_servers_incoming, or where mem_pointer=0 (where there is no pointer yet)
	query=(char *)"SELECT t1.*, t2.gtid_port, t2.weight, t2.status, t2.compression, t2.max_connections, t2.max_replication_lag, t2.use_ssl, t2.max_latency_ms, t2.comment FROM mysql_servers t1 JOIN mysql_servers_incoming t2 ON (t1.hostgroup_id=t2.hostgroup_id AND t1.hostname=t2.hostname AND t1.port=t2.port) WHERE mem_pointer=0 OR t1.gtid_port<>t2.gtid_port OR t1.weight<>t2.weight OR t1.status<>t2.status OR t1.compression<>t2.compression OR t1.max_connections<>t2.max_connections OR t1.max_replication_lag<>t2.max_replication_lag OR t1.use_ssl<>t2.use_ssl OR t1.max_latency_ms<>t2.max_latency_ms or t1.comment<>t2.comment";
	proxy_debug(PROXY_DEBUG_MYSQL_CONNPOOL, 4, "%s\n", query);
	mydb->execute_statement(query, &error , &cols , &affected_rows , &resultset);
	if (error) {
		proxy_error("Error on %s : %s\n", query, error);
	} else {

		if (GloMTH->variables.hostgroup_manager_verbose) {
			proxy_info("Dumping mysql_servers JOIN mysql_servers_incoming\n");
			resultset->dump_to_stderr();
		}
		// optimization #829
		int rc;
		sqlite3_stmt *statement1=NULL;
		sqlite3_stmt *statement2=NULL;
		//sqlite3 *mydb3=mydb->get_db();
		char *query1=(char *)"UPDATE mysql_servers SET mem_pointer = ?1 WHERE hostgroup_id = ?2 AND hostname = ?3 AND port = ?4";
		//rc=(*proxy_sqlite3_prepare_v2)(mydb3, query1, -1, &statement1, 0);
		rc = mydb->prepare_v2(query1, &statement1);
		ASSERT_SQLITE_OK(rc, mydb);
		char *query2=(char *)"UPDATE mysql_servers SET weight = ?1 , status = ?2 , compression = ?3 , max_connections = ?4 , max_replication_lag = ?5 , use_ssl = ?6 , max_latency_ms = ?7 , comment = ?8 , gtid_port = ?9 WHERE hostgroup_id = ?10 AND hostname = ?11 AND port = ?12";
		//rc=(*proxy_sqlite3_prepare_v2)(mydb3, query2, -1, &statement2, 0);
		rc = mydb->prepare_v2(query2, &statement2);
		ASSERT_SQLITE_OK(rc, mydb);

		for (std::vector<SQLite3_row *>::iterator it = resultset->rows.begin() ; it != resultset->rows.end(); ++it) {
			SQLite3_row *r=*it;
			long long ptr=atoll(r->fields[12]); // increase this index every time a new column is added
			proxy_debug(PROXY_DEBUG_MYSQL_CONNPOOL, 5, "Server %s:%d , weight=%d, status=%d, mem_pointer=%llu, hostgroup=%d, compression=%d\n", r->fields[1], atoi(r->fields[2]), atoi(r->fields[4]), (MySerStatus) atoi(r->fields[5]), ptr, atoi(r->fields[0]), atoi(r->fields[6]));
			//fprintf(stderr,"%lld\n", ptr);
			if (ptr==0) {
				if (GloMTH->variables.hostgroup_manager_verbose) {
					proxy_info("Creating new server in HG %d : %s:%d , gtid_port=%d, weight=%d, status=%d\n", atoi(r->fields[0]), r->fields[1], atoi(r->fields[2]), atoi(r->fields[3]), atoi(r->fields[4]), (MySerStatus) atoi(r->fields[5]));
				}
				MySrvC *mysrvc=new MySrvC(r->fields[1], atoi(r->fields[2]), atoi(r->fields[3]), atoi(r->fields[4]), (MySerStatus) atoi(r->fields[5]), atoi(r->fields[6]), atoi(r->fields[7]), atoi(r->fields[8]), atoi(r->fields[9]), atoi(r->fields[10]), r->fields[11]); // add new fields here if adding more columns in mysql_servers
				proxy_debug(PROXY_DEBUG_MYSQL_CONNPOOL, 5, "Adding new server %s:%d , weight=%d, status=%d, mem_ptr=%p into hostgroup=%d\n", r->fields[1], atoi(r->fields[2]), atoi(r->fields[4]), (MySerStatus) atoi(r->fields[5]), mysrvc, atoi(r->fields[0]));
				add(mysrvc,atoi(r->fields[0]));
				ptr=(uintptr_t)mysrvc;
				rc=(*proxy_sqlite3_bind_int64)(statement1, 1, ptr); ASSERT_SQLITE_OK(rc, mydb);
				rc=(*proxy_sqlite3_bind_int64)(statement1, 2, atoi(r->fields[0])); ASSERT_SQLITE_OK(rc, mydb);
				rc=(*proxy_sqlite3_bind_text)(statement1, 3,  r->fields[1], -1, SQLITE_TRANSIENT); ASSERT_SQLITE_OK(rc, mydb);
				rc=(*proxy_sqlite3_bind_int64)(statement1, 4, atoi(r->fields[2])); ASSERT_SQLITE_OK(rc, mydb);
				SAFE_SQLITE3_STEP2(statement1);
				rc=(*proxy_sqlite3_clear_bindings)(statement1); ASSERT_SQLITE_OK(rc, mydb);
				rc=(*proxy_sqlite3_reset)(statement1); ASSERT_SQLITE_OK(rc, mydb);
				if (mysrvc->gtid_port) {
					// this server has gtid_port configured, we set use_gtid
					proxy_debug(PROXY_DEBUG_MYSQL_CONNPOOL, 6, "Server %u:%s:%d has gtid_port enabled, setting use_gitd=true if not already set\n", mysrvc->myhgc->hid , mysrvc->address, mysrvc->port);
					use_gtid = true;
				}
			} else {
				bool run_update=false;
				MySrvC *mysrvc=(MySrvC *)ptr;
				// carefully increase the 2nd index by 1 for every new column added
				if (atoi(r->fields[3])!=atoi(r->fields[13])) {
					if (GloMTH->variables.hostgroup_manager_verbose)
						proxy_info("Changing gtid_port for server %u:%s:%d (%s:%d) from %d (%d) to %d\n" , mysrvc->myhgc->hid , mysrvc->address, mysrvc->port, r->fields[1], atoi(r->fields[2]), atoi(r->fields[3]) , mysrvc->gtid_port , atoi(r->fields[13]));
					mysrvc->gtid_port=atoi(r->fields[13]);
				}

				if (atoi(r->fields[4])!=atoi(r->fields[14])) {
					if (GloMTH->variables.hostgroup_manager_verbose)
						proxy_debug(PROXY_DEBUG_MYSQL_CONNPOOL, 5, "Changing weight for server %d:%s:%d (%s:%d) from %d (%d) to %d\n" , mysrvc->myhgc->hid , mysrvc->address, mysrvc->port, r->fields[1], atoi(r->fields[2]), atoi(r->fields[4]) , mysrvc->weight , atoi(r->fields[14]));
					mysrvc->weight=atoi(r->fields[14]);
				}
				if (atoi(r->fields[5])!=atoi(r->fields[15])) {
					if (GloMTH->variables.hostgroup_manager_verbose)
						proxy_info("Changing status for server %d:%s:%d (%s:%d) from %d (%d) to %d\n" , mysrvc->myhgc->hid , mysrvc->address, mysrvc->port, r->fields[1], atoi(r->fields[2]), atoi(r->fields[5]) , mysrvc->status , atoi(r->fields[15]));
					mysrvc->status=(MySerStatus)atoi(r->fields[15]);
					if (mysrvc->status==MYSQL_SERVER_STATUS_SHUNNED) {
						mysrvc->shunned_automatic=false;
					}
				}
				if (atoi(r->fields[6])!=atoi(r->fields[16])) {
					if (GloMTH->variables.hostgroup_manager_verbose)
						proxy_info("Changing compression for server %d:%s:%d (%s:%d) from %d (%d) to %d\n" , mysrvc->myhgc->hid , mysrvc->address, mysrvc->port, r->fields[1], atoi(r->fields[2]), atoi(r->fields[6]) , mysrvc->compression , atoi(r->fields[16]));
					mysrvc->compression=atoi(r->fields[16]);
				}
				if (atoi(r->fields[7])!=atoi(r->fields[17])) {
					if (GloMTH->variables.hostgroup_manager_verbose)
					proxy_info("Changing max_connections for server %d:%s:%d (%s:%d) from %d (%d) to %d\n" , mysrvc->myhgc->hid , mysrvc->address, mysrvc->port, r->fields[1], atoi(r->fields[2]), atoi(r->fields[7]) , mysrvc->max_connections , atoi(r->fields[17]));
					mysrvc->max_connections=atoi(r->fields[17]);
				}
				if (atoi(r->fields[8])!=atoi(r->fields[18])) {
					if (GloMTH->variables.hostgroup_manager_verbose)
						proxy_info("Changing max_replication_lag for server %u:%s:%d (%s:%d) from %d (%d) to %d\n" , mysrvc->myhgc->hid , mysrvc->address, mysrvc->port, r->fields[1], atoi(r->fields[2]), atoi(r->fields[8]) , mysrvc->max_replication_lag , atoi(r->fields[18]));
					mysrvc->max_replication_lag=atoi(r->fields[18]);
					if (mysrvc->max_replication_lag == 0) { // we just changed it to 0
						if (mysrvc->status == MYSQL_SERVER_STATUS_SHUNNED_REPLICATION_LAG) {
							// the server is currently shunned due to replication lag
							// but we reset max_replication_lag to 0
							// therefore we immediately reset the status too
							mysrvc->status = MYSQL_SERVER_STATUS_ONLINE;
						}
					}
				}
				if (atoi(r->fields[9])!=atoi(r->fields[19])) {
					if (GloMTH->variables.hostgroup_manager_verbose)
						proxy_info("Changing use_ssl for server %d:%s:%d (%s:%d) from %d (%d) to %d\n" , mysrvc->myhgc->hid , mysrvc->address, mysrvc->port, r->fields[1], atoi(r->fields[2]), atoi(r->fields[9]) , mysrvc->use_ssl , atoi(r->fields[19]));
					mysrvc->use_ssl=atoi(r->fields[19]);
				}
				if (atoi(r->fields[10])!=atoi(r->fields[20])) {
					if (GloMTH->variables.hostgroup_manager_verbose)
						proxy_info("Changing max_latency_ms for server %d:%s:%d (%s:%d) from %d (%d) to %d\n" , mysrvc->myhgc->hid , mysrvc->address, mysrvc->port, r->fields[1], atoi(r->fields[2]), atoi(r->fields[10]) , mysrvc->max_latency_us/1000 , atoi(r->fields[20]));
					mysrvc->max_latency_us=1000*atoi(r->fields[20]);
				}
				if (strcmp(r->fields[11],r->fields[21])) {
					if (GloMTH->variables.hostgroup_manager_verbose)
						proxy_info("Changing comment for server %d:%s:%d (%s:%d) from '%s' to '%s'\n" , mysrvc->myhgc->hid , mysrvc->address, mysrvc->port, r->fields[1], atoi(r->fields[2]), r->fields[11], r->fields[21]);
					free(mysrvc->comment);
					mysrvc->comment=strdup(r->fields[21]);
				}
				if (run_update) {
					rc=(*proxy_sqlite3_bind_int64)(statement2, 1, mysrvc->weight); ASSERT_SQLITE_OK(rc, mydb);
					rc=(*proxy_sqlite3_bind_int64)(statement2, 2, mysrvc->status); ASSERT_SQLITE_OK(rc, mydb);
					rc=(*proxy_sqlite3_bind_int64)(statement2, 3, mysrvc->compression); ASSERT_SQLITE_OK(rc, mydb);
					rc=(*proxy_sqlite3_bind_int64)(statement2, 4, mysrvc->max_connections); ASSERT_SQLITE_OK(rc, mydb);
					rc=(*proxy_sqlite3_bind_int64)(statement2, 5, mysrvc->max_replication_lag); ASSERT_SQLITE_OK(rc, mydb);
					rc=(*proxy_sqlite3_bind_int64)(statement2, 6, mysrvc->use_ssl); ASSERT_SQLITE_OK(rc, mydb);
					rc=(*proxy_sqlite3_bind_int64)(statement2, 7, mysrvc->max_latency_us/1000); ASSERT_SQLITE_OK(rc, mydb);
					rc=(*proxy_sqlite3_bind_text)(statement2, 8,  mysrvc->comment, -1, SQLITE_TRANSIENT); ASSERT_SQLITE_OK(rc, mydb);
					rc=(*proxy_sqlite3_bind_int64)(statement2, 9, mysrvc->gtid_port); ASSERT_SQLITE_OK(rc, mydb);
					rc=(*proxy_sqlite3_bind_int64)(statement2, 10, mysrvc->myhgc->hid); ASSERT_SQLITE_OK(rc, mydb);
					rc=(*proxy_sqlite3_bind_text)(statement2, 11,  mysrvc->address, -1, SQLITE_TRANSIENT); ASSERT_SQLITE_OK(rc, mydb);
					rc=(*proxy_sqlite3_bind_int64)(statement2, 12, mysrvc->port); ASSERT_SQLITE_OK(rc, mydb);
					SAFE_SQLITE3_STEP2(statement2);
					rc=(*proxy_sqlite3_clear_bindings)(statement2); ASSERT_SQLITE_OK(rc, mydb);
					rc=(*proxy_sqlite3_reset)(statement2); ASSERT_SQLITE_OK(rc, mydb);
				}
				if (mysrvc->gtid_port) {
					// this server has gtid_port configured, we set use_gtid
					proxy_debug(PROXY_DEBUG_MYSQL_CONNPOOL, 6, "Server %u:%s:%d has gtid_port enabled, setting use_gitd=true if not already set\n", mysrvc->myhgc->hid , mysrvc->address, mysrvc->port);
					use_gtid = true;
				}
			}
		}
		(*proxy_sqlite3_finalize)(statement1);
		(*proxy_sqlite3_finalize)(statement2);
	}
	if (use_gtid) {
		has_gtid_port = true;
	} else {
		has_gtid_port = false;
	}
	if (resultset) { delete resultset; resultset=NULL; }

	uint64_t mysql_servers_v2_checksum = 0;

	if (only_commit_runtime_mysql_servers == false) {
		// replication
		if (incoming_replication_hostgroups) { // this IF is extremely important, otherwise replication hostgroups may disappear
			proxy_debug(PROXY_DEBUG_MYSQL_CONNPOOL, 4, "DELETE FROM mysql_replication_hostgroups\n");
			mydb->execute("DELETE FROM mysql_replication_hostgroups");
			generate_mysql_replication_hostgroups_table();
		}

		// group replication
		if (incoming_group_replication_hostgroups) {
			proxy_debug(PROXY_DEBUG_MYSQL_CONNPOOL, 4, "DELETE FROM mysql_group_replication_hostgroups\n");
			mydb->execute("DELETE FROM mysql_group_replication_hostgroups");
			generate_mysql_group_replication_hostgroups_table();
		}

		// galera
		if (incoming_galera_hostgroups) {
			proxy_debug(PROXY_DEBUG_MYSQL_CONNPOOL, 4, "DELETE FROM mysql_galera_hostgroups\n");
			mydb->execute("DELETE FROM mysql_galera_hostgroups");
			generate_mysql_galera_hostgroups_table();
		}

		// AWS Aurora
		if (incoming_aws_aurora_hostgroups) {
			proxy_debug(PROXY_DEBUG_MYSQL_CONNPOOL, 4, "DELETE FROM mysql_aws_aurora_hostgroups\n");
			mydb->execute("DELETE FROM mysql_aws_aurora_hostgroups");
			generate_mysql_aws_aurora_hostgroups_table();
		}

		// hostgroup attributes
		if (incoming_hostgroup_attributes) {
			proxy_debug(PROXY_DEBUG_MYSQL_CONNPOOL, 4, "DELETE FROM mysql_hostgroup_attributes\n");
			mydb->execute("DELETE FROM mysql_hostgroup_attributes");
			generate_mysql_hostgroup_attributes_table();
		}

		mysql_servers_v2_checksum = get_mysql_servers_v2_checksum(mysql_servers_v2);
	}

	proxy_debug(PROXY_DEBUG_MYSQL_CONNPOOL, 4, "DELETE FROM mysql_servers_incoming\n");
	mydb->execute("DELETE FROM mysql_servers_incoming");
	
	// regenerating mysql_servers records
	mydb->execute("DELETE FROM mysql_servers");
	generate_mysql_servers_table();

	const auto mysql_servers_checksum = get_mysql_servers_checksum(runtime_mysql_servers);

	char buf[80];
	uint32_t d32[2];
	const time_t t = time(NULL);

	memcpy(&d32, &mysql_servers_checksum, sizeof(mysql_servers_checksum));
	sprintf(buf, "0x%0X%0X", d32[0], d32[1]);
	pthread_mutex_lock(&GloVars.checksum_mutex);
	GloVars.checksums_values.mysql_servers.set_checksum(buf);

	if (update_version)
		GloVars.checksums_values.mysql_servers.version++;

	//struct timespec ts;
	//clock_gettime(CLOCK_REALTIME, &ts);
	if (peer_runtime_mysql_server.epoch != 0 && peer_runtime_mysql_server.checksum.empty() == false &&
		GloVars.checksums_values.mysql_servers.checksum == peer_runtime_mysql_server.checksum) {
		GloVars.checksums_values.mysql_servers.epoch = peer_runtime_mysql_server.epoch;
	} else {
		GloVars.checksums_values.mysql_servers.epoch = t;
	}
	
	if (only_commit_runtime_mysql_servers == false) {
		memcpy(&d32, &mysql_servers_v2_checksum, sizeof(mysql_servers_v2_checksum));
		sprintf(buf, "0x%0X%0X", d32[0], d32[1]);
		GloVars.checksums_values.mysql_servers_v2.set_checksum(buf);

		if (update_version)
			GloVars.checksums_values.mysql_servers_v2.version++;

		if (peer_mysql_server_v2.epoch != 0 && peer_mysql_server_v2.checksum.empty() == false &&
			GloVars.checksums_values.mysql_servers_v2.checksum == peer_mysql_server_v2.checksum) {
			GloVars.checksums_values.mysql_servers_v2.epoch = peer_mysql_server_v2.epoch;
		} else {
			GloVars.checksums_values.mysql_servers_v2.epoch = t;
		}
	}

	GloVars.checksums_values.updates_cnt++;
	GloVars.generate_global_checksum();
	GloVars.epoch_version = t;
	pthread_mutex_unlock(&GloVars.checksum_mutex);

	// fill Hostgroup_Manager_Mapping with latest records
	update_hostgroup_manager_mappings();

	ev_async_send(gtid_ev_loop, gtid_ev_async);

	__sync_fetch_and_add(&status.servers_table_version,1);

	// We completely reset read_only_set1. It will generated (completely) again in read_only_action()
	// Note: read_only_set1 will be regenerated all at once
	read_only_set1.erase(read_only_set1.begin(), read_only_set1.end());
	// We completely reset read_only_set2. It will be again written in read_only_action()
	// Note: read_only_set2 will be regenerated one server at the time
	read_only_set2.erase(read_only_set2.begin(), read_only_set2.end());

	this->status.p_counter_array[p_hg_counter::servers_table_version]->Increment();
	pthread_cond_broadcast(&status.servers_table_version_cond);
	pthread_mutex_unlock(&status.servers_table_version_lock);

	// NOTE: In order to guarantee the latest generated version, this should be kept after all the
	// calls to 'generate_mysql_servers'.
	update_table_mysql_servers_for_monitor(false);

	wrunlock();
	unsigned long long curtime2=monotonic_time();
	curtime1 = curtime1/1000;
	curtime2 = curtime2/1000;
	proxy_info("MySQL_HostGroups_Manager::commit() locked for %llums\n", curtime2-curtime1);

	if (GloMTH) {
		GloMTH->signal_all_threads(1);
	}

	return true;
}

/** 
 * @brief Calculate the checksum for the runtime mysql_servers record, after excluding all the rows
 *    with the status OFFLINE_HARD from the result set
 * 
 * @details The runtime mysql_servers is now considered as a distinct module and have a separate checksum calculation.
 *    This is because the records in the runtime module may differ from those in the admin mysql_servers module, which
 *	  can cause synchronization issues within the cluster.
 * 
 * @param runtime_mysql_servers resultset of runtime mysql_servers or can be a nullptr.
*/
uint64_t MySQL_HostGroups_Manager::get_mysql_servers_checksum(SQLite3_result* runtime_mysql_servers) {

	//Note: GloVars.checksum_mutex needs to be locked
	SQLite3_result* resultset = nullptr;

	if (runtime_mysql_servers == nullptr) {
		char* error = NULL;
		int cols = 0;
		int affected_rows = 0;

		mydb->execute_statement(MYHGM_GEN_ADMIN_RUNTIME_SERVERS, &error, &cols, &affected_rows, &resultset);

		if (resultset) {
			if (resultset->rows_count) {
				// Remove 'OFFLINE_HARD' servers since they are not relevant to propagate to other Cluster
				// nodes, or relevant for checksum computation.
				const size_t init_row_count = resultset->rows_count;
				size_t rm_rows_count = 0;
				const auto is_offline_server = [&rm_rows_count](SQLite3_row* row) {
					if (strcasecmp(row->fields[4], "OFFLINE_HARD") == 0) {
						rm_rows_count += 1;
						return true;
					} else {
						return false;
					}
				};
				resultset->rows.erase(
					std::remove_if(resultset->rows.begin(), resultset->rows.end(), is_offline_server),
					resultset->rows.end()
				);
				resultset->rows_count = init_row_count - rm_rows_count;

				save_runtime_mysql_servers(resultset);
			} else {
				delete resultset;
				resultset = nullptr;
			}
		} else {
			proxy_info("Checksum for table %s is 0x%lX\n", "mysql_servers", (long unsigned int)0);
		}
	} else {
		resultset = runtime_mysql_servers;
		save_runtime_mysql_servers(runtime_mysql_servers);
	}

	table_resultset_checksum[HGM_TABLES::MYSQL_SERVERS] = compute_mysql_servers_raw_checksum(resultset);
	proxy_info("Checksum for table %s is 0x%lX\n", "mysql_servers", table_resultset_checksum[HGM_TABLES::MYSQL_SERVERS]);

	return table_resultset_checksum[HGM_TABLES::MYSQL_SERVERS];
}

/** 
 * @brief Computes checksum for the admin mysql_server resultset and generates an accumulated checksum by including the following modules: 
 *    MYSQL_REPLICATION_HOSTGROUPS, MYSQL_GROUP_REPLICATION_HOSTGROUPS, MYSQL_GALERA_HOSTGROUPS, and MYSQL_HOSTGROUP_ATTRIBUTES.
 *
 * @details The 'incoming_mysql_servers_v2' includes the same records as 'main.mysql_servers'. If this set of records is empty, then the
 *    records are retrieved from 'main.mysql_servers'.
 *
 * @param incoming_mysql_servers_v2 resultset of admin mysql_servers or can be a nullptr.
 */
uint64_t MySQL_HostGroups_Manager::get_mysql_servers_v2_checksum(SQLite3_result* incoming_mysql_servers_v2) {

	//Note: GloVars.checksum_mutex needs to be locked
	SQLite3_result* resultset = nullptr;
	
	if (incoming_mysql_servers_v2 == nullptr) 
	{
		char* error = nullptr;
		int cols = 0;
		int affected_rows = 0;

		GloAdmin->admindb->execute_statement(MYHGM_GEN_ADMIN_MYSQL_SERVERS, &error, &cols, &affected_rows, &resultset);

		if (resultset) {
			if (resultset->rows_count) {

				const size_t init_row_count = resultset->rows_count;
				size_t rm_rows_count = 0;
				const auto is_offline_server = [&rm_rows_count](SQLite3_row* row) {
					if (strcasecmp(row->fields[4], "OFFLINE_HARD") == 0) {
						rm_rows_count += 1;
						return true;
					} else {
						return false;
					}
				};
				resultset->rows.erase(
					std::remove_if(resultset->rows.begin(), resultset->rows.end(), is_offline_server),
					resultset->rows.end()
				);
				resultset->rows_count = init_row_count - rm_rows_count;

				save_mysql_servers_v2(resultset);
			} else {
				delete resultset;
				resultset = nullptr;
			}
		} else {
			proxy_info("Checksum for table %s is 0x%lX\n", "mysql_servers_v2", (long unsigned int)0);
		}
	} else {
		resultset = incoming_mysql_servers_v2;
		save_mysql_servers_v2(incoming_mysql_servers_v2);
	}

	// reset checksum excluding MYSQL_SERVERS_V2
	table_resultset_checksum[MYSQL_REPLICATION_HOSTGROUPS] = 0;
	table_resultset_checksum[MYSQL_GROUP_REPLICATION_HOSTGROUPS] = 0;
	table_resultset_checksum[MYSQL_GALERA_HOSTGROUPS] = 0;
	table_resultset_checksum[MYSQL_AWS_AURORA_HOSTGROUPS] = 0;
	table_resultset_checksum[MYSQL_HOSTGROUP_ATTRIBUTES] = 0;

	table_resultset_checksum[MYSQL_SERVERS_V2] = compute_mysql_servers_raw_checksum(resultset);
	proxy_info("Checksum for table %s is 0x%lX\n", "mysql_servers_v2", table_resultset_checksum[MYSQL_SERVERS_V2]);

	commit_update_checksums_from_tables();

	uint64_t hash1 = 0, hash2 = 0;
	SpookyHash myhash;
	bool init = false;

	hash1 = table_resultset_checksum[MYSQL_SERVERS_V2];
	if (hash1) {
		if (init == false) {
			init = true;
			myhash.Init(19, 3);
		}

		myhash.Update(&hash1, sizeof(hash1));
	}

	hash1 = table_resultset_checksum[MYSQL_REPLICATION_HOSTGROUPS];
	if (hash1) {
		if (init == false) {
			init = true;
			myhash.Init(19, 3);
		}

		myhash.Update(&hash1, sizeof(hash1));
	}

<<<<<<< HEAD
	hash1 = table_resultset_checksum[MYSQL_GROUP_REPLICATION_HOSTGROUPS];
	if (hash1) {
		if (init == false) {
			init = true;
			myhash.Init(19, 3);
=======
					fetched_server_id = server_id;
				}
				
				HostGroup_Server_Mapping::Node node;
				//node.server_status = static_cast<MySerStatus>(atoi(r->fields[3]));
				node.reader_hostgroup_id = atoi(r->fields[4]);
				node.writer_hostgroup_id = atoi(r->fields[5]);
				node.srv = reinterpret_cast<MySrvC*>(atoll(r->fields[6]));
				
				HostGroup_Server_Mapping::Type type = (r->fields[2] && r->fields[2][0] == '1') ? HostGroup_Server_Mapping::Type::WRITER : HostGroup_Server_Mapping::Type::READER;
				fetched_server_mapping->add(type, node);
			}
>>>>>>> 3dcc531d
		}

		myhash.Update(&hash1, sizeof(hash1));
	}

	hash1 = table_resultset_checksum[MYSQL_GALERA_HOSTGROUPS];
	if (hash1) {
		if (init == false) {
			init = true;
			myhash.Init(19, 3);
		}

		myhash.Update(&hash1, sizeof(hash1));
	}

	hash1 = table_resultset_checksum[MYSQL_AWS_AURORA_HOSTGROUPS];
	if (hash1) {
		if (init == false) {
			init = true;
			myhash.Init(19, 3);
		}

		myhash.Update(&hash1, sizeof(hash1));
	}

	hash1 = table_resultset_checksum[MYSQL_HOSTGROUP_ATTRIBUTES];
	if (hash1) {
		if (init == false) {
			init = true;
			myhash.Init(19, 3);
		}

		myhash.Update(&hash1, sizeof(hash1));
	}

	if (init == true) {
		myhash.Final(&hash1, &hash2);
	}

	return hash1;
}

bool MySQL_HostGroups_Manager::gtid_exists(MySrvC *mysrvc, char * gtid_uuid, uint64_t gtid_trxid) {
	bool ret = false;
	pthread_rwlock_rdlock(&gtid_rwlock);
	std::string s1 = mysrvc->address;
	s1.append(":");
	s1.append(std::to_string(mysrvc->port));
	std::unordered_map <string, GTID_Server_Data *>::iterator it2;
	it2 = gtid_map.find(s1);
	GTID_Server_Data *gtid_is=NULL;
	if (it2!=gtid_map.end()) {
		gtid_is=it2->second;
		if (gtid_is) {
			if (gtid_is->active == true) {
				ret = gtid_is->gtid_exists(gtid_uuid,gtid_trxid);
			}
		}
	}
	//proxy_info("Checking if server %s has GTID %s:%lu . %s\n", s1.c_str(), gtid_uuid, gtid_trxid, (ret ? "YES" : "NO"));
	pthread_rwlock_unlock(&gtid_rwlock);
	return ret;
}

void MySQL_HostGroups_Manager::generate_mysql_gtid_executed_tables() {
	pthread_rwlock_wrlock(&gtid_rwlock);
	// first, set them all as active = false
	std::unordered_map<string, GTID_Server_Data *>::iterator it = gtid_map.begin();
	while(it != gtid_map.end()) {
		GTID_Server_Data * gtid_si = it->second;
		if (gtid_si) {
			gtid_si->active = false;
		}
		it++;
	}

	// NOTE: We are required to lock while iterating over 'MyHostGroups'. Otherwise race conditions could take place,
	// e.g. servers could be purged by 'purge_mysql_servers_table' and invalid memory be accessed.
	wrlock();
	for (unsigned int i=0; i<MyHostGroups->len; i++) {
		MyHGC *myhgc=(MyHGC *)MyHostGroups->index(i);
		MySrvC *mysrvc=NULL;
		for (unsigned int j=0; j<myhgc->mysrvs->servers->len; j++) {
			mysrvc=myhgc->mysrvs->idx(j);
			if (mysrvc->gtid_port) {
				std::string s1 = mysrvc->address;
				s1.append(":");
				s1.append(std::to_string(mysrvc->port));
				std::unordered_map <string, GTID_Server_Data *>::iterator it2;
				it2 = gtid_map.find(s1);
				GTID_Server_Data *gtid_is=NULL;
				if (it2!=gtid_map.end()) {
					gtid_is=it2->second;
					if (gtid_is == NULL) {
						gtid_map.erase(it2);
					}
				}
				if (gtid_is) {
					gtid_is->active = true;
				} else if (mysrvc->status != MYSQL_SERVER_STATUS_OFFLINE_HARD) {
					// we didn't find it. Create it
					/*
					struct ev_io *watcher = (struct ev_io *)malloc(sizeof(struct ev_io));
					gtid_is = new GTID_Server_Data(watcher, mysrvc->address, mysrvc->port, mysrvc->gtid_port);
					gtid_map.emplace(s1,gtid_is);
					*/
					struct ev_io * c = NULL;
					c = new_connector(mysrvc->address, mysrvc->gtid_port, mysrvc->port);
					if (c) {
						gtid_is = (GTID_Server_Data *)c->data;
						gtid_map.emplace(s1,gtid_is);
						//pthread_mutex_lock(&ev_loop_mutex);
						ev_io_start(MyHGM->gtid_ev_loop,c);
						//pthread_mutex_unlock(&ev_loop_mutex);
					}
				}
			}
		}
	}
	wrunlock();
	std::vector<string> to_remove;
	it = gtid_map.begin();
	while(it != gtid_map.end()) {
		GTID_Server_Data * gtid_si = it->second;
		if (gtid_si && gtid_si->active == false) {
			to_remove.push_back(it->first);
		}
		it++;
	}
	for (std::vector<string>::iterator it3=to_remove.begin(); it3!=to_remove.end(); ++it3) {
		it = gtid_map.find(*it3);
		GTID_Server_Data * gtid_si = it->second;
		ev_io_stop(MyHGM->gtid_ev_loop, gtid_si->w);
		close(gtid_si->w->fd);
		free(gtid_si->w);
		gtid_map.erase(*it3);
	}
	pthread_rwlock_unlock(&gtid_rwlock);
}

void MySQL_HostGroups_Manager::purge_mysql_servers_table() {
	for (unsigned int i=0; i<MyHostGroups->len; i++) {
		MyHGC *myhgc=(MyHGC *)MyHostGroups->index(i);
		MySrvC *mysrvc=NULL;
		for (unsigned int j=0; j<myhgc->mysrvs->servers->len; j++) {
			mysrvc=myhgc->mysrvs->idx(j);
			if (mysrvc->status==MYSQL_SERVER_STATUS_OFFLINE_HARD) {
				if (mysrvc->ConnectionsUsed->conns_length()==0 && mysrvc->ConnectionsFree->conns_length()==0) {
					// no more connections for OFFLINE_HARD server, removing it
					mysrvc=(MySrvC *)myhgc->mysrvs->servers->remove_index_fast(j);
					j--;
					delete mysrvc;
				}
			}
		}
	}
}



void MySQL_HostGroups_Manager::generate_mysql_servers_table(int *_onlyhg) {
	int rc;
	sqlite3_stmt *statement1=NULL;
	sqlite3_stmt *statement32=NULL;

	PtrArray *lst=new PtrArray();
	//sqlite3 *mydb3=mydb->get_db();
	char *query1=(char *)"INSERT INTO mysql_servers VALUES (?1, ?2, ?3, ?4, ?5, ?6, ?7, ?8, ?9, ?10, ?11, ?12, ?13)";
	//rc=(*proxy_sqlite3_prepare_v2)(mydb3, query1, -1, &statement1, 0);
	rc = mydb->prepare_v2(query1, &statement1);
	ASSERT_SQLITE_OK(rc, mydb);
	std::string query32s = "INSERT INTO mysql_servers VALUES " + generate_multi_rows_query(32,13);
	char *query32 = (char *)query32s.c_str();
	//rc=(*proxy_sqlite3_prepare_v2)(mydb3, query32, -1, &statement32, 0);
	rc = mydb->prepare_v2(query32, &statement32);
	ASSERT_SQLITE_OK(rc, mydb);

	if (mysql_thread___hostgroup_manager_verbose) {
		if (_onlyhg==NULL) {
			proxy_info("Dumping current MySQL Servers structures for hostgroup ALL\n");
		} else {
			int hidonly=*_onlyhg;
			proxy_info("Dumping current MySQL Servers structures for hostgroup %d\n", hidonly);
		}
	}
	for (unsigned int i=0; i<MyHostGroups->len; i++) {
		MyHGC *myhgc=(MyHGC *)MyHostGroups->index(i);
		if (_onlyhg) {
			int hidonly=*_onlyhg;
			if (myhgc->hid!=(unsigned int)hidonly) {
				// skipping this HG
				continue;
			}
		}
		MySrvC *mysrvc=NULL;
		for (unsigned int j=0; j<myhgc->mysrvs->servers->len; j++) {
			mysrvc=myhgc->mysrvs->idx(j);
			if (mysql_thread___hostgroup_manager_verbose) {
				char *st;
				switch (mysrvc->status) {
					case 0:
						st=(char *)"ONLINE";
						break;
					case 2:
						st=(char *)"OFFLINE_SOFT";
						break;
					case 3:
						st=(char *)"OFFLINE_HARD";
						break;
					default:
					case 1:
					case 4:
						st=(char *)"SHUNNED";
						break;
				}
				fprintf(stderr,"HID: %d , address: %s , port: %d , gtid_port: %d , weight: %d , status: %s , max_connections: %u , max_replication_lag: %u , use_ssl: %u , max_latency_ms: %u , comment: %s\n", mysrvc->myhgc->hid, mysrvc->address, mysrvc->port, mysrvc->gtid_port, mysrvc->weight, st, mysrvc->max_connections, mysrvc->max_replication_lag, mysrvc->use_ssl, mysrvc->max_latency_us*1000, mysrvc->comment);
			}
			lst->add(mysrvc);
			if (lst->len==32) {
				while (lst->len) {
					int i=lst->len;
					i--;
					MySrvC *mysrvc=(MySrvC *)lst->remove_index_fast(0);
					uintptr_t ptr=(uintptr_t)mysrvc;
					rc=(*proxy_sqlite3_bind_int64)(statement32, (i*13)+1, mysrvc->myhgc->hid); ASSERT_SQLITE_OK(rc, mydb);
					rc=(*proxy_sqlite3_bind_text)(statement32, (i*13)+2, mysrvc->address, -1, SQLITE_TRANSIENT); ASSERT_SQLITE_OK(rc, mydb);
					rc=(*proxy_sqlite3_bind_int64)(statement32, (i*13)+3, mysrvc->port); ASSERT_SQLITE_OK(rc, mydb);
					rc=(*proxy_sqlite3_bind_int64)(statement32, (i*13)+4, mysrvc->gtid_port); ASSERT_SQLITE_OK(rc, mydb);
					rc=(*proxy_sqlite3_bind_int64)(statement32, (i*13)+5, mysrvc->weight); ASSERT_SQLITE_OK(rc, mydb);
					rc=(*proxy_sqlite3_bind_int64)(statement32, (i*13)+6, mysrvc->status); ASSERT_SQLITE_OK(rc, mydb);
					rc=(*proxy_sqlite3_bind_int64)(statement32, (i*13)+7, mysrvc->compression); ASSERT_SQLITE_OK(rc, mydb);
					rc=(*proxy_sqlite3_bind_int64)(statement32, (i*13)+8, mysrvc->max_connections); ASSERT_SQLITE_OK(rc, mydb);
					rc=(*proxy_sqlite3_bind_int64)(statement32, (i*13)+9, mysrvc->max_replication_lag); ASSERT_SQLITE_OK(rc, mydb);
					rc=(*proxy_sqlite3_bind_int64)(statement32, (i*13)+10, mysrvc->use_ssl); ASSERT_SQLITE_OK(rc, mydb);
					rc=(*proxy_sqlite3_bind_int64)(statement32, (i*13)+11, mysrvc->max_latency_us/1000); ASSERT_SQLITE_OK(rc, mydb);
					rc=(*proxy_sqlite3_bind_text)(statement32, (i*13)+12, mysrvc->comment, -1, SQLITE_TRANSIENT); ASSERT_SQLITE_OK(rc, mydb);
					rc=(*proxy_sqlite3_bind_int64)(statement32, (i*13)+13, ptr); ASSERT_SQLITE_OK(rc, mydb);
				}
				SAFE_SQLITE3_STEP2(statement32);
				rc=(*proxy_sqlite3_clear_bindings)(statement32); ASSERT_SQLITE_OK(rc, mydb);
				rc=(*proxy_sqlite3_reset)(statement32); ASSERT_SQLITE_OK(rc, mydb);
			}
		}
	}
	while (lst->len) {
		MySrvC *mysrvc=(MySrvC *)lst->remove_index_fast(0);
		uintptr_t ptr=(uintptr_t)mysrvc;
		rc=(*proxy_sqlite3_bind_int64)(statement1, 1, mysrvc->myhgc->hid); ASSERT_SQLITE_OK(rc, mydb);
		rc=(*proxy_sqlite3_bind_text)(statement1, 2, mysrvc->address, -1, SQLITE_TRANSIENT); ASSERT_SQLITE_OK(rc, mydb);
		rc=(*proxy_sqlite3_bind_int64)(statement1, 3, mysrvc->port); ASSERT_SQLITE_OK(rc, mydb);
		rc=(*proxy_sqlite3_bind_int64)(statement1, 4, mysrvc->gtid_port); ASSERT_SQLITE_OK(rc, mydb);
		rc=(*proxy_sqlite3_bind_int64)(statement1, 5, mysrvc->weight); ASSERT_SQLITE_OK(rc, mydb);
		rc=(*proxy_sqlite3_bind_int64)(statement1, 6, mysrvc->status); ASSERT_SQLITE_OK(rc, mydb);
		rc=(*proxy_sqlite3_bind_int64)(statement1, 7, mysrvc->compression); ASSERT_SQLITE_OK(rc, mydb);
		rc=(*proxy_sqlite3_bind_int64)(statement1, 8, mysrvc->max_connections); ASSERT_SQLITE_OK(rc, mydb);
		rc=(*proxy_sqlite3_bind_int64)(statement1, 9, mysrvc->max_replication_lag); ASSERT_SQLITE_OK(rc, mydb);
		rc=(*proxy_sqlite3_bind_int64)(statement1, 10, mysrvc->use_ssl); ASSERT_SQLITE_OK(rc, mydb);
		rc=(*proxy_sqlite3_bind_int64)(statement1, 11, mysrvc->max_latency_us/1000); ASSERT_SQLITE_OK(rc, mydb);
		rc=(*proxy_sqlite3_bind_text)(statement1, 12, mysrvc->comment, -1, SQLITE_TRANSIENT); ASSERT_SQLITE_OK(rc, mydb);
		rc=(*proxy_sqlite3_bind_int64)(statement1, 13, ptr); ASSERT_SQLITE_OK(rc, mydb);

		SAFE_SQLITE3_STEP2(statement1);
		rc=(*proxy_sqlite3_clear_bindings)(statement1); ASSERT_SQLITE_OK(rc, mydb);
		rc=(*proxy_sqlite3_reset)(statement1); ASSERT_SQLITE_OK(rc, mydb);
	}
	(*proxy_sqlite3_finalize)(statement1);
	(*proxy_sqlite3_finalize)(statement32);
	if (mysql_thread___hostgroup_manager_verbose) {
		char *error=NULL;
		int cols=0;
		int affected_rows=0;
		SQLite3_result *resultset=NULL;
		if (_onlyhg==NULL) {
			mydb->execute_statement((char *)"SELECT hostgroup_id hid, hostname, port, gtid_port gtid, weight, status, compression cmp, max_connections max_conns, max_replication_lag max_lag, use_ssl ssl, max_latency_ms max_lat, comment, mem_pointer FROM mysql_servers", &error , &cols , &affected_rows , &resultset);
		} else {
			int hidonly=*_onlyhg;
			char *q1 = (char *)malloc(256);
			sprintf(q1,"SELECT hostgroup_id hid, hostname, port, gtid_port gtid, weight, status, compression cmp, max_connections max_conns, max_replication_lag max_lag, use_ssl ssl, max_latency_ms max_lat, comment, mem_pointer FROM mysql_servers WHERE hostgroup_id=%d" , hidonly);
			mydb->execute_statement(q1, &error , &cols , &affected_rows , &resultset);
			free(q1);
		}
		if (error) {
			proxy_error("Error on read from mysql_servers : %s\n", error);
		} else {
			if (resultset) {
				if (_onlyhg==NULL) {
					proxy_info("Dumping mysql_servers: ALL\n");
				} else {
					int hidonly=*_onlyhg;
					proxy_info("Dumping mysql_servers: HG %d\n", hidonly);
				}
				resultset->dump_to_stderr();
			}
		}
		if (resultset) { delete resultset; resultset=NULL; }
	}
	delete lst;
}

void MySQL_HostGroups_Manager::generate_mysql_replication_hostgroups_table() {
	if (incoming_replication_hostgroups==NULL)
		return;
	if (mysql_thread___hostgroup_manager_verbose) {
		proxy_info("New mysql_replication_hostgroups table\n");
	}
	for (std::vector<SQLite3_row *>::iterator it = incoming_replication_hostgroups->rows.begin() ; it != incoming_replication_hostgroups->rows.end(); ++it) {
		SQLite3_row *r=*it;
		char *o=NULL;
		int comment_length=0;	// #issue #643
		//if (r->fields[3]) { // comment is not null
			o=escape_string_single_quotes(r->fields[3],false);
			comment_length=strlen(o);
		//}
		char *query=(char *)malloc(256+comment_length);
		//if (r->fields[3]) { // comment is not null
			sprintf(query,"INSERT INTO mysql_replication_hostgroups VALUES(%s,%s,'%s','%s')",r->fields[0], r->fields[1], r->fields[2], o);
			if (o!=r->fields[3]) { // there was a copy
				free(o);
			}
		//} else {
			//sprintf(query,"INSERT INTO mysql_replication_hostgroups VALUES(%s,%s,NULL)",r->fields[0],r->fields[1]);
		//}
		mydb->execute(query);
		if (mysql_thread___hostgroup_manager_verbose) {
			fprintf(stderr,"writer_hostgroup: %s , reader_hostgroup: %s, check_type %s, comment: %s\n", r->fields[0],r->fields[1], r->fields[2], r->fields[3]);
		}
		free(query);
	}
	incoming_replication_hostgroups=NULL;
}


void MySQL_HostGroups_Manager::generate_mysql_group_replication_hostgroups_table() {
	if (incoming_group_replication_hostgroups==NULL) {
		return;
	}
	int rc;
	sqlite3_stmt *statement=NULL;
	//sqlite3 *mydb3=mydb->get_db();
	char *query=(char *)"INSERT INTO mysql_group_replication_hostgroups(writer_hostgroup,backup_writer_hostgroup,reader_hostgroup,offline_hostgroup,active,max_writers,writer_is_also_reader,max_transactions_behind,comment) VALUES (?1, ?2, ?3, ?4, ?5, ?6, ?7, ?8, ?9)";
	//rc=(*proxy_sqlite3_prepare_v2)(mydb3, query, -1, &statement, 0);
	rc = mydb->prepare_v2(query, &statement);
	ASSERT_SQLITE_OK(rc, mydb);
	proxy_info("New mysql_group_replication_hostgroups table\n");
	pthread_mutex_lock(&Group_Replication_Info_mutex);
	for (std::map<int , Group_Replication_Info *>::iterator it1 = Group_Replication_Info_Map.begin() ; it1 != Group_Replication_Info_Map.end(); ++it1) {
		Group_Replication_Info *info=NULL;
		info=it1->second;
		info->__active=false;
	}
	for (std::vector<SQLite3_row *>::iterator it = incoming_group_replication_hostgroups->rows.begin() ; it != incoming_group_replication_hostgroups->rows.end(); ++it) {
		SQLite3_row *r=*it;
		int writer_hostgroup=atoi(r->fields[0]);
		int backup_writer_hostgroup=atoi(r->fields[1]);
		int reader_hostgroup=atoi(r->fields[2]);
		int offline_hostgroup=atoi(r->fields[3]);
		int active=atoi(r->fields[4]);
		int max_writers=atoi(r->fields[5]);
		int writer_is_also_reader=atoi(r->fields[6]);
		int max_transactions_behind=atoi(r->fields[7]);
		proxy_info("Loading MySQL Group Replication info for (%d,%d,%d,%d,%s,%d,%d,%d,\"%s\")\n", writer_hostgroup,backup_writer_hostgroup,reader_hostgroup,offline_hostgroup,(active ? "on" : "off"),max_writers,writer_is_also_reader,max_transactions_behind,r->fields[8]);
		rc=(*proxy_sqlite3_bind_int64)(statement, 1, writer_hostgroup); ASSERT_SQLITE_OK(rc, mydb);
		rc=(*proxy_sqlite3_bind_int64)(statement, 2, backup_writer_hostgroup); ASSERT_SQLITE_OK(rc, mydb);
		rc=(*proxy_sqlite3_bind_int64)(statement, 3, reader_hostgroup); ASSERT_SQLITE_OK(rc, mydb);
		rc=(*proxy_sqlite3_bind_int64)(statement, 4, offline_hostgroup); ASSERT_SQLITE_OK(rc, mydb);
		rc=(*proxy_sqlite3_bind_int64)(statement, 5, active); ASSERT_SQLITE_OK(rc, mydb);
		rc=(*proxy_sqlite3_bind_int64)(statement, 6, max_writers); ASSERT_SQLITE_OK(rc, mydb);
		rc=(*proxy_sqlite3_bind_int64)(statement, 7, writer_is_also_reader); ASSERT_SQLITE_OK(rc, mydb);
		rc=(*proxy_sqlite3_bind_int64)(statement, 8, max_transactions_behind); ASSERT_SQLITE_OK(rc, mydb);
		rc=(*proxy_sqlite3_bind_text)(statement, 9, r->fields[8], -1, SQLITE_TRANSIENT); ASSERT_SQLITE_OK(rc, mydb);

		SAFE_SQLITE3_STEP2(statement);
		rc=(*proxy_sqlite3_clear_bindings)(statement); ASSERT_SQLITE_OK(rc, mydb);
		rc=(*proxy_sqlite3_reset)(statement); ASSERT_SQLITE_OK(rc, mydb);
		std::map<int , Group_Replication_Info *>::iterator it2;
		it2 = Group_Replication_Info_Map.find(writer_hostgroup);
		Group_Replication_Info *info=NULL;
		if (it2!=Group_Replication_Info_Map.end()) {
			info=it2->second;
			bool changed=false;
			changed=info->update(backup_writer_hostgroup,reader_hostgroup,offline_hostgroup, max_writers, max_transactions_behind,  (bool)active, writer_is_also_reader, r->fields[8]);
			if (changed) {
				//info->need_converge=true;
			}
		} else {
			info=new Group_Replication_Info(writer_hostgroup,backup_writer_hostgroup,reader_hostgroup,offline_hostgroup, max_writers, max_transactions_behind,  (bool)active, writer_is_also_reader, r->fields[8]);
			//info->need_converge=true;
			Group_Replication_Info_Map.insert(Group_Replication_Info_Map.begin(), std::pair<int, Group_Replication_Info *>(writer_hostgroup,info));
		}
	}
	(*proxy_sqlite3_finalize)(statement);
	delete incoming_group_replication_hostgroups;
	incoming_group_replication_hostgroups=NULL;

	// remove missing ones
	for (auto it3 = Group_Replication_Info_Map.begin(); it3 != Group_Replication_Info_Map.end(); ) {
		Group_Replication_Info *info=it3->second;
		if (info->__active==false) {
			delete info;
			it3 = Group_Replication_Info_Map.erase(it3);
		} else {
			it3++;
		}
	}
	// TODO: it is now time to compute all the changes


	// it is now time to build a new structure in Monitor
	pthread_mutex_lock(&GloMyMon->group_replication_mutex);
	{
		char *error=NULL;
		int cols=0;
		int affected_rows=0;
		SQLite3_result *resultset=NULL;
		char *query=(char *)"SELECT writer_hostgroup, hostname, port, MAX(use_ssl) use_ssl , writer_is_also_reader , max_transactions_behind FROM "
			" mysql_servers JOIN mysql_group_replication_hostgroups ON hostgroup_id=writer_hostgroup OR hostgroup_id=backup_writer_hostgroup OR "
			" hostgroup_id=reader_hostgroup OR hostgroup_id=offline_hostgroup WHERE active=1 GROUP BY hostname, port";
		mydb->execute_statement(query, &error , &cols , &affected_rows , &resultset);
		if (resultset) {
			if (GloMyMon->Group_Replication_Hosts_resultset) {
				delete GloMyMon->Group_Replication_Hosts_resultset;
			}
			GloMyMon->Group_Replication_Hosts_resultset=resultset;
		}
	}
	pthread_mutex_unlock(&GloMyMon->group_replication_mutex);

	pthread_mutex_unlock(&Group_Replication_Info_mutex);
}

void MySQL_HostGroups_Manager::generate_mysql_galera_hostgroups_table() {
	if (incoming_galera_hostgroups==NULL) {
		return;
	}
	int rc;
	sqlite3_stmt *statement=NULL;
	//sqlite3 *mydb3=mydb->get_db();
	char *query=(char *)"INSERT INTO mysql_galera_hostgroups(writer_hostgroup,backup_writer_hostgroup,reader_hostgroup,offline_hostgroup,active,max_writers,writer_is_also_reader,max_transactions_behind,comment) VALUES (?1, ?2, ?3, ?4, ?5, ?6, ?7, ?8, ?9)";
	//rc=(*proxy_sqlite3_prepare_v2)(mydb3, query, -1, &statement, 0);
	rc = mydb->prepare_v2(query, &statement);
	ASSERT_SQLITE_OK(rc, mydb);
	proxy_info("New mysql_galera_hostgroups table\n");
	pthread_mutex_lock(&Galera_Info_mutex);
	for (std::map<int , Galera_Info *>::iterator it1 = Galera_Info_Map.begin() ; it1 != Galera_Info_Map.end(); ++it1) {
		Galera_Info *info=NULL;
		info=it1->second;
		info->__active=false;
	}
	for (std::vector<SQLite3_row *>::iterator it = incoming_galera_hostgroups->rows.begin() ; it != incoming_galera_hostgroups->rows.end(); ++it) {
		SQLite3_row *r=*it;
		int writer_hostgroup=atoi(r->fields[0]);
		int backup_writer_hostgroup=atoi(r->fields[1]);
		int reader_hostgroup=atoi(r->fields[2]);
		int offline_hostgroup=atoi(r->fields[3]);
		int active=atoi(r->fields[4]);
		int max_writers=atoi(r->fields[5]);
		int writer_is_also_reader=atoi(r->fields[6]);
		int max_transactions_behind=atoi(r->fields[7]);
		proxy_info("Loading Galera info for (%d,%d,%d,%d,%s,%d,%d,%d,\"%s\")\n", writer_hostgroup,backup_writer_hostgroup,reader_hostgroup,offline_hostgroup,(active ? "on" : "off"),max_writers,writer_is_also_reader,max_transactions_behind,r->fields[8]);
		rc=(*proxy_sqlite3_bind_int64)(statement, 1, writer_hostgroup); ASSERT_SQLITE_OK(rc, mydb);
		rc=(*proxy_sqlite3_bind_int64)(statement, 2, backup_writer_hostgroup); ASSERT_SQLITE_OK(rc, mydb);
		rc=(*proxy_sqlite3_bind_int64)(statement, 3, reader_hostgroup); ASSERT_SQLITE_OK(rc, mydb);
		rc=(*proxy_sqlite3_bind_int64)(statement, 4, offline_hostgroup); ASSERT_SQLITE_OK(rc, mydb);
		rc=(*proxy_sqlite3_bind_int64)(statement, 5, active); ASSERT_SQLITE_OK(rc, mydb);
		rc=(*proxy_sqlite3_bind_int64)(statement, 6, max_writers); ASSERT_SQLITE_OK(rc, mydb);
		rc=(*proxy_sqlite3_bind_int64)(statement, 7, writer_is_also_reader); ASSERT_SQLITE_OK(rc, mydb);
		rc=(*proxy_sqlite3_bind_int64)(statement, 8, max_transactions_behind); ASSERT_SQLITE_OK(rc, mydb);
		rc=(*proxy_sqlite3_bind_text)(statement, 9, r->fields[8], -1, SQLITE_TRANSIENT); ASSERT_SQLITE_OK(rc, mydb);

		SAFE_SQLITE3_STEP2(statement);
		rc=(*proxy_sqlite3_clear_bindings)(statement); ASSERT_SQLITE_OK(rc, mydb);
		rc=(*proxy_sqlite3_reset)(statement); ASSERT_SQLITE_OK(rc, mydb);
		std::map<int , Galera_Info *>::iterator it2;
		it2 = Galera_Info_Map.find(writer_hostgroup);
		Galera_Info *info=NULL;
		if (it2!=Galera_Info_Map.end()) {
			info=it2->second;
			bool changed=false;
			changed=info->update(backup_writer_hostgroup,reader_hostgroup,offline_hostgroup, max_writers, max_transactions_behind,  (bool)active, writer_is_also_reader, r->fields[8]);
			if (changed) {
				//info->need_converge=true;
			}
		} else {
			info=new Galera_Info(writer_hostgroup,backup_writer_hostgroup,reader_hostgroup,offline_hostgroup, max_writers, max_transactions_behind,  (bool)active, writer_is_also_reader, r->fields[8]);
			//info->need_converge=true;
			Galera_Info_Map.insert(Galera_Info_Map.begin(), std::pair<int, Galera_Info *>(writer_hostgroup,info));
		}
	}
	(*proxy_sqlite3_finalize)(statement);
	delete incoming_galera_hostgroups;
	incoming_galera_hostgroups=NULL;

	// remove missing ones
	for (auto it3 = Galera_Info_Map.begin(); it3 != Galera_Info_Map.end(); ) {
		Galera_Info *info=it3->second;
		if (info->__active==false) {
			delete info;
			it3 = Galera_Info_Map.erase(it3);
		} else {
			it3++;
		}
	}
	// TODO: it is now time to compute all the changes


	// it is now time to build a new structure in Monitor
	pthread_mutex_lock(&GloMyMon->galera_mutex);
	{
		char *error=NULL;
		int cols=0;
		int affected_rows=0;
		SQLite3_result *resultset=NULL;
		char *query=(char *)"SELECT writer_hostgroup, hostname, port, MAX(use_ssl) use_ssl , writer_is_also_reader , max_transactions_behind "
			" FROM mysql_servers JOIN mysql_galera_hostgroups ON hostgroup_id=writer_hostgroup OR hostgroup_id=backup_writer_hostgroup OR "
			" hostgroup_id=reader_hostgroup OR hostgroup_id=offline_hostgroup WHERE active=1 GROUP BY writer_hostgroup, hostname, port";
		mydb->execute_statement(query, &error , &cols , &affected_rows , &resultset);
		if (resultset) {
			if (GloMyMon->Galera_Hosts_resultset) {
				delete GloMyMon->Galera_Hosts_resultset;
			}
			GloMyMon->Galera_Hosts_resultset=resultset;
		}
	}
	pthread_mutex_unlock(&GloMyMon->galera_mutex);

	pthread_mutex_unlock(&Galera_Info_mutex);
}

void MySQL_HostGroups_Manager::update_table_mysql_servers_for_monitor(bool lock) {
	if (lock) {
		wrlock();
	}

	std::lock_guard<std::mutex> mysql_servers_lock(this->mysql_servers_to_monitor_mutex);

	char* error = NULL;
	int cols = 0;
	int affected_rows = 0;
	SQLite3_result* resultset = NULL;
	char* query = const_cast<char*>("SELECT hostname, port, status, use_ssl FROM mysql_servers WHERE status != 3 GROUP BY hostname, port");

	proxy_debug(PROXY_DEBUG_MYSQL_CONNPOOL, 4, "%s\n", query);
	mydb->execute_statement(query, &error , &cols , &affected_rows , &resultset);

	if (error != nullptr) {
		proxy_error("Error on read from mysql_servers : %s\n", error);
	} else {
		if (resultset != nullptr) {
			delete this->mysql_servers_to_monitor;
			this->mysql_servers_to_monitor = resultset;
		}
	}

	if (lock) {
		wrunlock();
	}

	MySQL_Monitor::trigger_dns_cache_update();
}

SQLite3_result * MySQL_HostGroups_Manager::dump_table_mysql(const string& name) {
	char * query = (char *)"";
	if (name == "mysql_aws_aurora_hostgroups") {
		query=(char *)"SELECT writer_hostgroup,reader_hostgroup,active,aurora_port,domain_name,max_lag_ms,"
					    "check_interval_ms,check_timeout_ms,writer_is_also_reader,new_reader_weight,add_lag_ms,min_lag_ms,lag_num_checks,comment FROM mysql_aws_aurora_hostgroups";
	} else if (name == "mysql_galera_hostgroups") {
		query=(char *)"SELECT writer_hostgroup,backup_writer_hostgroup,reader_hostgroup,offline_hostgroup,active,max_writers,writer_is_also_reader,max_transactions_behind,comment FROM mysql_galera_hostgroups";
	} else if (name == "mysql_group_replication_hostgroups") {
		query=(char *)"SELECT writer_hostgroup,backup_writer_hostgroup,reader_hostgroup,offline_hostgroup,active,max_writers,writer_is_also_reader,max_transactions_behind,comment FROM mysql_group_replication_hostgroups";
	} else if (name == "mysql_replication_hostgroups") {
		query=(char *)"SELECT writer_hostgroup, reader_hostgroup, check_type, comment FROM mysql_replication_hostgroups";
	} else if (name == "mysql_hostgroup_attributes") {
		query=(char *)"SELECT hostgroup_id, max_num_online_servers, autocommit, free_connections_pct, init_connect, multiplex, connection_warming, throttle_connections_per_sec, ignore_session_variables, comment FROM mysql_hostgroup_attributes ORDER BY hostgroup_id";
	} else if (name == "mysql_servers") {
		query = (char *)MYHGM_GEN_ADMIN_RUNTIME_SERVERS;	
	} else {
		assert(0);
	}
	wrlock();
	if (name == "mysql_servers") {
		purge_mysql_servers_table();
		proxy_debug(PROXY_DEBUG_MYSQL_CONNPOOL, 4, "DELETE FROM mysql_servers\n");
		mydb->execute("DELETE FROM mysql_servers");
		generate_mysql_servers_table();
	}
	char *error=NULL;
	int cols=0;
	int affected_rows=0;
	SQLite3_result *resultset=NULL;
	proxy_debug(PROXY_DEBUG_MYSQL_CONNPOOL, 4, "%s\n", query);
	mydb->execute_statement(query, &error , &cols , &affected_rows , &resultset);
	wrunlock();
	return resultset;
}


MyHGC * MySQL_HostGroups_Manager::MyHGC_create(unsigned int _hid) {
	MyHGC *myhgc=new MyHGC(_hid);
	return myhgc;
}

MyHGC * MySQL_HostGroups_Manager::MyHGC_find(unsigned int _hid) {
	if (MyHostGroups->len < 100) {
		// for few HGs, we use the legacy search
		for (unsigned int i=0; i<MyHostGroups->len; i++) {
			MyHGC *myhgc=(MyHGC *)MyHostGroups->index(i);
			if (myhgc->hid==_hid) {
				return myhgc;
			}
		}
	} else {
		// for a large number of HGs, we use the unordered_map
		// this search is slower for a small number of HGs, therefore we use
		// it only for large number of HGs
		std::unordered_map<unsigned int, MyHGC *>::const_iterator it = MyHostGroups_map.find(_hid);
		if (it != MyHostGroups_map.end()) {
			MyHGC *myhgc = it->second;
			return myhgc;
		}
	}
	return NULL;
}

MyHGC * MySQL_HostGroups_Manager::MyHGC_lookup(unsigned int _hid) {
	MyHGC *myhgc=NULL;
	myhgc=MyHGC_find(_hid);
	if (myhgc==NULL) {
		myhgc=MyHGC_create(_hid);
	} else {
		return myhgc;
	}
	assert(myhgc);
	MyHostGroups->add(myhgc);
	MyHostGroups_map.emplace(_hid,myhgc);
	return myhgc;
}

void MySQL_HostGroups_Manager::increase_reset_counter() {
	wrlock();
	status.myconnpoll_reset++;
	wrunlock();
}
void MySQL_HostGroups_Manager::push_MyConn_to_pool(MySQL_Connection *c, bool _lock) {
	assert(c->parent);
	MySrvC *mysrvc=NULL;
	if (_lock)
		wrlock();
	c->auto_increment_delay_token = 0;
	status.myconnpoll_push++;
	mysrvc=(MySrvC *)c->parent;
	proxy_debug(PROXY_DEBUG_MYSQL_CONNPOOL, 7, "Returning MySQL_Connection %p, server %s:%d with status %d\n", c, mysrvc->address, mysrvc->port, mysrvc->status);
	mysrvc->ConnectionsUsed->remove(c);
	if (GloMTH == NULL) { goto __exit_push_MyConn_to_pool; }
	if (c->largest_query_length > (unsigned int)GloMTH->variables.threshold_query_length) {
		proxy_debug(PROXY_DEBUG_MYSQL_CONNPOOL, 7, "Destroying MySQL_Connection %p, server %s:%d with status %d . largest_query_length = %lu\n", c, mysrvc->address, mysrvc->port, mysrvc->status, c->largest_query_length);
		delete c;
		goto __exit_push_MyConn_to_pool;
	}
	if (mysrvc->status==MYSQL_SERVER_STATUS_ONLINE) {
		if (c->async_state_machine==ASYNC_IDLE) {
			if (GloMTH == NULL) { goto __exit_push_MyConn_to_pool; }
			if (c->local_stmts->get_num_backend_stmts() > (unsigned int)GloMTH->variables.max_stmts_per_connection) {
				proxy_debug(PROXY_DEBUG_MYSQL_CONNPOOL, 7, "Destroying MySQL_Connection %p, server %s:%d with status %d because has too many prepared statements\n", c, mysrvc->address, mysrvc->port, mysrvc->status);
//				delete c;
				mysrvc->ConnectionsUsed->add(c);
				destroy_MyConn_from_pool(c, false);
			} else {
				c->optimize();
				mysrvc->ConnectionsFree->add(c);
			}
		} else {
			proxy_debug(PROXY_DEBUG_MYSQL_CONNPOOL, 7, "Destroying MySQL_Connection %p, server %s:%d with status %d\n", c, mysrvc->address, mysrvc->port, mysrvc->status);
			delete c;
		}
	} else {
		proxy_debug(PROXY_DEBUG_MYSQL_CONNPOOL, 7, "Destroying MySQL_Connection %p, server %s:%d with status %d\n", c, mysrvc->address, mysrvc->port, mysrvc->status);
		delete c;
	}
__exit_push_MyConn_to_pool:
	if (_lock)
		wrunlock();
}

void MySQL_HostGroups_Manager::push_MyConn_to_pool_array(MySQL_Connection **ca, unsigned int cnt) {
	unsigned int i=0;
	MySQL_Connection *c=NULL;
	c=ca[i];
	wrlock();
	while (i<cnt) {
		push_MyConn_to_pool(c,false);
		i++;
		if (i<cnt)
			c=ca[i];
	}
	wrunlock();
}

MySrvC *MyHGC::get_random_MySrvC(char * gtid_uuid, uint64_t gtid_trxid, int max_lag_ms, MySQL_Session *sess) {
	MySrvC *mysrvc=NULL;
	unsigned int j;
	unsigned int sum=0;
	unsigned int TotalUsedConn=0;
	unsigned int l=mysrvs->cnt();
	static time_t last_hg_log = 0;
#ifdef TEST_AURORA
	unsigned long long a1 = array_mysrvc_total/10000;
	array_mysrvc_total += l;
	unsigned long long a2 = array_mysrvc_total/10000;
	if (a2 > a1) {
		fprintf(stderr, "Total: %llu, Candidates: %llu\n", array_mysrvc_total-l, array_mysrvc_cands);
	}
#endif // TEST_AURORA
	MySrvC *mysrvcCandidates_static[32];
	MySrvC **mysrvcCandidates = mysrvcCandidates_static;
	unsigned int num_candidates = 0;
	bool max_connections_reached = false;
	if (l>32) {
		mysrvcCandidates = (MySrvC **)malloc(sizeof(MySrvC *)*l);
	}
	if (l) {
		//int j=0;
		for (j=0; j<l; j++) {
			mysrvc=mysrvs->idx(j);
			if (mysrvc->status==MYSQL_SERVER_STATUS_ONLINE) { // consider this server only if ONLINE
				if (mysrvc->ConnectionsUsed->conns_length() < mysrvc->max_connections) { // consider this server only if didn't reach max_connections
					if ( mysrvc->current_latency_us < ( mysrvc->max_latency_us ? mysrvc->max_latency_us : mysql_thread___default_max_latency_ms*1000 ) ) { // consider the host only if not too far
						if (gtid_trxid) {
							if (MyHGM->gtid_exists(mysrvc, gtid_uuid, gtid_trxid)) {
								sum+=mysrvc->weight;
								TotalUsedConn+=mysrvc->ConnectionsUsed->conns_length();
								mysrvcCandidates[num_candidates]=mysrvc;
								num_candidates++;
							}
						} else {
							if (max_lag_ms >= 0) {
								if ((unsigned int)max_lag_ms >= mysrvc->aws_aurora_current_lag_us/1000) {
									sum+=mysrvc->weight;
									TotalUsedConn+=mysrvc->ConnectionsUsed->conns_length();
									mysrvcCandidates[num_candidates]=mysrvc;
									num_candidates++;
								} else {
									sess->thread->status_variables.stvar[st_var_aws_aurora_replicas_skipped_during_query]++;
								}
							} else {
								sum+=mysrvc->weight;
								TotalUsedConn+=mysrvc->ConnectionsUsed->conns_length();
								mysrvcCandidates[num_candidates]=mysrvc;
								num_candidates++;
							}
						}
					}
				} else {
					max_connections_reached = true;
				}
			} else {
				if (mysrvc->status==MYSQL_SERVER_STATUS_SHUNNED) {
					// try to recover shunned servers
					if (mysrvc->shunned_automatic && mysql_thread___shun_recovery_time_sec) {
						time_t t;
						t=time(NULL);
						// we do all these changes without locking . We assume the server is not used from long
						// even if the server is still in used and any of the follow command fails it is not critical
						// because this is only an attempt to recover a server that is probably dead anyway

						// the next few lines of code try to solve issue #530
						int max_wait_sec = ( mysql_thread___shun_recovery_time_sec * 1000 >= mysql_thread___connect_timeout_server_max ? mysql_thread___connect_timeout_server_max/1000 - 1 : mysql_thread___shun_recovery_time_sec );
						if (max_wait_sec < 1) { // min wait time should be at least 1 second
							max_wait_sec = 1;
						}
						if (t > mysrvc->time_last_detected_error && (t - mysrvc->time_last_detected_error) > max_wait_sec) {
							if (
								(mysrvc->shunned_and_kill_all_connections==false) // it is safe to bring it back online
								||
								(mysrvc->shunned_and_kill_all_connections==true && mysrvc->ConnectionsUsed->conns_length()==0 && mysrvc->ConnectionsFree->conns_length()==0) // if shunned_and_kill_all_connections is set, ensure all connections are already dropped
							) {
#ifdef DEBUG
								if (GloMTH->variables.hostgroup_manager_verbose >= 3) {
									proxy_info("Unshunning server %s:%d.\n", mysrvc->address, mysrvc->port);
								}
#endif
								mysrvc->status=MYSQL_SERVER_STATUS_ONLINE;
								mysrvc->shunned_automatic=false;
								mysrvc->shunned_and_kill_all_connections=false;
								mysrvc->connect_ERR_at_time_last_detected_error=0;
								mysrvc->time_last_detected_error=0;
								// note: the following function scans all the hostgroups.
								// This is ok for now because we only have a global mutex.
								// If one day we implement a mutex per hostgroup (unlikely,
								// but possible), this must be taken into consideration
								if (mysql_thread___unshun_algorithm == 1) {
									MyHGM->unshun_server_all_hostgroups(mysrvc->address, mysrvc->port, t, max_wait_sec, &mysrvc->myhgc->hid);
								}
								// if a server is taken back online, consider it immediately
								if ( mysrvc->current_latency_us < ( mysrvc->max_latency_us ? mysrvc->max_latency_us : mysql_thread___default_max_latency_ms*1000 ) ) { // consider the host only if not too far
									if (gtid_trxid) {
										if (MyHGM->gtid_exists(mysrvc, gtid_uuid, gtid_trxid)) {
											sum+=mysrvc->weight;
											TotalUsedConn+=mysrvc->ConnectionsUsed->conns_length();
											mysrvcCandidates[num_candidates]=mysrvc;
											num_candidates++;
										}
									} else {
										if (max_lag_ms >= 0) {
											if ((unsigned int)max_lag_ms >= mysrvc->aws_aurora_current_lag_us/1000) {
												sum+=mysrvc->weight;
												TotalUsedConn+=mysrvc->ConnectionsUsed->conns_length();
												mysrvcCandidates[num_candidates]=mysrvc;
												num_candidates++;
											}
										} else {
											sum+=mysrvc->weight;
											TotalUsedConn+=mysrvc->ConnectionsUsed->conns_length();
											mysrvcCandidates[num_candidates]=mysrvc;
											num_candidates++;
										}
									}
								}
							}
						}
					}
				}
			}
		}
		if (max_lag_ms > 0) { // we are using AWS Aurora, as this logic is implemented only here
			unsigned int min_num_replicas = sess->thread->variables.aurora_max_lag_ms_only_read_from_replicas;
			if (min_num_replicas) {
				if (num_candidates >= min_num_replicas) { // there are at least N replicas
					// we try to remove the writer
					unsigned int total_aws_aurora_current_lag_us=0;
					for (j=0; j<num_candidates; j++) {
						mysrvc = mysrvcCandidates[j];
						total_aws_aurora_current_lag_us += mysrvc->aws_aurora_current_lag_us;
					}
					if (total_aws_aurora_current_lag_us) { // we are just double checking that we don't have all servers with aws_aurora_current_lag_us==0
						for (j=0; j<num_candidates; j++) {
							mysrvc = mysrvcCandidates[j];
							if (mysrvc->aws_aurora_current_lag_us==0) {
								sum-=mysrvc->weight;
								TotalUsedConn-=mysrvc->ConnectionsUsed->conns_length();
								if (j < num_candidates-1) {
									mysrvcCandidates[j]=mysrvcCandidates[num_candidates-1];
								}
								num_candidates--;
							}
						}
					}
				}
			}
		}
		if (sum==0) {
			// per issue #531 , we try a desperate attempt to bring back online any shunned server
			// we do this lowering the maximum wait time to 10%
			// most of the follow code is copied from few lines above
			time_t t;
			t=time(NULL);
			int max_wait_sec = ( mysql_thread___shun_recovery_time_sec * 1000 >= mysql_thread___connect_timeout_server_max ? mysql_thread___connect_timeout_server_max/10000 - 1 : mysql_thread___shun_recovery_time_sec/10 );
			if (max_wait_sec < 1) { // min wait time should be at least 1 second
				max_wait_sec = 1;
			}
			if (t - last_hg_log > 1) { // log this at most once per second to avoid spamming the logs
				last_hg_log = time(NULL);

				if (gtid_trxid) {
					proxy_error("Hostgroup %u has no servers ready for GTID '%s:%ld'. Waiting for replication...\n", hid, gtid_uuid, gtid_trxid);
				} else {
					proxy_error("Hostgroup %u has no servers available%s! Checking servers shunned for more than %u second%s\n", hid,
						(max_connections_reached ? " or max_connections reached for all servers" : ""), max_wait_sec, max_wait_sec == 1 ? "" : "s");
				}
			}
			for (j=0; j<l; j++) {
				mysrvc=mysrvs->idx(j);
				if (mysrvc->status==MYSQL_SERVER_STATUS_SHUNNED && mysrvc->shunned_automatic==true) {
					if ((t - mysrvc->time_last_detected_error) > max_wait_sec) {
						mysrvc->status=MYSQL_SERVER_STATUS_ONLINE;
						mysrvc->shunned_automatic=false;
						mysrvc->connect_ERR_at_time_last_detected_error=0;
						mysrvc->time_last_detected_error=0;
						// if a server is taken back online, consider it immediately
						if ( mysrvc->current_latency_us < ( mysrvc->max_latency_us ? mysrvc->max_latency_us : mysql_thread___default_max_latency_ms*1000 ) ) { // consider the host only if not too far
							if (gtid_trxid) {
								if (MyHGM->gtid_exists(mysrvc, gtid_uuid, gtid_trxid)) {
									sum+=mysrvc->weight;
									TotalUsedConn+=mysrvc->ConnectionsUsed->conns_length();
									mysrvcCandidates[num_candidates]=mysrvc;
									num_candidates++;
								}
							} else {
								if (max_lag_ms >= 0) {
									if ((unsigned int)max_lag_ms >= mysrvc->aws_aurora_current_lag_us/1000) {
										sum+=mysrvc->weight;
										TotalUsedConn+=mysrvc->ConnectionsUsed->conns_length();
										mysrvcCandidates[num_candidates]=mysrvc;
										num_candidates++;
									}
								} else {
									sum+=mysrvc->weight;
									TotalUsedConn+=mysrvc->ConnectionsUsed->conns_length();
									mysrvcCandidates[num_candidates]=mysrvc;
									num_candidates++;
								}
							}
						}
					}
				}
			}
		}
		if (sum==0) {
			proxy_debug(PROXY_DEBUG_MYSQL_CONNPOOL, 7, "Returning MySrvC NULL because no backend ONLINE or with weight\n");
			if (l>32) {
				free(mysrvcCandidates);
			}
#ifdef TEST_AURORA
			array_mysrvc_cands += num_candidates;
#endif // TEST_AURORA
			return NULL; // if we reach here, we couldn't find any target
		}

/*
		unsigned int New_sum=0;
		unsigned int New_TotalUsedConn=0;
		// we will now scan again to ignore overloaded servers
		for (j=0; j<num_candidates; j++) {
			mysrvc = mysrvcCandidates[j];
			unsigned int len=mysrvc->ConnectionsUsed->conns_length();
			if ((len * sum) <= (TotalUsedConn * mysrvc->weight * 1.5 + 1)) {

				New_sum+=mysrvc->weight;
				New_TotalUsedConn+=len;
			} else {
				// remove the candidate
				if (j+1 < num_candidates) {
					mysrvcCandidates[j] = mysrvcCandidates[num_candidates-1];
				}
				j--;
				num_candidates--;
			}
		}
*/

		unsigned int New_sum=sum;

		if (New_sum==0) {
			proxy_debug(PROXY_DEBUG_MYSQL_CONNPOOL, 7, "Returning MySrvC NULL because no backend ONLINE or with weight\n");
			if (l>32) {
				free(mysrvcCandidates);
			}
#ifdef TEST_AURORA
			array_mysrvc_cands += num_candidates;
#endif // TEST_AURORA
			return NULL; // if we reach here, we couldn't find any target
		}

		// latency awareness algorithm is enabled only when compiled with USE_MYSRVC_ARRAY
		if (sess && sess->thread->variables.min_num_servers_lantency_awareness) {
			if ((int) num_candidates >= sess->thread->variables.min_num_servers_lantency_awareness) {
				unsigned int servers_with_latency = 0;
				unsigned int total_latency_us = 0;
				// scan and verify that all servers have some latency
				for (j=0; j<num_candidates; j++) {
					mysrvc = mysrvcCandidates[j];
					if (mysrvc->current_latency_us) {
						servers_with_latency++;
						total_latency_us += mysrvc->current_latency_us;
					}
				}
				if (servers_with_latency == num_candidates) {
					// all servers have some latency.
					// That is good. If any server have no latency, something is wrong
					// and we will skip this algorithm
					sess->thread->status_variables.stvar[st_var_ConnPool_get_conn_latency_awareness]++;
					unsigned int avg_latency_us = 0;
					avg_latency_us = total_latency_us/num_candidates;
					for (j=0; j<num_candidates; j++) {
						mysrvc = mysrvcCandidates[j];
						if (mysrvc->current_latency_us > avg_latency_us) {
							// remove the candidate
							if (j+1 < num_candidates) {
								mysrvcCandidates[j] = mysrvcCandidates[num_candidates-1];
							}
							j--;
							num_candidates--;
						}
					}
					// we scan again to adjust weight
					New_sum = 0;
					for (j=0; j<num_candidates; j++) {
						mysrvc = mysrvcCandidates[j];
						New_sum+=mysrvc->weight;
					}
				}
			}
		}


		unsigned int k;
		if (New_sum > 32768) {
			k=rand()%New_sum;
		} else {
			k=fastrand()%New_sum;
		}
		k++;
		New_sum=0;

		for (j=0; j<num_candidates; j++) {
			mysrvc = mysrvcCandidates[j];
			New_sum+=mysrvc->weight;
			if (k<=New_sum) {
				proxy_debug(PROXY_DEBUG_MYSQL_CONNPOOL, 7, "Returning MySrvC %p, server %s:%d\n", mysrvc, mysrvc->address, mysrvc->port);
				if (l>32) {
					free(mysrvcCandidates);
				}
#ifdef TEST_AURORA
				array_mysrvc_cands += num_candidates;
#endif // TEST_AURORA
				return mysrvc;
			}
		}
	} else {
		time_t t = time(NULL);

		if (t - last_hg_log > 1) {
			last_hg_log = time(NULL);
			proxy_error("Hostgroup %u has no servers available!\n", hid);
		}
	}
	proxy_debug(PROXY_DEBUG_MYSQL_CONNPOOL, 7, "Returning MySrvC NULL\n");
	if (l>32) {
		free(mysrvcCandidates);
	}
#ifdef TEST_AURORA
	array_mysrvc_cands += num_candidates;
#endif // TEST_AURORA
	return NULL; // if we reach here, we couldn't find any target
}

//unsigned int MySrvList::cnt() {
//	return servers->len;
//}

//MySrvC * MySrvList::idx(unsigned int i) { return (MySrvC *)servers->index(i); }

void MySrvConnList::get_random_MyConn_inner_search(unsigned int start, unsigned int end, unsigned int& conn_found_idx, unsigned int& connection_quality_level, unsigned int& number_of_matching_session_variables, const MySQL_Connection * client_conn) {
	char *schema = client_conn->userinfo->schemaname;
	MySQL_Connection * conn=NULL;
	unsigned int k;
	for (k = start;  k < end; k++) {
		conn = (MySQL_Connection *)conns->index(k);
		if (conn->match_tracked_options(client_conn)) {
			if (connection_quality_level == 0) {
				// this is our best candidate so far
				connection_quality_level = 1;
				conn_found_idx = k;
			}
			if (conn->requires_CHANGE_USER(client_conn)==false) {
				if (connection_quality_level == 1) {
					// this is our best candidate so far
					connection_quality_level = 2;
					conn_found_idx = k;
				}
				unsigned int cnt_match = 0; // number of matching session variables
				unsigned int not_match = 0; // number of not matching session variables
				cnt_match = conn->number_of_matching_session_variables(client_conn, not_match);
				if (strcmp(conn->userinfo->schemaname,schema)==0) {
					cnt_match++;
				} else {
					not_match++;
				}
				if (not_match==0) {
					// it seems we found the perfect connection
					number_of_matching_session_variables = cnt_match;
					connection_quality_level = 3;
					conn_found_idx = k;
					return; // exit immediately, we found the perfect connection
				} else {
					// we didn't find the perfect connection
					// but maybe is better than what we have so far?
					if (cnt_match > number_of_matching_session_variables) {
						// this is our best candidate so far
						number_of_matching_session_variables = cnt_match;
						conn_found_idx = k;
					}
				}
			} else {
				if (connection_quality_level == 1) {
					int rca = mysql_thread___reset_connection_algorithm;
					if (rca==1) {
						int ql = GloMTH->variables.connpoll_reset_queue_length;
						if (ql==0) {
							// if:
							// mysql-reset_connection_algorithm=1 and
							// mysql-connpoll_reset_queue_length=0
							// we will not return a connection with connection_quality_level == 1
							// because we want to run COM_CHANGE_USER
							// This change was introduced to work around Galera bug
							// https://github.com/codership/galera/issues/613
							connection_quality_level = 0;
						}
					}
				}
			}
		}
	}
}



MySQL_Connection * MySrvConnList::get_random_MyConn(MySQL_Session *sess, bool ff) {
	MySQL_Connection * conn=NULL;
	unsigned int i;
	unsigned int conn_found_idx;
	unsigned int l=conns_length();
	unsigned int connection_quality_level = 0;
	bool needs_warming = false;
	// connection_quality_level:
	// 0 : not found any good connection, tracked options are not OK
	// 1 : tracked options are OK , but CHANGE USER is required
	// 2 : tracked options are OK , CHANGE USER is not required, but some SET statement or INIT_DB needs to be executed
	// 3 : tracked options are OK , CHANGE USER is not required, and it seems that SET statements or INIT_DB ARE not required
	unsigned int number_of_matching_session_variables = 0; // this includes session variables AND schema
	bool connection_warming = mysql_thread___connection_warming;
	int free_connections_pct = mysql_thread___free_connections_pct;
	if (mysrvc->myhgc->attributes.configured == true) {
		// mysql_hostgroup_attributes takes priority
		connection_warming = mysrvc->myhgc->attributes.connection_warming;
		free_connections_pct = mysrvc->myhgc->attributes.free_connections_pct;
	}
	if (connection_warming == true) {
		unsigned int total_connections = mysrvc->ConnectionsFree->conns_length()+mysrvc->ConnectionsUsed->conns_length();
		unsigned int expected_warm_connections = free_connections_pct*mysrvc->max_connections/100;
		if (total_connections < expected_warm_connections) {
			needs_warming = true;
		}
	}
	if (l && ff==false && needs_warming==false) {
		if (l>32768) {
			i=rand()%l;
		} else {
			i=fastrand()%l;
		}
		if (sess && sess->client_myds && sess->client_myds->myconn && sess->client_myds->myconn->userinfo) {
			MySQL_Connection * client_conn = sess->client_myds->myconn;
			get_random_MyConn_inner_search(i, l, conn_found_idx, connection_quality_level, number_of_matching_session_variables, client_conn);
			if (connection_quality_level !=3 ) { // we didn't find the perfect connection
				get_random_MyConn_inner_search(0, i, conn_found_idx, connection_quality_level, number_of_matching_session_variables, client_conn);
			}
			// connection_quality_level:
			// 1 : tracked options are OK , but CHANGE USER is required
			// 2 : tracked options are OK , CHANGE USER is not required, but some SET statement or INIT_DB needs to be executed
			switch (connection_quality_level) {
				case 0: // not found any good connection, tracked options are not OK
					// we must check if connections need to be freed before
					// creating a new connection
					{
						unsigned int conns_free = mysrvc->ConnectionsFree->conns_length();
						unsigned int conns_used = mysrvc->ConnectionsUsed->conns_length();
						unsigned int pct_max_connections = (3 * mysrvc->max_connections) / 4;
						unsigned int connections_to_free = 0;

						if (conns_free >= 1) {
							// connection cleanup is triggered when connections exceed 3/4 of the total
							// allowed max connections, this cleanup ensures that at least *one connection*
							// will be freed.
							if (pct_max_connections <= (conns_free + conns_used)) {
								connections_to_free = (conns_free + conns_used) - pct_max_connections;
								if (connections_to_free == 0) connections_to_free = 1;
							}

							while (conns_free && connections_to_free) {
								MySQL_Connection* conn = mysrvc->ConnectionsFree->remove(0);
								delete conn;

								conns_free = mysrvc->ConnectionsFree->conns_length();
								connections_to_free -= 1;
							}
						}

						// we must create a new connection
						conn = new MySQL_Connection();
						conn->parent=mysrvc;
						// if attributes.multiplex == true , STATUS_MYSQL_CONNECTION_NO_MULTIPLEX_HG is set to false. And vice-versa
						conn->set_status(!conn->parent->myhgc->attributes.multiplex, STATUS_MYSQL_CONNECTION_NO_MULTIPLEX_HG);
						__sync_fetch_and_add(&MyHGM->status.server_connections_created, 1);
						proxy_debug(PROXY_DEBUG_MYSQL_CONNPOOL, 7, "Returning MySQL Connection %p, server %s:%d\n", conn, conn->parent->address, conn->parent->port);
					}
					break;
				case 1: //tracked options are OK , but CHANGE USER is required
					// we may consider creating a new connection
					{
					unsigned int conns_free = mysrvc->ConnectionsFree->conns_length();
					unsigned int conns_used = mysrvc->ConnectionsUsed->conns_length();
					if ((conns_used > conns_free) && (mysrvc->max_connections > (conns_free/2 + conns_used/2)) ) {
						conn = new MySQL_Connection();
						conn->parent=mysrvc;
						// if attributes.multiplex == true , STATUS_MYSQL_CONNECTION_NO_MULTIPLEX_HG is set to false. And vice-versa
						conn->set_status(!conn->parent->myhgc->attributes.multiplex, STATUS_MYSQL_CONNECTION_NO_MULTIPLEX_HG);
						__sync_fetch_and_add(&MyHGM->status.server_connections_created, 1);
						proxy_debug(PROXY_DEBUG_MYSQL_CONNPOOL, 7, "Returning MySQL Connection %p, server %s:%d\n", conn, conn->parent->address, conn->parent->port);
					} else {
						conn=(MySQL_Connection *)conns->remove_index_fast(conn_found_idx);
					}
					}
					break;
				case 2: // tracked options are OK , CHANGE USER is not required, but some SET statement or INIT_DB needs to be executed
				case 3: // tracked options are OK , CHANGE USER is not required, and it seems that SET statements or INIT_DB ARE not required
					// here we return the best connection we have, no matter if connection_quality_level is 2 or 3
					conn=(MySQL_Connection *)conns->remove_index_fast(conn_found_idx);
					break;
				default: // this should never happen
					// LCOV_EXCL_START
					assert(0);
					break;
					// LCOV_EXCL_STOP
			}
		} else {
			conn=(MySQL_Connection *)conns->remove_index_fast(i);
		}
		proxy_debug(PROXY_DEBUG_MYSQL_CONNPOOL, 7, "Returning MySQL Connection %p, server %s:%d\n", conn, conn->parent->address, conn->parent->port);
		return conn;
	} else {
		unsigned long long curtime = monotonic_time();
		curtime = curtime / 1000 / 1000; // convert to second
		MyHGC *_myhgc = mysrvc->myhgc;
		if (curtime > _myhgc->current_time_now) {
			_myhgc->current_time_now = curtime;
			_myhgc->new_connections_now = 0;
		}
		_myhgc->new_connections_now++;
		unsigned int throttle_connections_per_sec_to_hostgroup = (unsigned int) mysql_thread___throttle_connections_per_sec_to_hostgroup;
		if (_myhgc->attributes.configured == true) {
			// mysql_hostgroup_attributes takes priority
			throttle_connections_per_sec_to_hostgroup = _myhgc->attributes.throttle_connections_per_sec;
		}
		if (_myhgc->new_connections_now > (unsigned int) throttle_connections_per_sec_to_hostgroup) {
			__sync_fetch_and_add(&MyHGM->status.server_connections_delayed, 1);
			return NULL;
		} else {
			conn = new MySQL_Connection();
			conn->parent=mysrvc;
			// if attributes.multiplex == true , STATUS_MYSQL_CONNECTION_NO_MULTIPLEX_HG is set to false. And vice-versa
			conn->set_status(!conn->parent->myhgc->attributes.multiplex, STATUS_MYSQL_CONNECTION_NO_MULTIPLEX_HG);
			__sync_fetch_and_add(&MyHGM->status.server_connections_created, 1);
			proxy_debug(PROXY_DEBUG_MYSQL_CONNPOOL, 7, "Returning MySQL Connection %p, server %s:%d\n", conn, conn->parent->address, conn->parent->port);
			return  conn;
		}
	}
	return NULL; // never reach here
}

void MySQL_HostGroups_Manager::unshun_server_all_hostgroups(const char * address, uint16_t port, time_t t, int max_wait_sec, unsigned int *skip_hid) {
	// we scan all hostgroups looking for a specific server to unshun
	// if skip_hid is not NULL , the specific hostgroup is skipped
	if (GloMTH->variables.hostgroup_manager_verbose >= 3) {
		char buf[64];
		if (skip_hid == NULL) {
			sprintf(buf,"NULL");
		} else {
			sprintf(buf,"%u", *skip_hid);
		}
		proxy_info("Calling unshun_server_all_hostgroups() for server %s:%d . Arguments: %lu , %d , %s\n" , address, port, t, max_wait_sec, buf);
	}
	int i, j;
	for (i=0; i<(int)MyHostGroups->len; i++) {
		MyHGC *myhgc=(MyHGC *)MyHostGroups->index(i);
		if (skip_hid != NULL && myhgc->hid == *skip_hid) {
			// if skip_hid is not NULL, we skip that specific hostgroup
			continue;
		}
		bool found = false; // was this server already found in this hostgroup?
		for (j=0; found==false && j<(int)myhgc->mysrvs->cnt(); j++) {
			MySrvC *mysrvc=(MySrvC *)myhgc->mysrvs->servers->index(j);
			if (mysrvc->status==MYSQL_SERVER_STATUS_SHUNNED) {
				// we only care for SHUNNED nodes
				// Note that we check for address and port only for status==MYSQL_SERVER_STATUS_SHUNNED ,
				// that means that potentially we will pass by the matching node and still looping .
				// This is potentially an optimization because we only check status and do not perform any strcmp()
				if (strcmp(mysrvc->address,address)==0 && mysrvc->port==port) {
					// we found the server in this hostgroup
					// no need to process more servers in the same hostgroup
					found = true;
					if (t > mysrvc->time_last_detected_error && (t - mysrvc->time_last_detected_error) > max_wait_sec) {
						if (
							(mysrvc->shunned_and_kill_all_connections==false) // it is safe to bring it back online
							||
							(mysrvc->shunned_and_kill_all_connections==true && mysrvc->ConnectionsUsed->conns_length()==0 && mysrvc->ConnectionsFree->conns_length()==0) // if shunned_and_kill_all_connections is set, ensure all connections are already dropped
						) {
							if (GloMTH->variables.hostgroup_manager_verbose >= 3) {
								proxy_info("Unshunning server %d:%s:%d . time_last_detected_error=%lu\n", mysrvc->myhgc->hid, address, port, mysrvc->time_last_detected_error);
							}
							mysrvc->status=MYSQL_SERVER_STATUS_ONLINE;
							mysrvc->shunned_automatic=false;
							mysrvc->shunned_and_kill_all_connections=false;
							mysrvc->connect_ERR_at_time_last_detected_error=0;
							mysrvc->time_last_detected_error=0;
						}
					}
				}
			}
		}
	}
}

MySQL_Connection * MySQL_HostGroups_Manager::get_MyConn_from_pool(unsigned int _hid, MySQL_Session *sess, bool ff, char * gtid_uuid, uint64_t gtid_trxid, int max_lag_ms) {
	MySQL_Connection * conn=NULL;
	wrlock();
	status.myconnpoll_get++;
	MyHGC *myhgc=MyHGC_lookup(_hid);
	MySrvC *mysrvc = NULL;
#ifdef TEST_AURORA
	for (int i=0; i<10; i++)
#endif // TEST_AURORA
	mysrvc = myhgc->get_random_MySrvC(gtid_uuid, gtid_trxid, max_lag_ms, sess);
	if (mysrvc) { // a MySrvC exists. If not, we return NULL = no targets
		conn=mysrvc->ConnectionsFree->get_random_MyConn(sess, ff);
		if (conn) {
			mysrvc->ConnectionsUsed->add(conn);
			status.myconnpoll_get_ok++;
			mysrvc->update_max_connections_used();
		}
	}
	wrunlock();
	proxy_debug(PROXY_DEBUG_MYSQL_CONNPOOL, 7, "Returning MySQL Connection %p, server %s:%d\n", conn, (conn ? conn->parent->address : "") , (conn ? conn->parent->port : 0 ));
	return conn;
}

void MySQL_HostGroups_Manager::destroy_MyConn_from_pool(MySQL_Connection *c, bool _lock) {
	bool to_del=true; // the default, legacy behavior
	MySrvC *mysrvc=(MySrvC *)c->parent;
	if (mysrvc->status==MYSQL_SERVER_STATUS_ONLINE && c->send_quit && queue.size() < __sync_fetch_and_add(&GloMTH->variables.connpoll_reset_queue_length,0)) {
		if (c->async_state_machine==ASYNC_IDLE) {
			// overall, the backend seems healthy and so it is the connection. Try to reset it
			int myerr=mysql_errno(c->mysql);
			if (myerr >= 2000 && myerr < 3000) {
				// client library error . We must not try to save the connection
				proxy_debug(PROXY_DEBUG_MYSQL_CONNPOOL, 7, "Not trying to reset MySQL_Connection %p, server %s:%d . Error code %d\n", c, mysrvc->address, mysrvc->port, myerr);
			} else {
				proxy_debug(PROXY_DEBUG_MYSQL_CONNPOOL, 7, "Trying to reset MySQL_Connection %p, server %s:%d\n", c, mysrvc->address, mysrvc->port);
				to_del=false;
				queue.add(c);
			}
		} else {
		// the connection seems health, but we are trying to destroy it
		// probably because there is a long running query
		// therefore we will try to kill the connection
			if (mysql_thread___kill_backend_connection_when_disconnect) {
				int myerr=mysql_errno(c->mysql);
				switch (myerr) {
					case 1231:
						break;
					default:
					if (c->mysql->thread_id) {
						MySQL_Connection_userinfo *ui=c->userinfo;
						char *auth_password=NULL;
						if (ui->password) {
							if (ui->password[0]=='*') { // we don't have the real password, let's pass sha1
								auth_password=ui->sha1_pass;
							} else {
								auth_password=ui->password;
							}
						}
						KillArgs *ka = new KillArgs(ui->username, auth_password, c->parent->address, c->parent->port, c->parent->myhgc->hid, c->mysql->thread_id, KILL_CONNECTION, NULL, c->connected_host_details.ip);
						pthread_attr_t attr;
						pthread_attr_init(&attr);
						pthread_attr_setdetachstate(&attr, PTHREAD_CREATE_DETACHED);
						pthread_attr_setstacksize (&attr, 256*1024);
						pthread_t pt;
						if (pthread_create(&pt, &attr, &kill_query_thread, ka) != 0) {
							// LCOV_EXCL_START
							proxy_error("Thread creation\n");
							assert(0);
							// LCOV_EXCL_STOP
						}
					}
						break;
				}
			}
		}
	}
	if (to_del) {
		// we lock only this part of the code because we need to remove the connection from ConnectionsUsed
		if (_lock) {
			wrlock();
		}
		proxy_debug(PROXY_DEBUG_MYSQL_CONNPOOL, 7, "Destroying MySQL_Connection %p, server %s:%d\n", c, mysrvc->address, mysrvc->port);
		mysrvc->ConnectionsUsed->remove(c);
		status.myconnpoll_destroy++;
                if (_lock) {
			wrunlock();
		}
		delete c;
	}
}

inline double get_prometheus_counter_val(
	std::map<std::string, prometheus::Counter*>& counter_map, const std::string& endpoint_id
) {
	const auto& counter_entry = counter_map.find(endpoint_id);
	double current_val = 0;

	if (counter_entry != counter_map.end()) {
		current_val = counter_entry->second->Value();
	}

	return current_val;
}

void MySQL_HostGroups_Manager::add(MySrvC *mysrvc, unsigned int _hid) {
	proxy_debug(PROXY_DEBUG_MYSQL_CONNPOOL, 7, "Adding MySrvC %p (%s:%d) for hostgroup %d\n", mysrvc, mysrvc->address, mysrvc->port, _hid);

	// Since metrics for servers are stored per-endpoint; the metrics for a particular endpoint can live longer than the
	// 'MySrvC' itself. For example, a failover or a server config change could remove the server from a particular
	// hostgroup, and a subsequent one bring it back to the original hostgroup. For this reason, everytime a 'mysrvc' is
	// created and added to a particular hostgroup, we update the endpoint metrics for it.
	std::string endpoint_id { std::to_string(_hid) + ":" + string { mysrvc->address } + ":" + std::to_string(mysrvc->port) };

	mysrvc->bytes_recv = get_prometheus_counter_val(this->status.p_conn_pool_bytes_data_recv_map, endpoint_id);
	mysrvc->bytes_sent = get_prometheus_counter_val(this->status.p_conn_pool_bytes_data_sent_map, endpoint_id);
	mysrvc->connect_ERR = get_prometheus_counter_val(this->status.p_connection_pool_conn_err_map, endpoint_id);
	mysrvc->connect_OK = get_prometheus_counter_val(this->status.p_connection_pool_conn_ok_map, endpoint_id);
	mysrvc->queries_sent = get_prometheus_counter_val(this->status.p_connection_pool_queries_map, endpoint_id);

	MyHGC *myhgc=MyHGC_lookup(_hid);
	myhgc->mysrvs->add(mysrvc);
}

void MySQL_HostGroups_Manager::replication_lag_action_inner(MyHGC *myhgc, const char *address, unsigned int port, int current_replication_lag) {
	int j;
	for (j=0; j<(int)myhgc->mysrvs->cnt(); j++) {
		MySrvC *mysrvc=(MySrvC *)myhgc->mysrvs->servers->index(j);
		if (strcmp(mysrvc->address,address)==0 && mysrvc->port==port) {
			if (mysrvc->status==MYSQL_SERVER_STATUS_ONLINE) {
				if (
//					(current_replication_lag==-1 )
//					||
					(
						current_replication_lag>=0 &&
						mysrvc->max_replication_lag > 0 && // see issue #4018
						((unsigned int)current_replication_lag > mysrvc->max_replication_lag)
					)
				) {
					// always increase the counter
					mysrvc->cur_replication_lag_count += 1;
					if (mysrvc->cur_replication_lag_count >= (unsigned int)mysql_thread___monitor_replication_lag_count) {
						proxy_warning("Shunning server %s:%d from HG %u with replication lag of %d second, count number: '%d'\n", address, port, myhgc->hid, current_replication_lag, mysrvc->cur_replication_lag_count);
						mysrvc->status=MYSQL_SERVER_STATUS_SHUNNED_REPLICATION_LAG;
					} else {
						proxy_info(
							"Not shunning server %s:%d from HG %u with replication lag of %d second, count number: '%d' < replication_lag_count: '%d'\n",
							address,
							port,
							myhgc->hid,
							current_replication_lag,
							mysrvc->cur_replication_lag_count,
							mysql_thread___monitor_replication_lag_count
						);
					}
				} else {
					mysrvc->cur_replication_lag_count = 0;
				}
			} else {
				if (mysrvc->status==MYSQL_SERVER_STATUS_SHUNNED_REPLICATION_LAG) {
					if (
						(current_replication_lag>=0 && ((unsigned int)current_replication_lag <= mysrvc->max_replication_lag))
						||
						(current_replication_lag==-2) // see issue 959
					) {
						mysrvc->status=MYSQL_SERVER_STATUS_ONLINE;
						proxy_warning("Re-enabling server %s:%d from HG %u with replication lag of %d second\n", address, port, myhgc->hid, current_replication_lag);
						mysrvc->cur_replication_lag_count = 0;
					}
				}
			}
			return;
		}
	}
}

void MySQL_HostGroups_Manager::replication_lag_action(const std::list<replication_lag_server_t>& mysql_servers) {

	//this method does not use admin table, so this lock is not needed. 
	//GloAdmin->mysql_servers_wrlock();
	unsigned long long curtime1 = monotonic_time();
	wrlock();

	for (const auto& server : mysql_servers) {

		const int hid = std::get<REPLICATION_LAG_SERVER_T::RLS_HOSTGROUP_ID>(server);
		const std::string& address = std::get<REPLICATION_LAG_SERVER_T::RLS_ADDRESS>(server);
		const unsigned int port = std::get<REPLICATION_LAG_SERVER_T::RLS_PORT>(server);
		const int current_replication_lag = std::get<REPLICATION_LAG_SERVER_T::RLS_CURRENT_REPLICATION_LAG>(server);

		if (mysql_thread___monitor_replication_lag_group_by_host == false) {
			// legacy check. 1 check per server per hostgroup
			MyHGC *myhgc = MyHGC_find(hid);
			replication_lag_action_inner(myhgc,address.c_str(),port,current_replication_lag);
		}
		else {
			// only 1 check per server, no matter the hostgroup
			// all hostgroups must be searched
			for (unsigned int i=0; i<MyHostGroups->len; i++) {
				MyHGC*myhgc=(MyHGC*)MyHostGroups->index(i);
				replication_lag_action_inner(myhgc,address.c_str(),port,current_replication_lag);
			}
		}
	}

	wrunlock();
	//GloAdmin->mysql_servers_wrunlock();

	unsigned long long curtime2 = monotonic_time();
	curtime1 = curtime1 / 1000;
	curtime2 = curtime2 / 1000;
	proxy_debug(PROXY_DEBUG_MONITOR, 7, "MySQL_HostGroups_Manager::replication_lag_action() locked for %llums (server count:%ld)\n", curtime2 - curtime1, mysql_servers.size());
}

/**
 * @brief Finds the supplied server in the provided 'MyHGC' and sets the status
 *   either to 'MYSQL_SERVER_STATUS_SHUNNED_REPLICATION_LAG' if 'enable' is
 *   'false' or 'MYSQL_SERVER_STATUS_ONLINE' if 'true'. If either of the
 *   'myhgc' or 'address' params are 'NULL' the function performs no action,
 *   and returns immediately.
 *
 * @param myhgc The MySQL Hostgroup Container in which to perform the server
 *   search.
 * @param address The server address.
 * @param port The server port.
 * @param lag_count The lag count, computed by 'get_lag_behind_count'.
 * @param enable Boolean specifying if the server should be enabled or not.
 */
void MySQL_HostGroups_Manager::group_replication_lag_action_set_server_status(MyHGC* myhgc, char* address, int port, int lag_count, bool enable) {
	if (myhgc == NULL || address == NULL) return;
	proxy_debug(
		PROXY_DEBUG_MONITOR, 5, "Params - address: %s, port: %d, lag_count: %d, enable: %d\n", address, port,
		lag_count, enable
	);

	for (int j=0; j<(int)myhgc->mysrvs->cnt(); j++) {
		MySrvC *mysrvc=(MySrvC *)myhgc->mysrvs->servers->index(j);
		proxy_debug(
			PROXY_DEBUG_MONITOR, 6, "Server 'MySrvC' - address: %s, port: %d, status: %d\n", mysrvc->address,
			mysrvc->port, mysrvc->status
		);

		if (strcmp(mysrvc->address,address)==0 && mysrvc->port==port) {

			if (enable == true) {
				if (mysrvc->status==MYSQL_SERVER_STATUS_SHUNNED_REPLICATION_LAG || mysrvc->status==MYSQL_SERVER_STATUS_SHUNNED) {
					mysrvc->status=MYSQL_SERVER_STATUS_ONLINE;
					proxy_info("Re-enabling server %u:%s:%d from replication lag\n", myhgc->hid, address, port);
				}
			} else {
				if (mysrvc->status==MYSQL_SERVER_STATUS_ONLINE) {
					proxy_warning("Shunning 'soft' server %u:%s:%d with replication lag, count number: %d\n", myhgc->hid, address, port, lag_count);
					mysrvc->status=MYSQL_SERVER_STATUS_SHUNNED;
				} else {
					if (mysrvc->status==MYSQL_SERVER_STATUS_SHUNNED) {
						if (lag_count >= ( mysql_thread___monitor_groupreplication_max_transactions_behind_count * 2 )) {
							proxy_warning("Shunning 'hard' server %u:%s:%d with replication lag, count number: %d\n", myhgc->hid, address, port, lag_count);
							mysrvc->status=MYSQL_SERVER_STATUS_SHUNNED_REPLICATION_LAG;
						}
					}
				}
			}
		}
	}
}

void MySQL_HostGroups_Manager::group_replication_lag_action(
	int _hid, char *address, unsigned int port, int lag_counts, bool read_only, bool enable
) {
	GloAdmin->mysql_servers_wrlock();
	wrlock();

	int reader_hostgroup = 0;
	// bool writer_is_also_reader = false;

	// Get the reader_hostgroup for the supplied writter hostgroup
	const std::string t_reader_hostgroup_query {
		"SELECT reader_hostgroup,writer_is_also_reader FROM mysql_group_replication_hostgroups WHERE writer_hostgroup=%d"
	};
	std::string reader_hostgroup_query {};
	string_format(t_reader_hostgroup_query, reader_hostgroup_query, _hid);

	int cols=0;
	char *error=NULL;
	int affected_rows=0;
	SQLite3_result* rhid_res=NULL;
	SQLite3_row* rhid_row=nullptr;

	mydb->execute_statement(
		reader_hostgroup_query.c_str(), &error , &cols , &affected_rows , &rhid_res
	);

	// If the server isn't present in the supplied hostgroup, there is nothing to do.
	if (rhid_res->rows.empty() || rhid_res->rows[0]->get_size() == 0) {
		goto __exit_replication_lag_action;
	}

	rhid_row = rhid_res->rows[0];
	reader_hostgroup = atoi(rhid_row->fields[0]);

	{
		MyHGC* myhgc = nullptr;

		if (
			mysql_thread___monitor_groupreplication_max_transaction_behind_for_read_only == 0 ||
			mysql_thread___monitor_groupreplication_max_transaction_behind_for_read_only == 2 ||
			enable
		) {
			if (read_only == false) {
				myhgc = MyHGM->MyHGC_find(_hid);
				group_replication_lag_action_set_server_status(myhgc, address, port, lag_counts, enable);
			}
		}

		if (
			mysql_thread___monitor_groupreplication_max_transaction_behind_for_read_only == 1 ||
			mysql_thread___monitor_groupreplication_max_transaction_behind_for_read_only == 2 ||
			enable
		) {
			myhgc = MyHGM->MyHGC_find(reader_hostgroup);
			group_replication_lag_action_set_server_status(myhgc, address, port, lag_counts, enable);
		}
	}

	if (rhid_res != nullptr) {
		delete rhid_res;
		rhid_res = nullptr;
	}

__exit_replication_lag_action:

	wrunlock();
	GloAdmin->mysql_servers_wrunlock();
}

void MySQL_HostGroups_Manager::drop_all_idle_connections() {
	// NOTE: the caller should hold wrlock
	int i, j;
	for (i=0; i<(int)MyHostGroups->len; i++) {
		MyHGC *myhgc=(MyHGC *)MyHostGroups->index(i);
		for (j=0; j<(int)myhgc->mysrvs->cnt(); j++) {
			MySrvC *mysrvc=(MySrvC *)myhgc->mysrvs->servers->index(j);
			if (mysrvc->status!=MYSQL_SERVER_STATUS_ONLINE) {
				proxy_debug(PROXY_DEBUG_MYSQL_CONNPOOL, 5, "Server %s:%d is not online\n", mysrvc->address, mysrvc->port);
				//__sync_fetch_and_sub(&status.server_connections_connected, mysrvc->ConnectionsFree->conns->len);
				mysrvc->ConnectionsFree->drop_all_connections();
			}

			// Drop idle connections if beyond max_connection
			while (mysrvc->ConnectionsFree->conns_length() && mysrvc->ConnectionsUsed->conns_length()+mysrvc->ConnectionsFree->conns_length() > mysrvc->max_connections) {
				MySQL_Connection *conn=mysrvc->ConnectionsFree->remove(0);
				delete conn;
			}

			//PtrArray *pa=mysrvc->ConnectionsFree->conns;
			MySrvConnList *mscl=mysrvc->ConnectionsFree;
			int free_connections_pct = mysql_thread___free_connections_pct;
			if (mysrvc->myhgc->attributes.configured == true) {
				// mysql_hostgroup_attributes takes priority
				free_connections_pct = mysrvc->myhgc->attributes.free_connections_pct;
			}
			while (mscl->conns_length() > free_connections_pct*mysrvc->max_connections/100) {
				MySQL_Connection *mc=mscl->remove(0);
				delete mc;
			}

			// drop all connections with life exceeding mysql-connection_max_age
			if (mysql_thread___connection_max_age_ms) {
				unsigned long long curtime=monotonic_time();
				int i=0;
				for (i=0; i<(int)mscl->conns_length() ; i++) {
					MySQL_Connection *mc=mscl->index(i);
					unsigned long long intv = mysql_thread___connection_max_age_ms;
					intv *= 1000;
					if (curtime > mc->creation_time + intv) {
						mc=mscl->remove(0);
						delete mc;
						i--;
					}
				}
			}

		}
	}
}

/*
 * Prepares at most num_conn idle connections in the given hostgroup for
 * pinging. When -1 is passed as a hostgroup, all hostgroups are examined.
 *
 * The resulting idle connections are returned in conn_list. Note that not all
 * currently idle connections will be returned (some might be purged).
 *
 * Connections are purged according to 2 criteria:
 * - whenever the maximal number of connections for a server is hit, free
 *   connections will be purged
 * - also, idle connections that cause the number of free connections to rise
 *   above a certain percentage of the maximal number of connections will be
 *   dropped as well
 */
int MySQL_HostGroups_Manager::get_multiple_idle_connections(int _hid, unsigned long long _max_last_time_used, MySQL_Connection **conn_list, int num_conn) {
	wrlock();
	drop_all_idle_connections();
	int num_conn_current=0;
	int j,k;
	MyHGC* myhgc = NULL;
	// Multimap holding the required info for accesing the oldest idle connections found.
	std::multimap<uint64_t,std::pair<MySrvC*,int32_t>> oldest_idle_connections {};

	for (int i=0; i<(int)MyHostGroups->len; i++) {
		if (_hid == -1) {
			// all hostgroups must be examined
			// as of version 2.3.2 , this is always the case
			myhgc=(MyHGC *)MyHostGroups->index(i);
		} else {
			// only one hostgroup is examined
			// as of version 2.3.2 , this never happen
			// but the code support this functionality
			myhgc = MyHGC_find(_hid);
			i = (int)MyHostGroups->len; // to exit from this "for" loop
			if (myhgc == NULL)
				continue; // immediately exit
		}
		if (_hid >= 0 && _hid!=(int)myhgc->hid) continue;
		for (j=0; j<(int)myhgc->mysrvs->cnt(); j++) {
			MySrvC *mysrvc=(MySrvC *)myhgc->mysrvs->servers->index(j);
			//PtrArray *pa=mysrvc->ConnectionsFree->conns;
			MySrvConnList *mscl=mysrvc->ConnectionsFree;
			for (k=0; k<(int)mscl->conns_length(); k++) {
				MySQL_Connection *mc=mscl->index(k);
				// If the connection is idle ...
				if (mc->last_time_used && mc->last_time_used < _max_last_time_used) {
					if ((int)oldest_idle_connections.size() < num_conn) {
						oldest_idle_connections.insert({mc->last_time_used, { mysrvc, k }});
					} else if (num_conn != 0) {
						auto last_elem_it = std::prev(oldest_idle_connections.end());

						if (mc->last_time_used < last_elem_it->first) {
							oldest_idle_connections.erase(last_elem_it);
							oldest_idle_connections.insert({mc->last_time_used, { mysrvc, k }});
						}
					}
				}
			}
		}
	}

	// In order to extract the found connections, the following actions must be performed:
	//
	// 1. Filter the found connections by 'MySrvC'.
	// 2. Order by indexes on 'ConnectionsFree' in desc order.
	// 3. Move the conns from 'ConnectionsFree' into 'ConnectionsUsed'.
	std::unordered_map<MySrvC*,vector<int>> mysrvcs_conns_idxs {};

	// 1. Filter the connections by 'MySrvC'.
	//
	// We extract this for being able to later iterate through the obtained 'MySrvC' using the conn indexes.
	for (const auto& conn_info : oldest_idle_connections) {
		MySrvC* mysrvc = conn_info.second.first;
		int32_t mc_idx = conn_info.second.second;
		auto mysrcv_it = mysrvcs_conns_idxs.find(mysrvc);

		if (mysrcv_it == mysrvcs_conns_idxs.end()) {
			mysrvcs_conns_idxs.insert({ mysrvc, { mc_idx }});
		} else {
			mysrcv_it->second.push_back(mc_idx);
		}
	}

	// 2. Order by indexes on FreeConns in desc order.
	//
	// Since the conns are stored in 'ConnectionsFree', which holds the conns in a 'PtrArray', and we plan
	// to remove multiple connections using the pre-stored indexes. We need to reorder the indexes in 'desc'
	// order, otherwise we could be trashing the array while consuming it. See 'PtrArray::remove_index_fast'.
	for (auto& mysrvc_conns_idxs : mysrvcs_conns_idxs) {
		std::sort(std::begin(mysrvc_conns_idxs.second), std::end(mysrvc_conns_idxs.second),  std::greater<int>());
	}

	// 3. Move the conns from 'ConnectionsFree' into 'ConnectionsUsed'.
	for (auto& conn_info : mysrvcs_conns_idxs) {
		MySrvC* mysrvc = conn_info.first;

		for (const int conn_idx : conn_info.second) {
			MySrvConnList* mscl = mysrvc->ConnectionsFree;
			MySQL_Connection* mc = mscl->remove(conn_idx);
			mysrvc->ConnectionsUsed->add(mc);

			conn_list[num_conn_current] = mc;
			num_conn_current++;

			// Left here as a safeguard
			if (num_conn_current >= num_conn) {
				goto __exit_get_multiple_idle_connections;
			}
		}
	}

__exit_get_multiple_idle_connections:
	status.myconnpoll_get_ping+=num_conn_current;
	wrunlock();
	proxy_debug(PROXY_DEBUG_MYSQL_CONNPOOL, 7, "Returning %d idle connections\n", num_conn_current);
	return num_conn_current;
}

void MySQL_HostGroups_Manager::save_incoming_mysql_table(SQLite3_result *s, const string& name) {
	SQLite3_result ** inc = NULL;
	if (name == "mysql_aws_aurora_hostgroups") {
		inc = &incoming_aws_aurora_hostgroups;
	} else if (name == "mysql_galera_hostgroups") {
		inc = &incoming_galera_hostgroups;
	} else if (name == "mysql_group_replication_hostgroups") {
		inc = &incoming_group_replication_hostgroups;
	} else if (name == "mysql_replication_hostgroups") {
		inc = &incoming_replication_hostgroups;
	} else if (name == "mysql_hostgroup_attributes") {
		inc = &incoming_hostgroup_attributes;
	} else {
		assert(0);
	}
	if (*inc != nullptr) {
		delete *inc;
		*inc = nullptr;
	}
	*inc = s;
}

void MySQL_HostGroups_Manager::save_runtime_mysql_servers(SQLite3_result *s) {
	if (runtime_mysql_servers) {
		delete runtime_mysql_servers;
		runtime_mysql_servers = nullptr;
	}
	runtime_mysql_servers=s;
}

void MySQL_HostGroups_Manager::save_mysql_servers_v2(SQLite3_result* s) {
	if (incoming_mysql_servers_v2) {
		delete incoming_mysql_servers_v2;
		incoming_mysql_servers_v2 = nullptr;
	}
	incoming_mysql_servers_v2 = s;
}

SQLite3_result* MySQL_HostGroups_Manager::get_current_mysql_table(const string& name) {
	if (name == "mysql_aws_aurora_hostgroups") {
		return this->incoming_aws_aurora_hostgroups;
	} else if (name == "mysql_galera_hostgroups") {
		return this->incoming_galera_hostgroups;
	} else if (name == "mysql_group_replication_hostgroups") {
		return this->incoming_group_replication_hostgroups;
	} else if (name == "mysql_replication_hostgroups") {
		return this->incoming_replication_hostgroups;
	} else if (name == "mysql_hostgroup_attributes") {
		return this->incoming_hostgroup_attributes;
	} else if (name == "mysql_servers") {
		return this->runtime_mysql_servers;
	} else if (name == "mysql_servers_v2") {
		return this->incoming_mysql_servers_v2;
	} else {
		assert(0);
	}
	return NULL;
}



SQLite3_result * MySQL_HostGroups_Manager::SQL3_Free_Connections() {
	const int colnum=13;
	proxy_debug(PROXY_DEBUG_MYSQL_CONNECTION, 4, "Dumping Free Connections in Pool\n");
	SQLite3_result *result=new SQLite3_result(colnum);
	result->add_column_definition(SQLITE_TEXT,"fd");
	result->add_column_definition(SQLITE_TEXT,"hostgroup");
	result->add_column_definition(SQLITE_TEXT,"srv_host");
	result->add_column_definition(SQLITE_TEXT,"srv_port");
	result->add_column_definition(SQLITE_TEXT,"user");
	result->add_column_definition(SQLITE_TEXT,"schema");
	result->add_column_definition(SQLITE_TEXT,"init_connect");
	result->add_column_definition(SQLITE_TEXT,"time_zone");
	result->add_column_definition(SQLITE_TEXT,"sql_mode");
	result->add_column_definition(SQLITE_TEXT,"autocommit");
	result->add_column_definition(SQLITE_TEXT,"idle_ms");
	result->add_column_definition(SQLITE_TEXT,"statistics");
	result->add_column_definition(SQLITE_TEXT,"mysql_info");
	unsigned long long curtime = monotonic_time();
	wrlock();
	int i,j, k, l;
	for (i=0; i<(int)MyHostGroups->len; i++) {
		MyHGC *myhgc=(MyHGC *)MyHostGroups->index(i);
		for (j=0; j<(int)myhgc->mysrvs->cnt(); j++) {
			MySrvC *mysrvc=(MySrvC *)myhgc->mysrvs->servers->index(j);
			if (mysrvc->status!=MYSQL_SERVER_STATUS_ONLINE) {
				proxy_debug(PROXY_DEBUG_MYSQL_CONNPOOL, 5, "Server %s:%d is not online\n", mysrvc->address, mysrvc->port);
				mysrvc->ConnectionsFree->drop_all_connections();
			}
			// drop idle connections if beyond max_connection
			while (mysrvc->ConnectionsFree->conns_length() && mysrvc->ConnectionsUsed->conns_length()+mysrvc->ConnectionsFree->conns_length() > mysrvc->max_connections) {
				//MySQL_Connection *conn=(MySQL_Connection *)mysrvc->ConnectionsFree->conns->remove_index_fast(0);
				MySQL_Connection *conn=mysrvc->ConnectionsFree->remove(0);
				delete conn;
			}
			char buf[1024];
			for (l=0; l < (int) mysrvc->ConnectionsFree->conns_length(); l++) {
				char **pta=(char **)malloc(sizeof(char *)*colnum);
				MySQL_Connection *conn = mysrvc->ConnectionsFree->index(l);
				sprintf(buf,"%d", conn->fd);
				pta[0]=strdup(buf);
				sprintf(buf,"%d", (int)myhgc->hid);
				pta[1]=strdup(buf);
				pta[2]=strdup(mysrvc->address);
				sprintf(buf,"%d", mysrvc->port);
				pta[3]=strdup(buf);
				pta[4] = strdup(conn->userinfo->username);
				pta[5] = strdup(conn->userinfo->schemaname);
				pta[6] = NULL;
				if (conn->options.init_connect) {
					pta[6] = strdup(conn->options.init_connect);
				}
				pta[7] = NULL;
				if (conn->variables[SQL_TIME_ZONE].value) {
					pta[7] = strdup(conn->variables[SQL_TIME_ZONE].value);
				}
				pta[8] = NULL;
				if (conn->variables[SQL_SQL_MODE].value) {
					pta[8] = strdup(conn->variables[SQL_SQL_MODE].value);
				}
				sprintf(buf,"%d", conn->options.autocommit);
				pta[9]=strdup(buf);
				sprintf(buf,"%llu", (curtime-conn->last_time_used)/1000);
				pta[10]=strdup(buf);
				{
					json j;
					char buff[32];
					sprintf(buff,"%p",conn);
					j["address"] = buff;
					uint64_t age_ms = (curtime - conn->creation_time)/1000;
					j["age_ms"] = age_ms;
					j["bytes_recv"] = conn->bytes_info.bytes_recv;
					j["bytes_sent"] = conn->bytes_info.bytes_sent;
					j["myconnpoll_get"] = conn->statuses.myconnpoll_get;
					j["myconnpoll_put"] = conn->statuses.myconnpoll_put;
					j["questions"] = conn->statuses.questions;
					string s = j.dump();
					pta[11] = strdup(s.c_str());
				}
				{
					MYSQL *_my = conn->mysql;
					json j;
					char buff[32];
					sprintf(buff,"%p",_my);
					j["address"] = buff;
					j["host"] = _my->host;
					j["host_info"] = _my->host_info;
					j["port"] = _my->port;
					j["server_version"] = _my->server_version;
					j["user"] = _my->user;
					j["unix_socket"] = (_my->unix_socket ? _my->unix_socket : "");
					j["db"] = (_my->db ? _my->db : "");
					j["affected_rows"] = _my->affected_rows;
					j["insert_id"] = _my->insert_id;
					j["thread_id"] = _my->thread_id;
					j["server_status"] = _my->server_status;
					j["charset"] = _my->charset->nr;
					j["charset_name"] = _my->charset->csname;

					j["options"]["charset_name"] = ( _my->options.charset_name ? _my->options.charset_name : "" );
					j["options"]["use_ssl"] = _my->options.use_ssl;
					j["client_flag"]["client_found_rows"] = (_my->client_flag & CLIENT_FOUND_ROWS ? 1 : 0);
					j["client_flag"]["client_multi_statements"] = (_my->client_flag & CLIENT_MULTI_STATEMENTS ? 1 : 0);
					j["client_flag"]["client_multi_results"] = (_my->client_flag & CLIENT_MULTI_RESULTS ? 1 : 0);
					j["net"]["last_errno"] = _my->net.last_errno;
					j["net"]["fd"] = _my->net.fd;
					j["net"]["max_packet_size"] = _my->net.max_packet_size;
					j["net"]["sqlstate"] = _my->net.sqlstate;
					string s = j.dump();
					pta[12] = strdup(s.c_str());
				}
				result->add_row(pta);
				for (k=0; k<colnum; k++) {
					if (pta[k])
						free(pta[k]);
				}
				free(pta);
			}
		}
	}
	wrunlock();
	return result;
}

void MySQL_HostGroups_Manager::p_update_connection_pool_update_counter(
	const std::string& endpoint_id, const std::map<std::string, std::string>& labels, std::map<std::string,
	prometheus::Counter*>& m_map, unsigned long long value, p_hg_dyn_counter::metric idx
) {
	const auto& counter_id = m_map.find(endpoint_id);
	if (counter_id != m_map.end()) {
		const auto& cur_val = counter_id->second->Value();
		counter_id->second->Increment(value - cur_val);
	} else {
		auto& new_counter = status.p_dyn_counter_array[idx];
		m_map.insert(
			{
				endpoint_id,
				std::addressof(new_counter->Add(labels))
			}
		);
	}
}

void MySQL_HostGroups_Manager::p_update_connection_pool_update_gauge(
	const std::string& endpoint_id, const std::map<std::string, std::string>& labels,
	std::map<std::string, prometheus::Gauge*>& m_map, unsigned long long value, p_hg_dyn_gauge::metric idx
) {
	const auto& counter_id = m_map.find(endpoint_id);
	if (counter_id != m_map.end()) {
		counter_id->second->Set(value);
	} else {
		auto& new_counter = status.p_dyn_gauge_array[idx];
		m_map.insert(
			{
				endpoint_id,
				std::addressof(new_counter->Add(labels))
			}
		);
	}
}

void MySQL_HostGroups_Manager::p_update_connection_pool() {
	std::vector<string> cur_servers_ids {};
	wrlock();
	for (int i = 0; i < static_cast<int>(MyHostGroups->len); i++) {
		MyHGC *myhgc = static_cast<MyHGC*>(MyHostGroups->index(i));
		for (int j = 0; j < static_cast<int>(myhgc->mysrvs->cnt()); j++) {
			MySrvC *mysrvc = static_cast<MySrvC*>(myhgc->mysrvs->servers->index(j));
			std::string endpoint_addr = mysrvc->address;
			std::string endpoint_port = std::to_string(mysrvc->port);
			std::string hostgroup_id = std::to_string(myhgc->hid);
			std::string endpoint_id = hostgroup_id + ":" + endpoint_addr + ":" + endpoint_port;
			const std::map<std::string, std::string> common_labels {
				{"endpoint", endpoint_addr + ":" + endpoint_port},
				{"hostgroup", hostgroup_id }
			};
			cur_servers_ids.push_back(endpoint_id);

			// proxysql_connection_pool_bytes_data_recv metric
			std::map<std::string, std::string> recv_pool_bytes_labels = common_labels;
			recv_pool_bytes_labels.insert({"traffic_flow", "recv"});
			p_update_connection_pool_update_counter(endpoint_id, recv_pool_bytes_labels,
				status.p_conn_pool_bytes_data_recv_map, mysrvc->bytes_recv, p_hg_dyn_counter::conn_pool_bytes_data_recv);

			// proxysql_connection_pool_bytes_data_sent metric
			std::map<std::string, std::string> sent_pool_bytes_labels = common_labels;
			sent_pool_bytes_labels.insert({"traffic_flow", "sent"});
			p_update_connection_pool_update_counter(endpoint_id, sent_pool_bytes_labels,
				status.p_conn_pool_bytes_data_sent_map, mysrvc->bytes_sent, p_hg_dyn_counter::conn_pool_bytes_data_sent);

			// proxysql_connection_pool_conn_err metric
			std::map<std::string, std::string> pool_conn_err_labels = common_labels;
			pool_conn_err_labels.insert({"status", "err"});
			p_update_connection_pool_update_counter(endpoint_id, pool_conn_err_labels,
				status.p_connection_pool_conn_err_map, mysrvc->connect_ERR, p_hg_dyn_counter::connection_pool_conn_err);

			// proxysql_connection_pool_conn_ok metric
			std::map<std::string, std::string> pool_conn_ok_labels = common_labels;
			pool_conn_ok_labels.insert({"status", "ok"});
			p_update_connection_pool_update_counter(endpoint_id, pool_conn_ok_labels,
				status.p_connection_pool_conn_ok_map, mysrvc->connect_OK, p_hg_dyn_counter::connection_pool_conn_ok);

			// proxysql_connection_pool_conn_free metric
			std::map<std::string, std::string> pool_conn_free_labels = common_labels;
			pool_conn_free_labels.insert({"status", "free"});
			p_update_connection_pool_update_gauge(endpoint_id, pool_conn_free_labels,
				status.p_connection_pool_conn_free_map, mysrvc->ConnectionsFree->conns_length(), p_hg_dyn_gauge::connection_pool_conn_free);

			// proxysql_connection_pool_conn_used metric
			std::map<std::string, std::string> pool_conn_used_labels = common_labels;
			pool_conn_used_labels.insert({"status", "used"});
			p_update_connection_pool_update_gauge(endpoint_id, pool_conn_used_labels,
				status.p_connection_pool_conn_used_map, mysrvc->ConnectionsUsed->conns_length(), p_hg_dyn_gauge::connection_pool_conn_used);

			// proxysql_connection_pool_latency_us metric
			p_update_connection_pool_update_gauge(endpoint_id, common_labels,
				status.p_connection_pool_latency_us_map, mysrvc->current_latency_us, p_hg_dyn_gauge::connection_pool_latency_us);

			// proxysql_connection_pool_queries metric
			p_update_connection_pool_update_counter(endpoint_id, common_labels,
				status.p_connection_pool_queries_map, mysrvc->queries_sent, p_hg_dyn_counter::connection_pool_queries);

			// proxysql_connection_pool_status metric
			p_update_connection_pool_update_gauge(endpoint_id, common_labels,
				status.p_connection_pool_status_map, mysrvc->status + 1, p_hg_dyn_gauge::connection_pool_status);
		}
	}

	// Remove the non-present servers for the gauge metrics
	vector<string> missing_server_keys {};

	for (const auto& key : status.p_connection_pool_status_map) {
		if (std::find(cur_servers_ids.begin(), cur_servers_ids.end(), key.first) == cur_servers_ids.end()) {
			missing_server_keys.push_back(key.first);
		}
	}

	for (const auto& key : missing_server_keys) {
		auto gauge = status.p_connection_pool_status_map[key];
		status.p_dyn_gauge_array[p_hg_dyn_gauge::connection_pool_status]->Remove(gauge);
		status.p_connection_pool_status_map.erase(key);

		gauge = status.p_connection_pool_conn_used_map[key];
		status.p_dyn_gauge_array[p_hg_dyn_gauge::connection_pool_conn_free]->Remove(gauge);
		status.p_connection_pool_conn_used_map.erase(key);

		gauge = status.p_connection_pool_conn_free_map[key];
		status.p_dyn_gauge_array[p_hg_dyn_gauge::connection_pool_conn_used]->Remove(gauge);
		status.p_connection_pool_conn_free_map.erase(key);

		gauge = status.p_connection_pool_latency_us_map[key];
		status.p_dyn_gauge_array[p_hg_dyn_gauge::connection_pool_latency_us]->Remove(gauge);
		status.p_connection_pool_latency_us_map.erase(key);
	}

	wrunlock();
}

SQLite3_result * MySQL_HostGroups_Manager::SQL3_Connection_Pool(bool _reset, int *hid) {
  const int colnum=14;
  proxy_debug(PROXY_DEBUG_MYSQL_CONNECTION, 4, "Dumping Connection Pool\n");
  SQLite3_result *result=new SQLite3_result(colnum);
  result->add_column_definition(SQLITE_TEXT,"hostgroup");
  result->add_column_definition(SQLITE_TEXT,"srv_host");
  result->add_column_definition(SQLITE_TEXT,"srv_port");
  result->add_column_definition(SQLITE_TEXT,"status");
  result->add_column_definition(SQLITE_TEXT,"ConnUsed");
  result->add_column_definition(SQLITE_TEXT,"ConnFree");
  result->add_column_definition(SQLITE_TEXT,"ConnOK");
  result->add_column_definition(SQLITE_TEXT,"ConnERR");
  result->add_column_definition(SQLITE_TEXT,"MaxConnUsed");
  result->add_column_definition(SQLITE_TEXT,"Queries");
  result->add_column_definition(SQLITE_TEXT,"Queries_GTID_sync");
  result->add_column_definition(SQLITE_TEXT,"Bytes_sent");
  result->add_column_definition(SQLITE_TEXT,"Bytes_recv");
  result->add_column_definition(SQLITE_TEXT,"Latency_us");
	wrlock();
	int i,j, k;
	for (i=0; i<(int)MyHostGroups->len; i++) {
		MyHGC *myhgc=(MyHGC *)MyHostGroups->index(i);
		for (j=0; j<(int)myhgc->mysrvs->cnt(); j++) {
			MySrvC *mysrvc=(MySrvC *)myhgc->mysrvs->servers->index(j);
			if (hid == NULL) {
				if (mysrvc->status!=MYSQL_SERVER_STATUS_ONLINE) {
					proxy_debug(PROXY_DEBUG_MYSQL_CONNPOOL, 5, "Server %s:%d is not online\n", mysrvc->address, mysrvc->port);
					//__sync_fetch_and_sub(&status.server_connections_connected, mysrvc->ConnectionsFree->conns->len);
					mysrvc->ConnectionsFree->drop_all_connections();
				}
				// drop idle connections if beyond max_connection
				while (mysrvc->ConnectionsFree->conns_length() && mysrvc->ConnectionsUsed->conns_length()+mysrvc->ConnectionsFree->conns_length() > mysrvc->max_connections) {
					//MySQL_Connection *conn=(MySQL_Connection *)mysrvc->ConnectionsFree->conns->remove_index_fast(0);
					MySQL_Connection *conn=mysrvc->ConnectionsFree->remove(0);
					delete conn;
					//__sync_fetch_and_sub(&status.server_connections_connected, 1);
				}
			} else {
				if (*hid != (int)myhgc->hid) {
					continue;
				}
			}
			char buf[1024];
			char **pta=(char **)malloc(sizeof(char *)*colnum);
			sprintf(buf,"%d", (int)myhgc->hid);
			pta[0]=strdup(buf);
			pta[1]=strdup(mysrvc->address);
			sprintf(buf,"%d", mysrvc->port);
			pta[2]=strdup(buf);
			switch (mysrvc->status) {
				case 0:
					pta[3]=strdup("ONLINE");
					break;
				case 1:
					pta[3]=strdup("SHUNNED");
					break;
				case 2:
					pta[3]=strdup("OFFLINE_SOFT");
					break;
				case 3:
					pta[3]=strdup("OFFLINE_HARD");
					break;
				case 4:
					pta[3]=strdup("SHUNNED_REPLICATION_LAG");
					break;
				default:
					// LCOV_EXCL_START
					assert(0);
					break;
					// LCOV_EXCL_STOP
			}
			sprintf(buf,"%u", mysrvc->ConnectionsUsed->conns_length());
			pta[4]=strdup(buf);
			sprintf(buf,"%u", mysrvc->ConnectionsFree->conns_length());
			pta[5]=strdup(buf);
			sprintf(buf,"%u", mysrvc->connect_OK);
			pta[6]=strdup(buf);
			if (_reset) {
				mysrvc->connect_OK=0;
			}
			sprintf(buf,"%u", mysrvc->connect_ERR);
			pta[7]=strdup(buf);
			if (_reset) {
				mysrvc->connect_ERR=0;
			}
			sprintf(buf,"%u", mysrvc->max_connections_used);
			pta[8]=strdup(buf);
			if (_reset) {
				mysrvc->max_connections_used=0;
			}
			sprintf(buf,"%llu", mysrvc->queries_sent);
			pta[9]=strdup(buf);
			if (_reset) {
				mysrvc->queries_sent=0;
			}
			sprintf(buf,"%llu", mysrvc->queries_gtid_sync);
			pta[10]=strdup(buf);
			if (_reset) {
				mysrvc->queries_gtid_sync=0;
			}
			sprintf(buf,"%llu", mysrvc->bytes_sent);
			pta[11]=strdup(buf);
			if (_reset) {
				mysrvc->bytes_sent=0;
			}
			sprintf(buf,"%llu", mysrvc->bytes_recv);
			pta[12]=strdup(buf);
			if (_reset) {
				mysrvc->bytes_recv=0;
			}
			sprintf(buf,"%u", mysrvc->current_latency_us);
			pta[13]=strdup(buf);
			result->add_row(pta);
			for (k=0; k<colnum; k++) {
				if (pta[k])
					free(pta[k]);
			}
			free(pta);
		}
	}
	wrunlock();
	return result;
}

void MySQL_HostGroups_Manager::read_only_action(char *hostname, int port, int read_only) {
	// define queries
	const char *Q1B=(char *)"SELECT hostgroup_id,status FROM ( SELECT DISTINCT writer_hostgroup FROM mysql_replication_hostgroups JOIN mysql_servers WHERE (hostgroup_id=writer_hostgroup) AND hostname='%s' AND port=%d UNION SELECT DISTINCT writer_hostgroup FROM mysql_replication_hostgroups JOIN mysql_servers WHERE (hostgroup_id=reader_hostgroup) AND hostname='%s' AND port=%d) LEFT JOIN mysql_servers ON hostgroup_id=writer_hostgroup AND hostname='%s' AND port=%d";
	const char *Q2A=(char *)"DELETE FROM mysql_servers WHERE hostname='%s' AND port=%d AND hostgroup_id IN (SELECT writer_hostgroup FROM mysql_replication_hostgroups WHERE writer_hostgroup=mysql_servers.hostgroup_id) AND status='OFFLINE_HARD'";
	const char *Q2B=(char *)"UPDATE OR IGNORE mysql_servers SET hostgroup_id=(SELECT writer_hostgroup FROM mysql_replication_hostgroups WHERE reader_hostgroup=mysql_servers.hostgroup_id) WHERE hostname='%s' AND port=%d AND hostgroup_id IN (SELECT reader_hostgroup FROM mysql_replication_hostgroups WHERE reader_hostgroup=mysql_servers.hostgroup_id)";
	const char *Q3A=(char *)"INSERT OR IGNORE INTO mysql_servers(hostgroup_id, hostname, port, gtid_port, status, weight, max_connections, max_replication_lag, use_ssl, max_latency_ms, comment) SELECT reader_hostgroup, hostname, port, gtid_port, status, weight, max_connections, max_replication_lag, use_ssl, max_latency_ms, mysql_servers.comment FROM mysql_servers JOIN mysql_replication_hostgroups ON mysql_servers.hostgroup_id=mysql_replication_hostgroups.writer_hostgroup WHERE hostname='%s' AND port=%d";
	const char *Q3B=(char *)"DELETE FROM mysql_servers WHERE hostname='%s' AND port=%d AND hostgroup_id IN (SELECT reader_hostgroup FROM mysql_replication_hostgroups WHERE reader_hostgroup=mysql_servers.hostgroup_id)";
	const char *Q4=(char *)"UPDATE OR IGNORE mysql_servers SET hostgroup_id=(SELECT reader_hostgroup FROM mysql_replication_hostgroups WHERE writer_hostgroup=mysql_servers.hostgroup_id) WHERE hostname='%s' AND port=%d AND hostgroup_id IN (SELECT writer_hostgroup FROM mysql_replication_hostgroups WHERE writer_hostgroup=mysql_servers.hostgroup_id)";
	const char *Q5=(char *)"DELETE FROM mysql_servers WHERE hostname='%s' AND port=%d AND hostgroup_id IN (SELECT writer_hostgroup FROM mysql_replication_hostgroups WHERE writer_hostgroup=mysql_servers.hostgroup_id)";
	if (GloAdmin==NULL) {
		return;
	}

	// this prevents that multiple read_only_action() are executed at the same time
	pthread_mutex_lock(&readonly_mutex);

	// define a buffer that will be used for all queries
	char *query=(char *)malloc(strlen(hostname)*2+strlen(Q3A)+256);

	int cols=0;
	char *error=NULL;
	int affected_rows=0;
	SQLite3_result *resultset=NULL;
	int num_rows=0; // note: with the new implementation (2.1.1) , this becomes a sort of boolean, not an actual count
	wrlock();
	// we minimum the time we hold the mutex, as connection pool is being locked
	if (read_only_set1.empty()) {
		SQLite3_result *res_set1=NULL;
		const char *q1 = (const char *)"SELECT DISTINCT hostname,port FROM mysql_replication_hostgroups JOIN mysql_servers ON hostgroup_id=writer_hostgroup AND status<>3";
		mydb->execute_statement((char *)q1, &error , &cols , &affected_rows , &res_set1);
		for (std::vector<SQLite3_row *>::iterator it = res_set1->rows.begin() ; it != res_set1->rows.end(); ++it) {
			SQLite3_row *r=*it;
			std::string s = r->fields[0];
			s += ":::";
			s += r->fields[1];
			read_only_set1.insert(s);
		}
		proxy_info("Regenerating read_only_set1 with %lu servers\n", read_only_set1.size());
		if (read_only_set1.empty()) {
			// to avoid regenerating this set always with 0 entries, we generate a fake entry
			read_only_set1.insert("----:::----");
		}
		delete res_set1;
	}
	wrunlock();
	std::string ser = hostname;
	ser += ":::";
	ser += std::to_string(port);
	std::set<std::string>::iterator it;
	it = read_only_set1.find(ser);
	if (it != read_only_set1.end()) {
		num_rows=1;
	}

	if (admindb==NULL) { // we initialize admindb only if needed
		admindb=new SQLite3DB();
		admindb->open((char *)"file:mem_admindb?mode=memory&cache=shared", SQLITE_OPEN_READWRITE | SQLITE_OPEN_CREATE | SQLITE_OPEN_FULLMUTEX);	
	}

	switch (read_only) {
		case 0:
			if (num_rows==0) {
				// the server has read_only=0 , but we can't find any writer, so we perform a swap
				GloAdmin->mysql_servers_wrlock();
				if (GloMTH->variables.hostgroup_manager_verbose) {
					char *error2=NULL;
					int cols2=0;
					int affected_rows2=0;
					SQLite3_result *resultset2=NULL;
					char * query2 = NULL;
					char *q = (char *)"SELECT * FROM mysql_servers WHERE hostname=\"%s\" AND port=%d";
					query2 = (char *)malloc(strlen(q)+strlen(hostname)+32);
					sprintf(query2,q,hostname,port);
					admindb->execute_statement(query2, &error2 , &cols2 , &affected_rows2 , &resultset2);
					if (error2) {
						proxy_error("Error on read from mysql_servers : %s\n", error2);
					} else {
						if (resultset2) {
							proxy_info("read_only_action RO=0 phase 1 : Dumping mysql_servers for %s:%d\n", hostname, port);
							resultset2->dump_to_stderr();
						}
					}
					if (resultset2) { delete resultset2; resultset2=NULL; }
					free(query2);
				}
				GloAdmin->save_mysql_servers_runtime_to_database(false); // SAVE MYSQL SERVERS FROM RUNTIME
				if (GloMTH->variables.hostgroup_manager_verbose) {
					char *error2=NULL;
					int cols2=0;
					int affected_rows2=0;
					SQLite3_result *resultset2=NULL;
					char * query2 = NULL;
					char *q = (char *)"SELECT * FROM mysql_servers WHERE hostname=\"%s\" AND port=%d";
					query2 = (char *)malloc(strlen(q)+strlen(hostname)+32);
					sprintf(query2,q,hostname,port);
					admindb->execute_statement(query2, &error2 , &cols2 , &affected_rows2 , &resultset2);
					if (error2) {
						proxy_error("Error on read from mysql_servers : %s\n", error2);
					} else {
						if (resultset2) {
							proxy_info("read_only_action RO=0 phase 2 : Dumping mysql_servers for %s:%d\n", hostname, port);
							resultset2->dump_to_stderr();
						}
					}
					if (resultset2) { delete resultset2; resultset2=NULL; }
					free(query2);
				}
				sprintf(query,Q2A,hostname,port);
				admindb->execute(query);
				sprintf(query,Q2B,hostname,port);
				admindb->execute(query);
				if (mysql_thread___monitor_writer_is_also_reader) {
					sprintf(query,Q3A,hostname,port);
				} else {
					sprintf(query,Q3B,hostname,port);
				}
				admindb->execute(query);
				if (GloMTH->variables.hostgroup_manager_verbose) {
					char *error2=NULL;
					int cols2=0;
					int affected_rows2=0;
					SQLite3_result *resultset2=NULL;
					char * query2 = NULL;
					char *q = (char *)"SELECT * FROM mysql_servers WHERE hostname=\"%s\" AND port=%d";
					query2 = (char *)malloc(strlen(q)+strlen(hostname)+32);
					sprintf(query2,q,hostname,port);
					admindb->execute_statement(query2, &error2 , &cols2 , &affected_rows2 , &resultset2);
					if (error2) {
						proxy_error("Error on read from mysql_servers : %s\n", error2);
					} else {
						if (resultset2) {
							proxy_info("read_only_action RO=0 phase 3 : Dumping mysql_servers for %s:%d\n", hostname, port);
							resultset2->dump_to_stderr();
						}
					}
					if (resultset2) { delete resultset2; resultset2=NULL; }
					free(query2);
				}
				GloAdmin->load_mysql_servers_to_runtime(); // LOAD MYSQL SERVERS TO RUNTIME
				GloAdmin->mysql_servers_wrunlock();
			} else {
				// there is a server in writer hostgroup, let check the status of present and not present hosts
				bool act=false;
				wrlock();
				std::set<std::string>::iterator it;
				// read_only_set2 acts as a cache
				// if the server was RO=0 on the previous check and no action was needed,
				// it will be here
				it = read_only_set2.find(ser);
				if (it != read_only_set2.end()) {
					// the server was already detected as RO=0
					// no action required
				} else {
					// it is the first time that we detect RO on this server
					sprintf(query,Q1B,hostname,port,hostname,port,hostname,port);
					mydb->execute_statement(query, &error , &cols , &affected_rows , &resultset);
					for (std::vector<SQLite3_row *>::iterator it = resultset->rows.begin() ; it != resultset->rows.end(); ++it) {
						SQLite3_row *r=*it;
						int status=MYSQL_SERVER_STATUS_OFFLINE_HARD; // default status, even for missing
						if (r->fields[1]) { // has status
							status=atoi(r->fields[1]);
						}
						if (status==MYSQL_SERVER_STATUS_OFFLINE_HARD) {
							act=true;
						}
					}
					if (act == false) {
						// no action required, therefore we write in read_only_set2
						proxy_info("read_only_action() detected RO=0 on server %s:%d for the first time after commit(), but no need to reconfigure\n", hostname, port);
						read_only_set2.insert(ser);
					}
				}
				wrunlock();
				if (act==true) {	// there are servers either missing, or with stats=OFFLINE_HARD
					GloAdmin->mysql_servers_wrlock();
					if (GloMTH->variables.hostgroup_manager_verbose) {
						char *error2=NULL;
						int cols2=0;
						int affected_rows2=0;
						SQLite3_result *resultset2=NULL;
						char * query2 = NULL;
						char *q = (char *)"SELECT * FROM mysql_servers WHERE hostname=\"%s\" AND port=%d";
						query2 = (char *)malloc(strlen(q)+strlen(hostname)+32);
						sprintf(query2,q,hostname,port);
						admindb->execute_statement(query2, &error2 , &cols2 , &affected_rows2 , &resultset2);
						if (error2) {
							proxy_error("Error on read from mysql_servers : %s\n", error2);
						} else {
							if (resultset2) {
								proxy_info("read_only_action RO=0 , rows=%d , phase 1 : Dumping mysql_servers for %s:%d\n", num_rows, hostname, port);
								resultset2->dump_to_stderr();
							}
						}
						if (resultset2) { delete resultset2; resultset2=NULL; }
						free(query2);
					}
					GloAdmin->save_mysql_servers_runtime_to_database(false); // SAVE MYSQL SERVERS FROM RUNTIME
					sprintf(query,Q2A,hostname,port);
					admindb->execute(query);
					sprintf(query,Q2B,hostname,port);
					admindb->execute(query);
					if (GloMTH->variables.hostgroup_manager_verbose) {
						char *error2=NULL;
						int cols2=0;
						int affected_rows2=0;
						SQLite3_result *resultset2=NULL;
						char * query2 = NULL;
						char *q = (char *)"SELECT * FROM mysql_servers WHERE hostname=\"%s\" AND port=%d";
						query2 = (char *)malloc(strlen(q)+strlen(hostname)+32);
						sprintf(query2,q,hostname,port);
						admindb->execute_statement(query2, &error2 , &cols2 , &affected_rows2 , &resultset2);
						if (error2) {
							proxy_error("Error on read from mysql_servers : %s\n", error2);
						} else {
							if (resultset2) {
								proxy_info("read_only_action RO=0 , rows=%d , phase 2 : Dumping mysql_servers for %s:%d\n", num_rows, hostname, port);
								resultset2->dump_to_stderr();
							}
						}
						if (resultset2) { delete resultset2; resultset2=NULL; }
						free(query2);
					}
					if (mysql_thread___monitor_writer_is_also_reader) {
						sprintf(query,Q3A,hostname,port);
					} else {
						sprintf(query,Q3B,hostname,port);
					}
					admindb->execute(query);
					if (GloMTH->variables.hostgroup_manager_verbose) {
						char *error2=NULL;
						int cols2=0;
						int affected_rows2=0;
						SQLite3_result *resultset2=NULL;
						char * query2 = NULL;
						char *q = (char *)"SELECT * FROM mysql_servers WHERE hostname=\"%s\" AND port=%d";
						query2 = (char *)malloc(strlen(q)+strlen(hostname)+32);
						sprintf(query2,q,hostname,port);
						admindb->execute_statement(query2, &error2 , &cols2 , &affected_rows2 , &resultset2);
						if (error2) {
							proxy_error("Error on read from mysql_servers : %s\n", error2);
						} else {
							if (resultset2) {
								proxy_info("read_only_action RO=0 , rows=%d , phase 3 : Dumping mysql_servers for %s:%d\n", num_rows, hostname, port);
								resultset2->dump_to_stderr();
							}
						}
						if (resultset2) { delete resultset2; resultset2=NULL; }
						free(query2);
					}
					GloAdmin->load_mysql_servers_to_runtime(); // LOAD MYSQL SERVERS TO RUNTIME
					GloAdmin->mysql_servers_wrunlock();
				}
			}
			break;
		case 1:
			if (num_rows) {
				// the server has read_only=1 , but we find it as writer, so we perform a swap
				GloAdmin->mysql_servers_wrlock();
				if (GloMTH->variables.hostgroup_manager_verbose) {
					char *error2=NULL;
					int cols2=0;
					int affected_rows2=0;
					SQLite3_result *resultset2=NULL;
					char * query2 = NULL;
					char *q = (char *)"SELECT * FROM mysql_servers WHERE hostname=\"%s\" AND port=%d";
					query2 = (char *)malloc(strlen(q)+strlen(hostname)+32);
					sprintf(query2,q,hostname,port);
					admindb->execute_statement(query2, &error2 , &cols2 , &affected_rows2 , &resultset2);
					if (error2) {
						proxy_error("Error on read from mysql_servers : %s\n", error2);
					} else {
						if (resultset2) {
							proxy_info("read_only_action RO=1 phase 1 : Dumping mysql_servers for %s:%d\n", hostname, port);
							resultset2->dump_to_stderr();
						}
					}
					if (resultset2) { delete resultset2; resultset2=NULL; }
					free(query2);
				}
				GloAdmin->save_mysql_servers_runtime_to_database(false); // SAVE MYSQL SERVERS FROM RUNTIME
				sprintf(query,Q4,hostname,port);
				admindb->execute(query);
				if (GloMTH->variables.hostgroup_manager_verbose) {
					char *error2=NULL;
					int cols2=0;
					int affected_rows2=0;
					SQLite3_result *resultset2=NULL;
					char * query2 = NULL;
					char *q = (char *)"SELECT * FROM mysql_servers WHERE hostname=\"%s\" AND port=%d";
					query2 = (char *)malloc(strlen(q)+strlen(hostname)+32);
					sprintf(query2,q,hostname,port);
					admindb->execute_statement(query2, &error2 , &cols2 , &affected_rows2 , &resultset2);
					if (error2) {
						proxy_error("Error on read from mysql_servers : %s\n", error2);
					} else {
						if (resultset2) {
							proxy_info("read_only_action RO=1 phase 2 : Dumping mysql_servers for %s:%d\n", hostname, port);
							resultset2->dump_to_stderr();
						}
					}
					if (resultset2) { delete resultset2; resultset2=NULL; }
					free(query2);
				}
				sprintf(query,Q5,hostname,port);
				admindb->execute(query);
				if (GloMTH->variables.hostgroup_manager_verbose) {
					char *error2=NULL;
					int cols2=0;
					int affected_rows2=0;
					SQLite3_result *resultset2=NULL;
					char * query2 = NULL;
					char *q = (char *)"SELECT * FROM mysql_servers WHERE hostname=\"%s\" AND port=%d";
					query2 = (char *)malloc(strlen(q)+strlen(hostname)+32);
					sprintf(query2,q,hostname,port);
					admindb->execute_statement(query2, &error2 , &cols2 , &affected_rows2 , &resultset2);
					if (error2) {
						proxy_error("Error on read from mysql_servers : %s\n", error2);
					} else {
						if (resultset2) {
							proxy_info("read_only_action RO=1 phase 3 : Dumping mysql_servers for %s:%d\n", hostname, port);
							resultset2->dump_to_stderr();
						}
					}
					if (resultset2) { delete resultset2; resultset2=NULL; }
					free(query2);
				}
				GloAdmin->load_mysql_servers_to_runtime(); // LOAD MYSQL SERVERS TO RUNTIME
				GloAdmin->mysql_servers_wrunlock();
			}
			break;
		default:
			// LCOV_EXCL_START
			assert(0);
			break;
			// LCOV_EXCL_STOP
	}

	pthread_mutex_unlock(&readonly_mutex);
	if (resultset) {
		delete resultset;
	}
	free(query);
}

/**
 * @brief New implementation of the read_only_action method that does not depend on the admin table.
 *   The method checks each server in the provided list and adjusts the servers according to their corresponding read_only value.
 *   If any change has occured, checksum is calculated.
 *
 * @param mysql_servers List of servers having hostname, port and read only value.
 * 
 */
void MySQL_HostGroups_Manager::read_only_action_v2(const std::list<read_only_server_t>& mysql_servers) {

	bool update_mysql_servers_table = false;

	unsigned long long curtime1 = monotonic_time();
	wrlock();
	for (const auto& server : mysql_servers) {
		bool is_writer = false;
		const std::string& hostname = std::get<READ_ONLY_SERVER_T::ROS_HOSTNAME>(server);
		const int port = std::get<READ_ONLY_SERVER_T::ROS_PORT>(server);
		const int read_only = std::get<READ_ONLY_SERVER_T::ROS_READONLY>(server);
		const std::string& srv_id = hostname + ":::" + std::to_string(port);
		
		auto itr = hostgroup_server_mapping.find(srv_id);

		if (itr == hostgroup_server_mapping.end()) {
			proxy_warning("Server %s:%d not found\n", hostname.c_str(), port);
			continue;
		}

		HostGroup_Server_Mapping* host_server_mapping = itr->second.get();

		if (!host_server_mapping)
			assert(0);

		const std::vector<HostGroup_Server_Mapping::Node>& writer_map = host_server_mapping->get(HostGroup_Server_Mapping::Type::WRITER);

		is_writer = !writer_map.empty();

		if (read_only == 0) {
			if (is_writer == false) {
				// the server has read_only=0 (writer), but we can't find any writer, 
				// so we copy all reader nodes to writer
				proxy_info("Server '%s:%d' found with 'read_only=0', but not found as writer\n", hostname.c_str(), port);
				proxy_debug(PROXY_DEBUG_MONITOR, 5, "Server '%s:%d' found with 'read_only=0', but not found as writer\n", hostname.c_str(), port);
				host_server_mapping->copy_if_not_exists(HostGroup_Server_Mapping::Type::WRITER, HostGroup_Server_Mapping::Type::READER);

				if (mysql_thread___monitor_writer_is_also_reader == false) {
					// remove node from reader
					host_server_mapping->clear(HostGroup_Server_Mapping::Type::READER);
				}

				update_mysql_servers_table = true;
				proxy_info("Regenerating table 'mysql_servers' due to actions on server '%s:%d'\n", hostname.c_str(), port);
			} else {
				bool act = false;

				// if the server was RO=0 on the previous check then no action is needed
				if (host_server_mapping->get_readonly_flag() != 0) {
					// it is the first time that we detect RO on this server
					const std::vector<HostGroup_Server_Mapping::Node>& reader_map = host_server_mapping->get(HostGroup_Server_Mapping::Type::READER);

					for (const auto& reader_node : reader_map) {
						for (const auto& writer_node : writer_map) {

							if (reader_node.writer_hostgroup_id == writer_node.writer_hostgroup_id) {
								goto __writer_found;
							}
						}
						act = true;
						break;
					__writer_found:
						continue;
					}

					if (act == false) {
						// no action required, therefore we set readonly_flag to 0
						proxy_info("read_only_action_v2() detected RO=0 on server %s:%d for the first time after commit(), but no need to reconfigure\n", hostname.c_str(), port);
						host_server_mapping->set_readonly_flag(0);
					}
				} else {
					// the server was already detected as RO=0
					// no action required
				}

				if (act == true) {	// there are servers either missing, or with stats=OFFLINE_HARD

					proxy_info("Server '%s:%d' with 'read_only=0' found missing at some 'writer_hostgroup'\n", hostname.c_str(), port);
					proxy_debug(PROXY_DEBUG_MONITOR, 5, "Server '%s:%d' with 'read_only=0' found missing at some 'writer_hostgroup'\n", hostname.c_str(), port);

					// copy all reader nodes to writer
					host_server_mapping->copy_if_not_exists(HostGroup_Server_Mapping::Type::WRITER, HostGroup_Server_Mapping::Type::READER);

					if (mysql_thread___monitor_writer_is_also_reader == false) {
						// remove node from reader
						host_server_mapping->clear(HostGroup_Server_Mapping::Type::READER);
					}

					update_mysql_servers_table = true;
					proxy_info("Regenerating table 'mysql_servers' due to actions on server '%s:%d'\n", hostname.c_str(), port);
				}
			}
		} else if (read_only == 1) {
			if (is_writer) {
				// the server has read_only=1 (reader), but we find it as writer, so we copy all writer nodes to reader (previous reader nodes will be reused)
				proxy_info("Server '%s:%d' found with 'read_only=1', but not found as reader\n", hostname.c_str(), port);
				proxy_debug(PROXY_DEBUG_MONITOR, 5, "Server '%s:%d' found with 'read_only=1', but not found as reader\n", hostname.c_str(), port);
				host_server_mapping->copy_if_not_exists(HostGroup_Server_Mapping::Type::READER, HostGroup_Server_Mapping::Type::WRITER);

				// clearing all writer nodes
				host_server_mapping->clear(HostGroup_Server_Mapping::Type::WRITER);

				update_mysql_servers_table = true;
				proxy_info("Regenerating table 'mysql_servers' due to actions on server '%s:%d'\n", hostname.c_str(), port);
			}
		} else {
			// LCOV_EXCL_START
			assert(0);
			break;
			// LCOV_EXCL_STOP
		}
	}

	if (update_mysql_servers_table) {
		purge_mysql_servers_table();
		proxy_debug(PROXY_DEBUG_MYSQL_CONNPOOL, 4, "DELETE FROM mysql_servers\n");
		mydb->execute("DELETE FROM mysql_servers");
		generate_mysql_servers_table();

		const auto mysql_servers_checksum = get_mysql_servers_checksum();
		hgsm_mysql_servers_checksum = mysql_servers_checksum;

		char buf[80];
		uint32_t d32[2];
		memcpy(&d32, &mysql_servers_checksum, sizeof(mysql_servers_checksum));
		sprintf(buf, "0x%0X%0X", d32[0], d32[1]);
		pthread_mutex_lock(&GloVars.checksum_mutex);
		GloVars.checksums_values.mysql_servers.set_checksum(buf);
		//GloVars.checksums_values.mysql_servers.version++;
		//struct timespec ts;
		//clock_gettime(CLOCK_REALTIME, &ts);
		time_t t = time(NULL);

		GloVars.checksums_values.mysql_servers.epoch = t;

		GloVars.checksums_values.updates_cnt++;
		GloVars.generate_global_checksum();
		GloVars.epoch_version = t;
		pthread_mutex_unlock(&GloVars.checksum_mutex);
	}
	wrunlock();
	unsigned long long curtime2 = monotonic_time();
	curtime1 = curtime1 / 1000;
	curtime2 = curtime2 / 1000;
	proxy_debug(PROXY_DEBUG_MONITOR, 7, "MySQL_HostGroups_Manager::read_only_action_v2() locked for %llums (server count:%ld)\n", curtime2 - curtime1, mysql_servers.size());
}

// shun_and_killall
// this function is called only from MySQL_Monitor::monitor_ping()
// it temporary disables a host that is not responding to pings, and mark the host in a way that when used the connection will be dropped
// return true if the status was changed
bool MySQL_HostGroups_Manager::shun_and_killall(char *hostname, int port) {
	time_t t = time(NULL);
	bool ret = false;
	wrlock();
	MySrvC *mysrvc=NULL;
	for (unsigned int i=0; i<MyHostGroups->len; i++) {
	MyHGC *myhgc=(MyHGC *)MyHostGroups->index(i);
		unsigned int j;
		unsigned int l=myhgc->mysrvs->cnt();
		if (l) {
			for (j=0; j<l; j++) {
				mysrvc=myhgc->mysrvs->idx(j);
				if (mysrvc->port==port && strcmp(mysrvc->address,hostname)==0) {
					switch (mysrvc->status) {
						case MYSQL_SERVER_STATUS_SHUNNED:
							if (mysrvc->shunned_automatic==false) {
								break;
							}
						case MYSQL_SERVER_STATUS_ONLINE:
							if (mysrvc->status == MYSQL_SERVER_STATUS_ONLINE) {
								ret = true;
							}
							mysrvc->status=MYSQL_SERVER_STATUS_SHUNNED;
						case MYSQL_SERVER_STATUS_OFFLINE_SOFT:
							mysrvc->shunned_automatic=true;
							mysrvc->shunned_and_kill_all_connections=true;
							mysrvc->ConnectionsFree->drop_all_connections();
							break;
						default:
							break;
					}
					// if Monitor is enabled and mysql-monitor_ping_interval is
					// set too high, ProxySQL will unshun hosts that are not
					// available. For this reason time_last_detected_error will
					// be tuned in the future
					if (mysql_thread___monitor_enabled) {
						int a = mysql_thread___shun_recovery_time_sec;
						int b = mysql_thread___monitor_ping_interval;
						b = b/1000;
						if (b > a) {
							t = t + (b - a);
						}
					}
					mysrvc->time_last_detected_error = t;
				}
			}
		}
	}
	wrunlock();
	return ret;
}

// set_server_current_latency_us
// this function is called only from MySQL_Monitor::monitor_ping()
// it set the average latency for a host in the last 3 pings
// the connection pool will use this information to evaluate or exclude a specific hosts
// note that this variable is in microsecond, while user defines it in millisecond
void MySQL_HostGroups_Manager::set_server_current_latency_us(char *hostname, int port, unsigned int _current_latency_us) {
	wrlock();
	MySrvC *mysrvc=NULL;
  for (unsigned int i=0; i<MyHostGroups->len; i++) {
    MyHGC *myhgc=(MyHGC *)MyHostGroups->index(i);
		unsigned int j;
		unsigned int l=myhgc->mysrvs->cnt();
		if (l) {
			for (j=0; j<l; j++) {
				mysrvc=myhgc->mysrvs->idx(j);
				if (mysrvc->port==port && strcmp(mysrvc->address,hostname)==0) {
					mysrvc->current_latency_us=_current_latency_us;
				}
			}
		}
	}
	wrunlock();
}

void MySQL_HostGroups_Manager::p_update_metrics() {
	p_update_counter(status.p_counter_array[p_hg_counter::servers_table_version], status.servers_table_version);
	// Update *server_connections* related metrics
	status.p_gauge_array[p_hg_gauge::server_connections_connected]->Set(status.server_connections_connected);
	p_update_counter(status.p_counter_array[p_hg_counter::server_connections_aborted], status.server_connections_aborted);
	p_update_counter(status.p_counter_array[p_hg_counter::server_connections_created], status.server_connections_created);
	p_update_counter(status.p_counter_array[p_hg_counter::server_connections_delayed], status.server_connections_delayed);

	// Update *client_connections* related metrics
	p_update_counter(status.p_counter_array[p_hg_counter::client_connections_created], status.client_connections_created);
	p_update_counter(status.p_counter_array[p_hg_counter::client_connections_aborted], status.client_connections_aborted);
	status.p_gauge_array[p_hg_gauge::client_connections_connected]->Set(status.client_connections);

	// Update *acess_denied* related metrics
	p_update_counter(status.p_counter_array[p_hg_counter::access_denied_wrong_password], status.access_denied_wrong_password);
	p_update_counter(status.p_counter_array[p_hg_counter::access_denied_max_connections], status.access_denied_max_connections);
	p_update_counter(status.p_counter_array[p_hg_counter::access_denied_max_user_connections], status.access_denied_max_user_connections);

	p_update_counter(status.p_counter_array[p_hg_counter::selects_for_update__autocommit0], status.select_for_update_or_equivalent);

	// Update *com_* related metrics
	p_update_counter(status.p_counter_array[p_hg_counter::com_autocommit], status.autocommit_cnt);
	p_update_counter(status.p_counter_array[p_hg_counter::com_autocommit_filtered], status.autocommit_cnt_filtered);
	p_update_counter(status.p_counter_array[p_hg_counter::com_commit_cnt], status.commit_cnt);
	p_update_counter(status.p_counter_array[p_hg_counter::com_commit_cnt_filtered], status.commit_cnt_filtered);
	p_update_counter(status.p_counter_array[p_hg_counter::com_rollback], status.rollback_cnt);
	p_update_counter(status.p_counter_array[p_hg_counter::com_rollback_filtered], status.rollback_cnt_filtered);
	p_update_counter(status.p_counter_array[p_hg_counter::com_backend_init_db], status.backend_init_db);
	p_update_counter(status.p_counter_array[p_hg_counter::com_backend_change_user], status.backend_change_user);
	p_update_counter(status.p_counter_array[p_hg_counter::com_backend_set_names], status.backend_set_names);
	p_update_counter(status.p_counter_array[p_hg_counter::com_frontend_init_db], status.frontend_init_db);
	p_update_counter(status.p_counter_array[p_hg_counter::com_frontend_set_names], status.frontend_set_names);
	p_update_counter(status.p_counter_array[p_hg_counter::com_frontend_use_db], status.frontend_use_db);

	// Update *myconnpoll* related metrics
	p_update_counter(status.p_counter_array[p_hg_counter::myhgm_myconnpool_get], status.myconnpoll_get);
	p_update_counter(status.p_counter_array[p_hg_counter::myhgm_myconnpool_get_ok], status.myconnpoll_get_ok);
	p_update_counter(status.p_counter_array[p_hg_counter::myhgm_myconnpool_get_ping], status.myconnpoll_get_ping);
	p_update_counter(status.p_counter_array[p_hg_counter::myhgm_myconnpool_push], status.myconnpoll_push);
	p_update_counter(status.p_counter_array[p_hg_counter::myhgm_myconnpool_reset], status.myconnpoll_reset);
	p_update_counter(status.p_counter_array[p_hg_counter::myhgm_myconnpool_destroy], status.myconnpoll_destroy);

	p_update_counter(status.p_counter_array[p_hg_counter::auto_increment_delay_multiplex], status.auto_increment_delay_multiplex);

	// Update the *connection_pool* metrics
	this->p_update_connection_pool();
	// Update the *gtid_executed* metrics
	this->p_update_mysql_gtid_executed();
}

SQLite3_result * MySQL_HostGroups_Manager::SQL3_Get_ConnPool_Stats() {
	const int colnum=2;
	char buf[256];
	char **pta=(char **)malloc(sizeof(char *)*colnum);
	proxy_debug(PROXY_DEBUG_MYSQL_CONNECTION, 4, "Dumping MySQL Global Status\n");
	SQLite3_result *result=new SQLite3_result(colnum);
	result->add_column_definition(SQLITE_TEXT,"Variable_Name");
	result->add_column_definition(SQLITE_TEXT,"Variable_Value");
	wrlock();
	// NOTE: as there is no string copy, we do NOT free pta[0] and pta[1]
    {
		pta[0]=(char *)"MyHGM_myconnpoll_get";
		sprintf(buf,"%lu",status.myconnpoll_get);
		pta[1]=buf;
		result->add_row(pta);
	}
    {
		pta[0]=(char *)"MyHGM_myconnpoll_get_ok";
		sprintf(buf,"%lu",status.myconnpoll_get_ok);
		pta[1]=buf;
		result->add_row(pta);
	}
    {
		pta[0]=(char *)"MyHGM_myconnpoll_push";
		sprintf(buf,"%lu",status.myconnpoll_push);
		pta[1]=buf;
		result->add_row(pta);
	}
    {
		pta[0]=(char *)"MyHGM_myconnpoll_destroy";
		sprintf(buf,"%lu",status.myconnpoll_destroy);
		pta[1]=buf;
		result->add_row(pta);
	}
    {
		pta[0]=(char *)"MyHGM_myconnpoll_reset";
		sprintf(buf,"%lu",status.myconnpoll_reset);
		pta[1]=buf;
		result->add_row(pta);
	}
	wrunlock();
	free(pta);
	return result;
}


unsigned long long MySQL_HostGroups_Manager::Get_Memory_Stats() {
	unsigned long long intsize=0;
	wrlock();
	MySrvC *mysrvc=NULL;
  for (unsigned int i=0; i<MyHostGroups->len; i++) {
		intsize+=sizeof(MyHGC);
    MyHGC *myhgc=(MyHGC *)MyHostGroups->index(i);
		unsigned int j,k;
		unsigned int l=myhgc->mysrvs->cnt();
		if (l) {
			for (j=0; j<l; j++) {
				intsize+=sizeof(MySrvC);
				mysrvc=myhgc->mysrvs->idx(j);
				intsize+=((mysrvc->ConnectionsUsed->conns_length())*sizeof(MySQL_Connection *));
				for (k=0; k<mysrvc->ConnectionsFree->conns_length(); k++) {
					//MySQL_Connection *myconn=(MySQL_Connection *)mysrvc->ConnectionsFree->conns->index(k);
					MySQL_Connection *myconn=mysrvc->ConnectionsFree->index(k);
					intsize+=sizeof(MySQL_Connection)+sizeof(MYSQL);
					intsize+=myconn->mysql->net.max_packet;
					intsize+=(4096*15); // ASYNC_CONTEXT_DEFAULT_STACK_SIZE
					if (myconn->MyRS) {
						intsize+=myconn->MyRS->current_size();
					}
				}
				intsize+=((mysrvc->ConnectionsUsed->conns_length())*sizeof(MySQL_Connection *));
			}
		}
	}
	wrunlock();
	return intsize;
}

Group_Replication_Info::Group_Replication_Info(int w, int b, int r, int o, int mw, int mtb, bool _a, int _w, char *c) {
	comment=NULL;
	if (c) {
		comment=strdup(c);
	}
	writer_hostgroup=w;
	backup_writer_hostgroup=b;
	reader_hostgroup=r;
	offline_hostgroup=o;
	max_writers=mw;
	max_transactions_behind=mtb;
	active=_a;
	writer_is_also_reader=_w;
	current_num_writers=0;
	current_num_backup_writers=0;
	current_num_readers=0;
	current_num_offline=0;
	__active=true;
	need_converge=true;
}

Group_Replication_Info::~Group_Replication_Info() {
	if (comment) {
		free(comment);
		comment=NULL;
	}
}

bool Group_Replication_Info::update(int b, int r, int o, int mw, int mtb, bool _a, int _w, char *c) {
	bool ret=false;
	__active=true;
	if (backup_writer_hostgroup!=b) {
		backup_writer_hostgroup=b;
		ret=true;
	}
	if (reader_hostgroup!=r) {
		reader_hostgroup=r;
		ret=true;
	}
	if (offline_hostgroup!=o) {
		offline_hostgroup=o;
		ret=true;
	}
	if (max_writers!=mw) {
		max_writers=mw;
		ret=true;
	}
	if (max_transactions_behind!=mtb) {
		max_transactions_behind=mtb;
		ret=true;
	}
	if (active!=_a) {
		active=_a;
		ret=true;
	}
	if (writer_is_also_reader!=_w) {
		writer_is_also_reader=_w;
		ret=true;
	}
	// for comment we don't change return value
	if (comment) {
		if (c) {
			if (strcmp(comment,c)) {
				free(comment);
				comment=strdup(c);
			}
		} else {
			free(comment);
			comment=NULL;
		}
	} else {
		if (c) {
			comment=strdup(c);
		}
	}
	return ret;
}

void MySQL_HostGroups_Manager::update_group_replication_set_offline(char *_hostname, int _port, int _writer_hostgroup, char *_error) {
	int cols=0;
	int affected_rows=0;
	SQLite3_result *resultset=NULL;
	char *query=NULL;
	char *q=NULL;
	char *error=NULL;
	q=(char *)"SELECT hostgroup_id FROM mysql_servers JOIN mysql_group_replication_hostgroups ON hostgroup_id=writer_hostgroup OR hostgroup_id=backup_writer_hostgroup OR hostgroup_id=reader_hostgroup WHERE hostname='%s' AND port=%d AND status<>3";
	query=(char *)malloc(strlen(q)+strlen(_hostname)+32);
	sprintf(query,q,_hostname,_port);
  mydb->execute_statement(query, &error , &cols , &affected_rows , &resultset);
	if (error) {
		free(error);
		error=NULL;
	}
	free(query);
	if (resultset) { // we lock only if needed
		if (resultset->rows_count) {
			proxy_warning("Group Replication: setting host %s:%d offline because: %s\n", _hostname, _port, _error);
			GloAdmin->mysql_servers_wrlock();
			mydb->execute("DELETE FROM mysql_servers_incoming");
			mydb->execute("INSERT INTO mysql_servers_incoming SELECT hostgroup_id, hostname, port, gtid_port, weight, status, compression, max_connections, max_replication_lag, use_ssl, max_latency_ms, comment FROM mysql_servers");
			// NOTE: Only updated the servers that have belong to the same cluster.
			q=(char *)"UPDATE OR IGNORE mysql_servers_incoming SET hostgroup_id=(SELECT offline_hostgroup FROM mysql_group_replication_hostgroups WHERE writer_hostgroup=%d) WHERE hostname='%s' AND port=%d AND hostgroup_id IN ("
				" SELECT %d UNION ALL"
				" SELECT backup_writer_hostgroup FROM mysql_group_replication_hostgroups WHERE writer_hostgroup=%d UNION ALL"
				" SELECT reader_hostgroup FROM mysql_group_replication_hostgroups WHERE writer_hostgroup=%d"
			")";
			query=(char *)malloc(strlen(q)+strlen(_hostname)+64);
			sprintf(query,q,_writer_hostgroup,_hostname,_port,_writer_hostgroup,_writer_hostgroup,_writer_hostgroup);
			mydb->execute(query);
			// NOTE: Only delete the servers that have belong to the same cluster.
			q=(char*)"DELETE FROM mysql_servers_incoming WHERE hostname='%s' AND port=%d AND hostgroup_id IN ("
				" SELECT %d UNION ALL"
				" SELECT backup_writer_hostgroup FROM mysql_group_replication_hostgroups WHERE writer_hostgroup=%d UNION ALL"
				" SELECT reader_hostgroup FROM mysql_group_replication_hostgroups WHERE writer_hostgroup=%d"
			")";
			sprintf(query,q,_hostname,_port,_writer_hostgroup,_writer_hostgroup,_writer_hostgroup);
			mydb->execute(query);
			//free(query);
			// q=(char *)"UPDATE mysql_servers_incoming SET status=0 WHERE hostname='%s' AND port=%d AND hostgroup_id=(SELECT offline_hostgroup FROM mysql_group_replication_hostgroups WHERE writer_hostgroup=%d)";
			// sprintf(query,q,_hostname,_port,_writer_hostgroup);
			q=(char *)"UPDATE mysql_servers_incoming SET status=(CASE "
				" (SELECT status FROM mysql_servers_incoming WHERE hostname='%s' AND port=%d AND"
					" hostgroup_id=(SELECT offline_hostgroup FROM mysql_group_replication_hostgroups WHERE writer_hostgroup=%d)) WHEN 2 THEN 2 ELSE 0 END)"
				" WHERE hostname='%s' AND port=%d AND hostgroup_id=(SELECT offline_hostgroup FROM mysql_group_replication_hostgroups WHERE writer_hostgroup=%d)";
			sprintf(query,q,_hostname,_port,_writer_hostgroup,_hostname,_port,_writer_hostgroup);
			mydb->execute(query);
			//free(query);
			converge_group_replication_config(_writer_hostgroup);
			commit();
			wrlock();
			SQLite3_result *resultset2=NULL;
			q=(char *)"SELECT writer_hostgroup, backup_writer_hostgroup, reader_hostgroup, offline_hostgroup FROM mysql_group_replication_hostgroups WHERE writer_hostgroup=%d";
			//query=(char *)malloc(strlen(q)+strlen(_hostname)+64);
			sprintf(query,q,_writer_hostgroup);
			mydb->execute_statement(query, &error, &cols , &affected_rows , &resultset2);
			if (resultset2) {
				if (resultset2->rows_count) {
					for (std::vector<SQLite3_row *>::iterator it = resultset2->rows.begin() ; it != resultset2->rows.end(); ++it) {
						SQLite3_row *r=*it;
						int writer_hostgroup=atoi(r->fields[0]);
						int backup_writer_hostgroup=atoi(r->fields[1]);
						int reader_hostgroup=atoi(r->fields[2]);
						int offline_hostgroup=atoi(r->fields[3]);
						q=(char *)"DELETE FROM mysql_servers WHERE hostgroup_id IN (%d , %d , %d , %d)";
						sprintf(query,q,_writer_hostgroup,backup_writer_hostgroup,reader_hostgroup,offline_hostgroup);
						mydb->execute(query);
						generate_mysql_servers_table(&writer_hostgroup);
						generate_mysql_servers_table(&backup_writer_hostgroup);
						generate_mysql_servers_table(&reader_hostgroup);
						generate_mysql_servers_table(&offline_hostgroup);
					}
				}
				delete resultset2;
				resultset2=NULL;
			}
			wrunlock();
			GloAdmin->mysql_servers_wrunlock();
			free(query);
		}
	}
	if (resultset) {
		delete resultset;
		resultset=NULL;
	}
}

/**
 * @brief Set the server specified by the supplied 'hostname:port' and hostgroup as 'reader'.
 * @details Tries to find the server in any hostgroup other than in the desired on, in case of not
 *  finding it:
 *    1. Move the server to the reader hostgroup, preserving status if required.
 *    2. Deletes the server from other hostgroups in the cluster (determined by 'writer_hostgroup').
 *    3. Converge the current configuration and rebuild the hostgroups.
 *
 *  PRESERVE-OFFLINE_SOFT: When moving the target server, always preserve the OFFLINE_SOFT state.
 *
 * @param _hostname Hostname of the target server to be set as writer.
 * @param _port Port of the target server to be set as writer.
 * @param _writer_hostgroup 'writer_hostgroup' of the cluster in which server is going to be placed as writer.
 * @param _error Reason why the server has beens et as 'read_only'.
 */
void MySQL_HostGroups_Manager::update_group_replication_set_read_only(char *_hostname, int _port, int _writer_hostgroup, char *_error) {
	int cols=0;
	int affected_rows=0;
	SQLite3_result *resultset=NULL;
	char *query=NULL;
	char *q=NULL;
	char *error=NULL;
	q=(char *)"SELECT hostgroup_id FROM mysql_servers JOIN mysql_group_replication_hostgroups ON hostgroup_id=writer_hostgroup OR hostgroup_id=backup_writer_hostgroup OR hostgroup_id=offline_hostgroup WHERE hostname='%s' AND port=%d AND status<>3";
	query=(char *)malloc(strlen(q)+strlen(_hostname)+32);
	sprintf(query,q,_hostname,_port);
  mydb->execute_statement(query, &error, &cols , &affected_rows , &resultset);
	if (error) {
		free(error);
		error=NULL;
	}
	free(query);
	if (resultset) { // we lock only if needed
		if (resultset->rows_count) {
			proxy_warning("Group Replication: setting host %s:%d (part of cluster with writer_hostgroup=%d) in read_only because: %s\n", _hostname, _port, _writer_hostgroup, _error);
			GloAdmin->mysql_servers_wrlock();
			mydb->execute("DELETE FROM mysql_servers_incoming");
			mydb->execute("INSERT INTO mysql_servers_incoming SELECT hostgroup_id, hostname, port, gtid_port, weight, status, compression, max_connections, max_replication_lag, use_ssl, max_latency_ms, comment FROM mysql_servers");
			// NOTE: Only updated the servers that have belong to the same cluster.
			q=(char *)"UPDATE OR IGNORE mysql_servers_incoming SET hostgroup_id=(SELECT reader_hostgroup FROM mysql_group_replication_hostgroups WHERE writer_hostgroup=%d) WHERE hostname='%s' AND port=%d AND hostgroup_id IN ("
				" SELECT %d UNION ALL"
				" SELECT backup_writer_hostgroup FROM mysql_group_replication_hostgroups WHERE writer_hostgroup=%d UNION ALL"
				" SELECT offline_hostgroup FROM mysql_group_replication_hostgroups WHERE writer_hostgroup=%d"
			")";
			query=(char *)malloc(strlen(q)+strlen(_hostname)+64);
			sprintf(query,q,_writer_hostgroup,_hostname,_port,_writer_hostgroup,_writer_hostgroup,_writer_hostgroup);
			mydb->execute(query);
			// NOTE: Only delete the servers that have belong to the same cluster.
			q=(char*)"DELETE FROM mysql_servers_incoming WHERE hostname='%s' AND port=%d AND hostgroup_id IN ("
				" SELECT %d UNION ALL"
				" SELECT backup_writer_hostgroup FROM mysql_group_replication_hostgroups WHERE writer_hostgroup=%d UNION ALL"
				" SELECT offline_hostgroup FROM mysql_group_replication_hostgroups WHERE writer_hostgroup=%d"
			")";
			sprintf(query,q,_hostname,_port,_writer_hostgroup,_writer_hostgroup,_writer_hostgroup);
			mydb->execute(query);
			//free(query);
			// NOTE: In case of the server being 'OFFLINE_SOFT' we preserve this status. Otherwise we set the server as 'ONLINE'.
			q=(char *)"UPDATE mysql_servers_incoming SET status=(CASE "
				" (SELECT status FROM mysql_servers_incoming WHERE hostname='%s' AND port=%d AND"
					" hostgroup_id=(SELECT reader_hostgroup FROM mysql_group_replication_hostgroups WHERE writer_hostgroup=%d)) WHEN 2 THEN 2 ELSE 0 END)"
				" WHERE hostname='%s' AND port=%d AND hostgroup_id=(SELECT reader_hostgroup FROM mysql_group_replication_hostgroups WHERE writer_hostgroup=%d)";
			sprintf(query,q,_hostname,_port,_writer_hostgroup,_hostname,_port,_writer_hostgroup);
			mydb->execute(query);
			//free(query);
			converge_group_replication_config(_writer_hostgroup);
			commit();
			wrlock();
			SQLite3_result *resultset2=NULL;
			q=(char *)"SELECT writer_hostgroup, backup_writer_hostgroup, reader_hostgroup, offline_hostgroup FROM mysql_group_replication_hostgroups WHERE writer_hostgroup=%d";
			//query=(char *)malloc(strlen(q)+strlen(_hostname)+64);
			sprintf(query,q,_writer_hostgroup);
			mydb->execute_statement(query, &error, &cols , &affected_rows , &resultset2);
			if (resultset2) {
				if (resultset2->rows_count) {
					for (std::vector<SQLite3_row *>::iterator it = resultset2->rows.begin() ; it != resultset2->rows.end(); ++it) {
						SQLite3_row *r=*it;
						int writer_hostgroup=atoi(r->fields[0]);
						int backup_writer_hostgroup=atoi(r->fields[1]);
						int reader_hostgroup=atoi(r->fields[2]);
						int offline_hostgroup=atoi(r->fields[3]);
						q=(char *)"DELETE FROM mysql_servers WHERE hostgroup_id IN (%d , %d , %d , %d)";
						sprintf(query,q,writer_hostgroup,backup_writer_hostgroup,reader_hostgroup,offline_hostgroup);
						mydb->execute(query);
						generate_mysql_servers_table(&writer_hostgroup);
						generate_mysql_servers_table(&backup_writer_hostgroup);
						generate_mysql_servers_table(&reader_hostgroup);
						generate_mysql_servers_table(&offline_hostgroup);
					}
				}
				delete resultset2;
				resultset2=NULL;
			}
			wrunlock();
			GloAdmin->mysql_servers_wrunlock();
			free(query);
		}
	}
	if (resultset) {
		delete resultset;
		resultset=NULL;
	}
}

/**
 * @brief Set the server specified by the supplied 'hostname:port' and hostgroup as 'writer'.
 * @details Tries to find the server as an already present 'writer' in the desired hostgroup, in case of not
 *  finding it:
 *    1. Move the server to target writer, preserving status if required.
 *    2. Deletes the server from other hostgroups in the cluster (determined by 'writer_hostgroup').
 *    3. If 'writer_is_also_reader', place the server also in the 'reader_hostgroup'.
 *    4. Converge the current configuration and rebuild the hostgroups.
 *
 *  If the server is already found, no action should be taken, and no reconfiguration triggered.
 *
 *  FOUND_AS_SHUNNED: If writer is found as SHUNNED is considered as a found writer, since we don't take
 *  reconfiguration actions based on SHUNNED state.
 *
 *  FOUND_AS_BACKUP_WRITER: If server is found in the 'backup_writer_hostgroup' is because the server has been
 *  previously considered as a writer, and due to an exceeding number of writers, the server
 *  ended in the 'backup_writer_hostgroup'. If the server is to be removed from this hostgroup
 *  and placed in other one, is something that should be done when converging to the final state
 *  after other actions 'set_offline|set_read_only' (via 'converge_group_replication_config'),
 *  otherwise, we will continously trying to place the already WRITER server as WRITER and
 *  constantly retriggering a servers reconfiguration everytime the available number of writers
 *  exceeds 'max_writers'.
 *
 *  PRESERVE-OFFLINE_SOFT: When server is not found as writer, but is found as 'OFFLINE_SOFT' this state is
 *  present when setting this server in the 'writer_hostgroup'.
 *
 * @param _hostname Hostname of the target server to be set as writer.
 * @param _port Port of the target server to be set as writer.
 * @param _writer_hostgroup 'writer_hostgroup' of the cluster in which server is going to be placed as writer.
 */
void MySQL_HostGroups_Manager::update_group_replication_set_writer(char *_hostname, int _port, int _writer_hostgroup) {
	int cols=0;
	int affected_rows=0;
	SQLite3_result *resultset=NULL;
	char *query=NULL;
	char *q=NULL;
	char *error=NULL;
	q=(char *)"SELECT hostgroup_id, status FROM mysql_servers JOIN mysql_group_replication_hostgroups ON hostgroup_id=writer_hostgroup OR hostgroup_id=reader_hostgroup OR hostgroup_id=backup_writer_hostgroup OR hostgroup_id=offline_hostgroup WHERE hostname='%s' AND port=%d AND status<>3";
	query=(char *)malloc(strlen(q)+strlen(_hostname)+32);
	sprintf(query,q,_hostname,_port);
  mydb->execute_statement(query, &error, &cols , &affected_rows , &resultset);
	if (error) {
		free(error);
		error=NULL;
	}
	free(query);

	int writer_is_also_reader=0;
	bool found_writer=false;
	bool found_reader=false;
	int read_HG=-1;
	int offline_HG=-1;
	int backup_writer_HG=-1;
	bool need_converge=false;
	int status=0;
	bool offline_soft_found=false;

	if (resultset) {
		// let's get info about this cluster
		pthread_mutex_lock(&Group_Replication_Info_mutex);
		std::map<int , Group_Replication_Info *>::iterator it2;
		it2 = Group_Replication_Info_Map.find(_writer_hostgroup);
		Group_Replication_Info *info=NULL;
		if (it2!=Group_Replication_Info_Map.end()) {
			info=it2->second;
			writer_is_also_reader=info->writer_is_also_reader;
			read_HG=info->reader_hostgroup;
			offline_HG=info->offline_hostgroup;
			backup_writer_HG=info->backup_writer_hostgroup;
			need_converge=info->need_converge;
			info->need_converge=false;
		}
		pthread_mutex_unlock(&Group_Replication_Info_mutex);

		if (resultset->rows_count) {
			for (std::vector<SQLite3_row *>::iterator it = resultset->rows.begin() ; it != resultset->rows.end(); ++it) {
				SQLite3_row *r=*it;
				int hostgroup=atoi(r->fields[0]);
				offline_soft_found = atoi(r->fields[1]) == 2 ? true : false;

				if (hostgroup==_writer_hostgroup) {
					status = atoi(r->fields[1]);
					if (status == 0 || status == 2) {
						found_writer=true;
					}
					// NOTE: 'SHUNNED' state is possible if server has reached 'myhgm.mysql_servers' table.
					// This can occur due to a reconfiguration that triggered a call to 'generate_mysql_servers_table'
					// (e.g. selecting from 'runtime_mysql_servers' would have this effect). In this case, we
					// don't want to trigger any reconfiguration as the server is indeed found and we don't perform
					// reconfigurations based on 'SHUNNED' state.
					if (status == 1) {
						found_writer=true;
					}
				}
				if (read_HG>=0) {
					if (hostgroup==read_HG) {
						found_reader=true;
					}
				}
				// NOTE: See 'FOUND_AS_BACKUP_WRITER' on function documentation.
				if (hostgroup == backup_writer_HG) {
					found_writer = true;
				}
			}
		}

		// NOTE: In case of a writer not being found but a 'OFFLINE_SOFT' status
		// is found in a hostgroup, 'OFFLINE_SOFT' status should be preserved.
		if (found_writer == false) {
			if (offline_soft_found) {
				status = 2;
			}
		}
		if (need_converge==false) {
			if (found_writer) { // maybe no-op
				if (
					(writer_is_also_reader==0 && found_reader==false)
					||
					(writer_is_also_reader > 0 && found_reader==true)
				) { // either both true or both false
					delete resultset;
					resultset=NULL;
				}
			}
		}
	}

	if (resultset) { // if we reach there, there is some action to perform
		if (resultset->rows_count) {
			need_converge=false;
			proxy_warning("Group Replication: setting host %s:%d as writer\n", _hostname, _port);

			GloAdmin->mysql_servers_wrlock();
			mydb->execute("DELETE FROM mysql_servers_incoming");
			mydb->execute("INSERT INTO mysql_servers_incoming SELECT hostgroup_id, hostname, port, gtid_port, weight, status, compression, max_connections, max_replication_lag, use_ssl, max_latency_ms, comment FROM mysql_servers");
			// NOTE: Only updated the servers that have belong to the same cluster.
			q=(char *)"UPDATE OR IGNORE mysql_servers_incoming SET hostgroup_id=%d WHERE hostname='%s' AND port=%d AND hostgroup_id IN (%d, %d, %d)";
			query=(char *)malloc(strlen(q)+strlen(_hostname)+256);
			sprintf(query,q,_writer_hostgroup,_hostname,_port,backup_writer_HG,read_HG,offline_HG);
			mydb->execute(query);
			// NOTE: Only delete the servers that have belong to the same cluster.
			q=(char *)"DELETE FROM mysql_servers_incoming WHERE hostname='%s' AND port=%d AND hostgroup_id IN (%d, %d, %d)";
			sprintf(query,q,_hostname,_port,backup_writer_HG,read_HG,offline_HG);
			mydb->execute(query);
			q=(char *)"UPDATE mysql_servers_incoming SET status=%d WHERE hostname='%s' AND port=%d AND hostgroup_id=%d";
			// NOTE: In case of the server being 'OFFLINE_SOFT' we preserve this status. Otherwise
			// we set the server as 'ONLINE'.
			sprintf(query, q, (status == 2 ? 2 : 0 ), _hostname, _port, _writer_hostgroup);
			mydb->execute(query);
			//free(query);
			if (writer_is_also_reader && read_HG>=0) {
				q=(char *)"INSERT OR IGNORE INTO mysql_servers_incoming (hostgroup_id,hostname,port,gtid_port,status,weight,compression,max_connections,max_replication_lag,use_ssl,max_latency_ms,comment) SELECT %d,hostname,port,gtid_port,status,weight,compression,max_connections,max_replication_lag,use_ssl,max_latency_ms,comment FROM mysql_servers_incoming WHERE hostgroup_id=%d AND hostname='%s' AND port=%d";
				free(query);
				query=(char *)malloc(strlen(q)+strlen(_hostname)+256);
				sprintf(query,q,read_HG,_writer_hostgroup,_hostname,_port);
				mydb->execute(query);
			}
			converge_group_replication_config(_writer_hostgroup);
			commit();
			wrlock();
			SQLite3_result *resultset2=NULL;
			q=(char *)"SELECT writer_hostgroup, backup_writer_hostgroup, reader_hostgroup, offline_hostgroup, max_writers, writer_is_also_reader FROM mysql_group_replication_hostgroups WHERE writer_hostgroup=%d";
			//query=(char *)malloc(strlen(q)+strlen(_hostname)+64);
			sprintf(query,q,_writer_hostgroup);
			mydb->execute_statement(query, &error, &cols , &affected_rows , &resultset2);
			if (resultset2) {
				if (resultset2->rows_count) {
					for (std::vector<SQLite3_row *>::iterator it = resultset2->rows.begin() ; it != resultset2->rows.end(); ++it) {
						SQLite3_row *r=*it;
						int writer_hostgroup=atoi(r->fields[0]);
						int backup_writer_hostgroup=atoi(r->fields[1]);
						int reader_hostgroup=atoi(r->fields[2]);
						int offline_hostgroup=atoi(r->fields[3]);
//						int max_writers=atoi(r->fields[4]);
//						int int_writer_is_also_reader=atoi(r->fields[5]);
						q=(char *)"DELETE FROM mysql_servers WHERE hostgroup_id IN (%d , %d , %d , %d)";
						sprintf(query,q,_writer_hostgroup,backup_writer_hostgroup,reader_hostgroup,offline_hostgroup);
						mydb->execute(query);
						generate_mysql_servers_table(&writer_hostgroup);
						generate_mysql_servers_table(&backup_writer_hostgroup);
						generate_mysql_servers_table(&reader_hostgroup);
						generate_mysql_servers_table(&offline_hostgroup);
					}
				}
				delete resultset2;
				resultset2=NULL;
			}
			wrunlock();
			GloAdmin->mysql_servers_wrunlock();
			free(query);
		}
	}
	if (resultset) {
		delete resultset;
		resultset=NULL;
	}
}

/**
 * @brief Completes the tuning of 'mysql_servers_incoming', dealing with final writers placing.
 * @details This functions assumes this pre-conditions:
 *   - GloAdmin->mysql_servers_wrlock() was already called.
 *   - mysql_servers_incoming has already entries copied from mysql_servers and ready to be loaded.
 *
 *  Checks that the following conditions are met over the supplied hostgroup:
 *   1. Number of placed writers exceeds the max number of writers.
 *   2. Not enough writers are placed in the hostgroup, place 'backup_writers' if any.
 *   3. In case 'writer_is_also_reader' is '2', place *ONLY* 'backup_writers' as readers.
 *
 *  NOTE: Right now we consider 'SHUNNED' and 'ONLINE' writers equivalent in terms of server placement. This
 *  means that when counting writers for either placement or removal from 'backup_writer_hostgroup', we
 *  require taking into account 'SHUNNED' and 'ONLINE' writers.
 *
 * @param _writer_hostgroup Target hostgroup on which perform the final server placement.
 */
void MySQL_HostGroups_Manager::converge_group_replication_config(int _writer_hostgroup) {

	// we first gather info about the cluster
	pthread_mutex_lock(&Group_Replication_Info_mutex);
	std::map<int , Group_Replication_Info *>::iterator it2;
	it2 = Group_Replication_Info_Map.find(_writer_hostgroup);
	Group_Replication_Info *info=NULL;
	if (it2!=Group_Replication_Info_Map.end()) {
		info=it2->second;
		int cols=0;
		int affected_rows=0;
		SQLite3_result *resultset=NULL;
		char *query=NULL;
		char *q=NULL;
		char *error=NULL;
		// We are required to consider both 'ONLINE' and 'SHUNNED' servers for 'backup_writer_hostgroup'
		// placement since they are equivalent for server placement. Check 'NOTE' at function @details.
		q=(char *)"SELECT hostgroup_id,hostname,port FROM mysql_servers_incoming WHERE status=0 OR status=1 AND hostgroup_id IN (%d, %d, %d, %d) ORDER BY weight DESC, hostname DESC, port DESC";
		query=(char *)malloc(strlen(q)+256);
		sprintf(query, q, info->writer_hostgroup, info->backup_writer_hostgroup, info->reader_hostgroup, info->offline_hostgroup);
		mydb->execute_statement(query, &error, &cols , &affected_rows , &resultset);
		free(query);
		if (resultset) {
			if (resultset->rows_count) {
				int num_writers=0;
				int num_backup_writers=0;
				for (std::vector<SQLite3_row *>::iterator it = resultset->rows.begin() ; it != resultset->rows.end(); ++it) {
					SQLite3_row *r=*it;
					int hostgroup=atoi(r->fields[0]);
					if (hostgroup==info->writer_hostgroup) {
						num_writers++;
					} else {
						if (hostgroup==info->backup_writer_hostgroup) {
							num_backup_writers++;
						}
					}
				}
				if (num_writers > info->max_writers) { // there are more writers than allowed
					int to_move=num_writers-info->max_writers;
					if (GloMTH->variables.hostgroup_manager_verbose > 1) {
						proxy_info("Group replication: max_writers=%d , moving %d nodes from writer HG %d to backup HG %d\n", info->max_writers, to_move, info->writer_hostgroup, info->backup_writer_hostgroup);
					}
					for (std::vector<SQLite3_row *>::reverse_iterator it = resultset->rows.rbegin() ; it != resultset->rows.rend(); ++it) {
						SQLite3_row *r=*it;
						if (to_move) {
							int hostgroup=atoi(r->fields[0]);
							if (hostgroup==info->writer_hostgroup) {
								q=(char *)"UPDATE OR REPLACE mysql_servers_incoming SET status=0, hostgroup_id=%d WHERE hostgroup_id=%d AND hostname='%s' AND port=%d";
								query=(char *)malloc(strlen(q)+strlen(r->fields[1])+128);
								sprintf(query,q,info->backup_writer_hostgroup,info->writer_hostgroup,r->fields[1],atoi(r->fields[2]));
								mydb->execute(query);
								free(query);
								to_move--;
							}
						}
					}
				} else {
					if (num_writers < info->max_writers && num_backup_writers) { // or way too low writer
						int to_move= ( (info->max_writers - num_writers) < num_backup_writers ? (info->max_writers - num_writers) : num_backup_writers);
						if (GloMTH->variables.hostgroup_manager_verbose) {
							proxy_info("Group replication: max_writers=%d , moving %d nodes from backup HG %d to writer HG %d\n", info->max_writers, to_move, info->backup_writer_hostgroup, info->writer_hostgroup);
						}
						for (std::vector<SQLite3_row *>::iterator it = resultset->rows.begin() ; it != resultset->rows.end(); ++it) {
							SQLite3_row *r=*it;
							if (to_move) {
								int hostgroup=atoi(r->fields[0]);
								if (hostgroup==info->backup_writer_hostgroup) {
									q=(char *)"UPDATE OR REPLACE mysql_servers_incoming SET status=0, hostgroup_id=%d WHERE hostgroup_id=%d AND hostname='%s' AND port=%d";
									query=(char *)malloc(strlen(q)+strlen(r->fields[1])+128);
									sprintf(query,q,info->writer_hostgroup,info->backup_writer_hostgroup,r->fields[1],atoi(r->fields[2]));
									mydb->execute(query);
									free(query);
									to_move--;
								}
							}
						}
					}
				}
			}
		}
		if (resultset) {
			delete resultset;
			resultset=NULL;
		}
		if (info->writer_is_also_reader==2) {
			q=(char *)"SELECT hostgroup_id,hostname,port FROM mysql_servers_incoming WHERE status=0 AND hostgroup_id IN (%d, %d, %d, %d) ORDER BY weight DESC, hostname DESC, port DESC";
			query=(char *)malloc(strlen(q)+256);
			sprintf(query, q, info->writer_hostgroup, info->backup_writer_hostgroup, info->reader_hostgroup, info->offline_hostgroup);
			mydb->execute_statement(query, &error, &cols , &affected_rows , &resultset);
			free(query);
			if (resultset) {
				if (resultset->rows_count) {
					int num_writers=0;
					int num_backup_writers=0;
					for (std::vector<SQLite3_row *>::iterator it = resultset->rows.begin() ; it != resultset->rows.end(); ++it) {
						SQLite3_row *r=*it;
						int hostgroup=atoi(r->fields[0]);
						if (hostgroup==info->writer_hostgroup) {
							num_writers++;
						} else {
							if (hostgroup==info->backup_writer_hostgroup) {
								num_backup_writers++;
							}
						}
					}
					if (num_backup_writers) { // there are backup writers, only these will be used as readers
						q=(char *)"DELETE FROM mysql_servers_incoming WHERE hostgroup_id=%d";
						query=(char *)malloc(strlen(q) + 128);
						sprintf(query,q, info->reader_hostgroup);
						mydb->execute(query);
						free(query);
						q=(char *)"INSERT OR IGNORE INTO mysql_servers_incoming (hostgroup_id,hostname,port,gtid_port,status,weight,compression,max_connections,max_replication_lag,use_ssl,max_latency_ms,comment) SELECT %d,hostname,port,gtid_port,status,weight,compression,max_connections,max_replication_lag,use_ssl,max_latency_ms,comment FROM mysql_servers_incoming WHERE hostgroup_id=%d";
						query=(char *)malloc(strlen(q) + 128);
						sprintf(query,q, info->reader_hostgroup, info->backup_writer_hostgroup);
						mydb->execute(query);
						free(query);
					}
				}
				delete resultset;
				resultset=NULL;
			}
		}
	} else {
		// we couldn't find the cluster, exits
	}
	pthread_mutex_unlock(&Group_Replication_Info_mutex);
}

Galera_Info::Galera_Info(int w, int b, int r, int o, int mw, int mtb, bool _a, int _w, char *c) {
	comment=NULL;
	if (c) {
		comment=strdup(c);
	}
	writer_hostgroup=w;
	backup_writer_hostgroup=b;
	reader_hostgroup=r;
	offline_hostgroup=o;
	max_writers=mw;
	max_transactions_behind=mtb;
	active=_a;
	writer_is_also_reader=_w;
	current_num_writers=0;
	current_num_backup_writers=0;
	current_num_readers=0;
	current_num_offline=0;
	__active=true;
	need_converge=true;
}

Galera_Info::~Galera_Info() {
	if (comment) {
		free(comment);
		comment=NULL;
	}
}

bool Galera_Info::update(int b, int r, int o, int mw, int mtb, bool _a, int _w, char *c) {
	bool ret=false;
	__active=true;
	if (backup_writer_hostgroup!=b) {
		backup_writer_hostgroup=b;
		ret=true;
	}
	if (reader_hostgroup!=r) {
		reader_hostgroup=r;
		ret=true;
	}
	if (offline_hostgroup!=o) {
		offline_hostgroup=o;
		ret=true;
	}
	if (max_writers!=mw) {
		max_writers=mw;
		ret=true;
	}
	if (max_transactions_behind!=mtb) {
		max_transactions_behind=mtb;
		ret=true;
	}
	if (active!=_a) {
		active=_a;
		ret=true;
	}
	if (writer_is_also_reader!=_w) {
		writer_is_also_reader=_w;
		ret=true;
	}
	// for comment we don't change return value
	if (comment) {
		if (c) {
			if (strcmp(comment,c)) {
				free(comment);
				comment=strdup(c);
			}
		} else {
			free(comment);
			comment=NULL;
		}
	} else {
		if (c) {
			comment=strdup(c);
		}
	}
	return ret;
}

void print_galera_nodes_last_status() {
	std::unique_ptr<SQLite3_result> result { new SQLite3_result(13) };

	result->add_column_definition(SQLITE_TEXT,"hostname");
	result->add_column_definition(SQLITE_TEXT,"port");
	result->add_column_definition(SQLITE_TEXT,"start_time");
	result->add_column_definition(SQLITE_TEXT,"check_time");
	result->add_column_definition(SQLITE_TEXT,"primary_partition");
	result->add_column_definition(SQLITE_TEXT,"read_only");
	result->add_column_definition(SQLITE_TEXT,"wsrep_local_recv_queue");
	result->add_column_definition(SQLITE_TEXT,"wsrep_local_state");
	result->add_column_definition(SQLITE_TEXT,"wsrep_desync");
	result->add_column_definition(SQLITE_TEXT,"wsrep_reject_queries");
	result->add_column_definition(SQLITE_TEXT,"wsrep_sst_donor_rejects_queries");
	result->add_column_definition(SQLITE_TEXT,"pxc_maint_mode");
	result->add_column_definition(SQLITE_TEXT,"error");

	pthread_mutex_lock(&GloMyMon->galera_mutex);

	for (auto node_it = GloMyMon->Galera_Hosts_Map.begin(); node_it != GloMyMon->Galera_Hosts_Map.end(); node_it++) {
		std::string s { node_it->first };
		std::size_t colon_pos { s.find_last_of(":") };
		std::string host { s.substr(0, colon_pos) };
		std::string port { s.substr(colon_pos + 1) };
		Galera_monitor_node* node { node_it->second };

		if (node->last_entry()->start_time) {
			std::string error { "" };

			if (node->last_entry()->error) {
				error = std::string { node->last_entry()->error };
			}

			result->add_row(
				host.c_str(),
				port.c_str(),
				std::to_string(node->last_entry()->start_time).c_str(),
				std::to_string(node->last_entry()->check_time).c_str(),
				std::to_string(node->last_entry()->primary_partition).c_str(),
				std::to_string(node->last_entry()->read_only).c_str(),
				std::to_string(node->last_entry()->wsrep_local_recv_queue).c_str(),
				std::to_string(node->last_entry()->wsrep_local_state).c_str(),
				std::to_string(node->last_entry()->wsrep_desync).c_str(),
				std::to_string(node->last_entry()->wsrep_reject_queries).c_str(),
				std::to_string(node->last_entry()->wsrep_sst_donor_rejects_queries).c_str(),
				std::to_string(node->last_entry()->pxc_maint_mode).c_str(),
				error.c_str(),
				NULL
			);
		}
	}

	pthread_mutex_unlock(&GloMyMon->galera_mutex);

	proxy_info("Galera: Node status changed by ProxySQL, dumping all galera nodes status:\n");
	result->dump_to_stderr();
}

void MySQL_HostGroups_Manager::update_galera_set_offline(char *_hostname, int _port, int _writer_hostgroup, char *_error, bool soft) {
	bool set_offline = false;
	int cols=0;
	int affected_rows=0;
	SQLite3_result *resultset=NULL;
	char *query=NULL;
	char *q=NULL;
	char *error=NULL;
	q=(char *)"SELECT hostgroup_id FROM mysql_servers JOIN mysql_galera_hostgroups ON hostgroup_id=writer_hostgroup OR hostgroup_id=backup_writer_hostgroup OR hostgroup_id=reader_hostgroup WHERE hostname='%s' AND port=%d AND status=0";
	query=(char *)malloc(strlen(q)+strlen(_hostname)+1024); // increased this buffer as it is used for other queries too
	sprintf(query,q,_hostname,_port);
	mydb->execute_statement(query, &error , &cols , &affected_rows , &resultset);
	if (error) {
//		free(error);
		error=NULL;
	}
	//free(query);
	GloAdmin->mysql_servers_wrlock();
	if (resultset) { // we lock only if needed
		if (resultset->rows_count) {
			// the server was found. It needs to be set offline
			set_offline = true;
		} else { // the server is already offline, but we check if needs to be taken back online because there are no other writers
			SQLite3_result *numw_result = NULL;
			// we search for writers
			q=(char *)"SELECT 1 FROM mysql_servers WHERE hostgroup_id=%d AND status=0";
			//query=(char *)malloc(strlen(q) + (sizeof(_writer_hostgroup) * 8 + 1));
			sprintf(query,q,_writer_hostgroup);
			mydb->execute_statement(query, &error , &cols , &affected_rows , &numw_result);
			//free(query);
			if (numw_result) {
				if (numw_result->rows_count == 0) { // we have no writers
					set_offline = true;
				}
				delete numw_result;
			}
		}

		auto info = get_galera_node_info(_writer_hostgroup);
		if (set_offline && info) {
			mydb->execute("DELETE FROM mysql_servers_incoming");
			mydb->execute("INSERT INTO mysql_servers_incoming SELECT hostgroup_id, hostname, port, gtid_port, weight, status, compression, max_connections, max_replication_lag, use_ssl, max_latency_ms, comment FROM mysql_servers");
			if (soft==false) { // default behavior
				q=(char *)"UPDATE OR REPLACE mysql_servers_incoming SET hostgroup_id=%d, status=0 WHERE hostname='%s' AND port=%d AND hostgroup_id in (%d, %d, %d)";
				//query=(char *)malloc(strlen(q)+strlen(_hostname)+128);
				sprintf(query,q,info->offline_hostgroup,_hostname,_port,_writer_hostgroup, info->backup_writer_hostgroup, info->reader_hostgroup);
				mydb->execute(query);
				//free(query);
				q=(char *)"DELETE FROM mysql_servers_incoming WHERE hostname='%s' AND port=%d AND hostgroup_id in (%d, %d, %d)";
				//query=(char *)malloc(strlen(q)+strlen(_hostname)+64);
				sprintf(query,q,_hostname,_port,_writer_hostgroup, info->backup_writer_hostgroup, info->reader_hostgroup);
				mydb->execute(query);
				//free(query);
				q=(char *)"UPDATE mysql_servers_incoming SET status=0 WHERE hostname='%s' AND port=%d AND hostgroup_id in (%d, %d, %d)";
				//query=(char *)malloc(strlen(q)+strlen(_hostname)+64);
				sprintf(query,q,_hostname,_port,_writer_hostgroup, info->backup_writer_hostgroup, info->reader_hostgroup);
				mydb->execute(query);
				//free(query);
			} else {
				q=(char *)"INSERT OR REPLACE INTO mysql_servers_incoming SELECT %d, hostname, port, gtid_port, weight, 0, compression, max_connections, max_replication_lag, use_ssl, max_latency_ms, comment FROM mysql_servers_incoming WHERE hostname='%s' AND port=%d AND hostgroup_id in (%d, %d, %d)";
				sprintf(query,q,info->offline_hostgroup,_hostname,_port,_writer_hostgroup, info->backup_writer_hostgroup, info->reader_hostgroup);
				mydb->execute(query);
				// we just delete the servers from the 'backup_writer_hostgroup', to keep servers from reader hostgroup,
				// so they can be 'SHUNNED'. See #3182
				q=(char *)"DELETE FROM mysql_servers_incoming WHERE hostname='%s' AND port=%d AND hostgroup_id=%d";
				sprintf(query,q,_hostname,_port, info->backup_writer_hostgroup);
				mydb->execute(query);
				// we update the servers from 'mysql_servers_incoming' to be SHUNNED in both, 'writer_hostgroup' and 'reader_hostgroup'
				// this way we prevent it's removal from the hostgroup, and the closing of its current connections. See #3182
				q=(char *)"UPDATE mysql_servers_incoming SET status=1 WHERE hostname='%s' AND port=%d AND hostgroup_id in (%d, %d)";
				sprintf(query,q,_hostname,_port,_writer_hostgroup,info->reader_hostgroup);
				mydb->execute(query);
			}
			converge_galera_config(_writer_hostgroup);
			uint64_t checksum_current = 0;
			uint64_t checksum_incoming = 0;
			{
				int cols=0;
				int affected_rows=0;
				SQLite3_result *resultset_servers=NULL;
				char *query_local=NULL;
				char *q1 = NULL;
				char *q2 = NULL;
				char *error=NULL;
				q1 = (char *)"SELECT DISTINCT hostgroup_id, hostname, port, gtid_port, weight, status, compression, max_connections, max_replication_lag, use_ssl, max_latency_ms, mysql_servers.comment FROM mysql_servers JOIN mysql_galera_hostgroups ON hostgroup_id=writer_hostgroup OR hostgroup_id=backup_writer_hostgroup OR hostgroup_id=reader_hostgroup WHERE writer_hostgroup=%d ORDER BY hostgroup_id, hostname, port";
				q2 = (char *)"SELECT DISTINCT hostgroup_id, hostname, port, gtid_port, weight, status, compression, max_connections, max_replication_lag, use_ssl, max_latency_ms, mysql_servers_incoming.comment FROM mysql_servers_incoming JOIN mysql_galera_hostgroups ON hostgroup_id=writer_hostgroup OR hostgroup_id=backup_writer_hostgroup OR hostgroup_id=reader_hostgroup WHERE writer_hostgroup=%d ORDER BY hostgroup_id, hostname, port";
				query_local = (char *)malloc(strlen(q2)+128);
				sprintf(query_local,q1,_writer_hostgroup);
				mydb->execute_statement(query_local, &error , &cols , &affected_rows , &resultset_servers);
				if (error == NULL) {
					if (resultset_servers) {
						checksum_current = resultset_servers->raw_checksum();
					}
				}
				if (resultset_servers) {
					delete resultset_servers;
					resultset_servers = NULL;
				}
				sprintf(query_local,q2,_writer_hostgroup);
				mydb->execute_statement(query_local, &error , &cols , &affected_rows , &resultset_servers);
				if (error == NULL) {
					if (resultset_servers) {
						checksum_incoming = resultset_servers->raw_checksum();
					}
				}
				if (resultset_servers) {
					delete resultset_servers;
					resultset_servers = NULL;
				}
				free(query_local);
			}
			if (checksum_incoming!=checksum_current) {
				proxy_warning("Galera: setting host %s:%d offline because: %s\n", _hostname, _port, _error);
				print_galera_nodes_last_status();
				commit();
				wrlock();
				SQLite3_result *resultset2=NULL;
				q=(char *)"SELECT writer_hostgroup, backup_writer_hostgroup, reader_hostgroup, offline_hostgroup FROM mysql_galera_hostgroups WHERE writer_hostgroup=%d";
				//query=(char *)malloc(strlen(q)+strlen(_hostname)+64);
				sprintf(query,q,_writer_hostgroup);
				mydb->execute_statement(query, &error, &cols , &affected_rows , &resultset2);
				if (resultset2) {
					if (resultset2->rows_count) {
						for (std::vector<SQLite3_row *>::iterator it = resultset2->rows.begin() ; it != resultset2->rows.end(); ++it) {
							SQLite3_row *r=*it;
							int writer_hostgroup=atoi(r->fields[0]);
							int backup_writer_hostgroup=atoi(r->fields[1]);
							int reader_hostgroup=atoi(r->fields[2]);
							int offline_hostgroup=atoi(r->fields[3]);
							q=(char *)"DELETE FROM mysql_servers WHERE hostgroup_id IN (%d , %d , %d , %d)";
							sprintf(query,q,_writer_hostgroup,backup_writer_hostgroup,reader_hostgroup,offline_hostgroup);
							mydb->execute(query);
							generate_mysql_servers_table(&writer_hostgroup);
							generate_mysql_servers_table(&backup_writer_hostgroup);
							generate_mysql_servers_table(&reader_hostgroup);
							generate_mysql_servers_table(&offline_hostgroup);
						}
					}
					delete resultset2;
					resultset2=NULL;
				}
				wrunlock();
			} else {
				proxy_warning("Galera: skipping setting offline node %s:%d from hostgroup %d because won't change the list of ONLINE nodes\n", _hostname, _port, _writer_hostgroup);
				print_galera_nodes_last_status();
			}
		}
	}
	free(query);
	GloAdmin->mysql_servers_wrunlock();
	if (resultset) {
		delete resultset;
		resultset=NULL;
	}
}

void MySQL_HostGroups_Manager::update_galera_set_read_only(char *_hostname, int _port, int _writer_hostgroup, char *_error) {
	int cols=0;
	int affected_rows=0;
	SQLite3_result *resultset=NULL;
	char *query=NULL;
	char *q=NULL;
	char *error=NULL;
	q=(char *)"SELECT hostgroup_id FROM mysql_servers JOIN mysql_galera_hostgroups ON hostgroup_id=writer_hostgroup OR hostgroup_id=backup_writer_hostgroup OR hostgroup_id=offline_hostgroup WHERE hostname='%s' AND port=%d";
	query=(char *)malloc(strlen(q)+strlen(_hostname)+32);
	sprintf(query,q,_hostname,_port);
  mydb->execute_statement(query, &error, &cols , &affected_rows , &resultset);
	if (error) {
		free(error);
		error=NULL;
	}
	free(query);

	auto info = get_galera_node_info(_writer_hostgroup);
	if (resultset && info) { // we lock only if needed
		if (resultset->rows_count) {
			proxy_warning("Galera: setting host %s:%d (part of cluster with writer_hostgroup=%d) in read_only because: %s\n", _hostname, _port, _writer_hostgroup, _error);
			print_galera_nodes_last_status();
			GloAdmin->mysql_servers_wrlock();
			mydb->execute("DELETE FROM mysql_servers_incoming");
			mydb->execute("INSERT INTO mysql_servers_incoming SELECT hostgroup_id, hostname, port, gtid_port, weight, status, compression, max_connections, max_replication_lag, use_ssl, max_latency_ms, comment FROM mysql_servers");
			q=(char *)"UPDATE OR IGNORE mysql_servers_incoming SET hostgroup_id=%d WHERE hostname='%s' AND port=%d AND hostgroup_id in (%d, %d, %d)";
			query=(char *)malloc(strlen(q)+strlen(_hostname)+512);
			sprintf(query, q, info->reader_hostgroup, _hostname, _port, info->writer_hostgroup, info->backup_writer_hostgroup, info->offline_hostgroup);
			mydb->execute(query);
			//free(query);
			q=(char *)"DELETE FROM mysql_servers_incoming WHERE hostname='%s' AND port=%d AND hostgroup_id in (%d, %d, %d)";
			//query=(char *)malloc(strlen(q)+strlen(_hostname)+64);
			sprintf(query,q,_hostname,_port, info->offline_hostgroup, info->backup_writer_hostgroup, info->writer_hostgroup, info->writer_hostgroup);
			mydb->execute(query);
			//free(query);
			q=(char *)"UPDATE mysql_servers_incoming SET status=0 WHERE hostname='%s' AND port=%d AND hostgroup_id=%d";
			//query=(char *)malloc(strlen(q)+strlen(_hostname)+64);
			sprintf(query,q,_hostname,_port,info->reader_hostgroup);
			mydb->execute(query);
			//free(query);
			converge_galera_config(_writer_hostgroup);
			commit();
			wrlock();
			SQLite3_result *resultset2=NULL;
			q=(char *)"SELECT writer_hostgroup, backup_writer_hostgroup, reader_hostgroup, offline_hostgroup FROM mysql_galera_hostgroups WHERE writer_hostgroup=%d";
			//query=(char *)malloc(strlen(q)+strlen(_hostname)+64);
			sprintf(query,q,_writer_hostgroup);
			mydb->execute_statement(query, &error, &cols , &affected_rows , &resultset2);
			if (resultset2) {
				if (resultset2->rows_count) {
					for (std::vector<SQLite3_row *>::iterator it = resultset2->rows.begin() ; it != resultset2->rows.end(); ++it) {
						SQLite3_row *r=*it;
						int writer_hostgroup=atoi(r->fields[0]);
						int backup_writer_hostgroup=atoi(r->fields[1]);
						int reader_hostgroup=atoi(r->fields[2]);
						int offline_hostgroup=atoi(r->fields[3]);
						q=(char *)"DELETE FROM mysql_servers WHERE hostgroup_id IN (%d , %d , %d , %d)";
						sprintf(query,q,writer_hostgroup,backup_writer_hostgroup,reader_hostgroup,offline_hostgroup);
						mydb->execute(query);
						generate_mysql_servers_table(&writer_hostgroup);
						generate_mysql_servers_table(&backup_writer_hostgroup);
						generate_mysql_servers_table(&reader_hostgroup);
						generate_mysql_servers_table(&offline_hostgroup);
					}
				}
				delete resultset2;
				resultset2=NULL;
			}
			wrunlock();
			GloAdmin->mysql_servers_wrunlock();
			free(query);
		}
	}
	if (resultset) {
		delete resultset;
		resultset=NULL;
	}
}

Galera_Info *MySQL_HostGroups_Manager::get_galera_node_info(int hostgroup) {
	pthread_mutex_lock(&Galera_Info_mutex);
	auto it2 = Galera_Info_Map.find(hostgroup);
	Galera_Info *info = nullptr;
	if (it2 != Galera_Info_Map.end()) {
		info = it2->second;
	}
	pthread_mutex_unlock(&Galera_Info_mutex);

	return info;
}

void MySQL_HostGroups_Manager::update_galera_set_writer(char *_hostname, int _port, int _writer_hostgroup) {
	std::lock_guard<std::mutex> lock(galera_set_writer_mutex);
	int cols=0;
	int affected_rows=0;
	SQLite3_result *resultset=NULL;
	char *query=NULL;
	char *q=NULL;
	char *error=NULL;
	q=(char *)"SELECT hostgroup_id,status FROM mysql_servers JOIN mysql_galera_hostgroups ON hostgroup_id=writer_hostgroup OR hostgroup_id=reader_hostgroup OR hostgroup_id=backup_writer_hostgroup OR hostgroup_id=offline_hostgroup WHERE hostname='%s' AND port=%d";
	query=(char *)malloc(strlen(q)+strlen(_hostname)+32);
	sprintf(query,q,_hostname,_port);
	mydb->execute_statement(query, &error, &cols , &affected_rows , &resultset);
	if (error) {
		free(error);
		error=NULL;
	}
	free(query);

	int writer_is_also_reader=0;
	bool found_writer=false;
	bool found_reader=false;
	int read_HG=-1;
	bool need_converge=false;
	int max_writers = 0;
	Galera_Info *info=NULL;

	if (resultset) {
		// let's get info about this cluster
		pthread_mutex_lock(&Galera_Info_mutex);
		std::map<int , Galera_Info *>::iterator it2;
		it2 = Galera_Info_Map.find(_writer_hostgroup);

		if (it2!=Galera_Info_Map.end()) {
			info=it2->second;
			writer_is_also_reader=info->writer_is_also_reader;
			read_HG=info->reader_hostgroup;
			need_converge=info->need_converge;
			info->need_converge=false;
			max_writers = info->max_writers;
		}
		pthread_mutex_unlock(&Galera_Info_mutex);

		if (resultset->rows_count) {
			for (std::vector<SQLite3_row *>::iterator it = resultset->rows.begin() ; it != resultset->rows.end(); ++it) {
				SQLite3_row *r=*it;
				int hostgroup=atoi(r->fields[0]);
				if (hostgroup==_writer_hostgroup) {
					int status=atoi(r->fields[1]);
					if (status==0)
						found_writer=true;
				}
				if (read_HG>=0) {
					if (hostgroup==read_HG) {
						found_reader=true;
					}
				}
			}
		}

		if (need_converge == false) {
			SQLite3_result *resultset2=NULL;
			q = (char *)"SELECT COUNT(*) FROM mysql_servers WHERE hostgroup_id=%d AND status=0";
			query=(char *)malloc(strlen(q)+32);
			sprintf(query,q,_writer_hostgroup);
			mydb->execute_statement(query, &error, &cols , &affected_rows , &resultset2);
			if (resultset2) {
				if (resultset2->rows_count) {
					for (std::vector<SQLite3_row *>::iterator it = resultset2->rows.begin() ; it != resultset2->rows.end(); ++it) {
						SQLite3_row *r=*it;
						int nwriters = atoi(r->fields[0]);
						if (nwriters > max_writers) {
							proxy_warning("Galera: too many writers in HG %d. Max=%d, current=%d\n", _writer_hostgroup, max_writers, nwriters);
							need_converge = true;
						}
					}
				}
				delete resultset2;
			}
			free(query);
		}

		if (need_converge==false) {
			if (found_writer) { // maybe no-op
				if (
					(writer_is_also_reader==0 && found_reader==false)
					||
					(writer_is_also_reader == 1 && found_reader==true)
					||
					(writer_is_also_reader == 2)
				) { // either both true or both false
					delete resultset;
					resultset=NULL;
				}
			}
		}
	}

	if (resultset) { // if we reach there, there is some action to perform
		if (resultset->rows_count) {
			need_converge=false;

			GloAdmin->mysql_servers_wrlock();
			mydb->execute("DELETE FROM mysql_servers_incoming");
			mydb->execute("INSERT INTO mysql_servers_incoming SELECT hostgroup_id, hostname, port, gtid_port, weight, status, compression, max_connections, max_replication_lag, use_ssl, max_latency_ms, comment FROM mysql_servers");
			q=(char *)"UPDATE OR IGNORE mysql_servers_incoming SET hostgroup_id=%d WHERE hostname='%s' AND port=%d AND hostgroup_id in (%d, %d, %d, %d)";
			query=(char *)malloc(strlen(q)+strlen(_hostname)+1024); // increased this buffer as it is used for other queries too
			sprintf(query,q,_writer_hostgroup,_hostname,_port,_writer_hostgroup, info->reader_hostgroup, info->backup_writer_hostgroup, info->offline_hostgroup);
			mydb->execute(query);
			q=(char *)"UPDATE mysql_servers_incoming SET status=0 WHERE hostname='%s' AND port=%d AND hostgroup_id=%d";
			sprintf(query,q,_hostname,_port,_writer_hostgroup);
			mydb->execute(query);
			//free(query);
			q=(char *)"DELETE FROM mysql_servers_incoming WHERE hostname='%s' AND port=%d AND hostgroup_id in (%d, %d, %d)";
			//query=(char *)malloc(strlen(q)+strlen(_hostname)+64);
			sprintf(query,q,_hostname,_port, info->reader_hostgroup, info->backup_writer_hostgroup, info->offline_hostgroup);
			mydb->execute(query);
			//free(query);
			q=(char *)"UPDATE mysql_servers_incoming SET status=0 WHERE hostname='%s' AND port=%d AND hostgroup_id=%d";
			//query=(char *)malloc(strlen(q)+strlen(_hostname)+64);
			sprintf(query,q,_hostname,_port,_writer_hostgroup);
			mydb->execute(query);
			//free(query);
			if (writer_is_also_reader && read_HG>=0) {
				q=(char *)"INSERT OR IGNORE INTO mysql_servers_incoming (hostgroup_id,hostname,port,gtid_port,status,weight,compression,max_connections,max_replication_lag,use_ssl,max_latency_ms,comment) SELECT %d,hostname,port,gtid_port,status,weight,compression,max_connections,max_replication_lag,use_ssl,max_latency_ms,comment FROM mysql_servers_incoming WHERE hostgroup_id=%d AND hostname='%s' AND port=%d";
				sprintf(query,q,read_HG,_writer_hostgroup,_hostname,_port);
				mydb->execute(query);
			}
			converge_galera_config(_writer_hostgroup);
			uint64_t checksum_current = 0;
			uint64_t checksum_incoming = 0;
			{
				int cols=0;
				int affected_rows=0;
				SQLite3_result *resultset_servers=NULL;
				char *query=NULL;
				char *q1 = NULL;
				char *q2 = NULL;
				char *error=NULL;
				q1 = (char *)"SELECT DISTINCT hostgroup_id, hostname, port, gtid_port, weight, status, compression, max_connections, max_replication_lag, use_ssl, max_latency_ms, mysql_servers.comment FROM mysql_servers JOIN mysql_galera_hostgroups ON hostgroup_id=writer_hostgroup OR hostgroup_id=backup_writer_hostgroup OR hostgroup_id=reader_hostgroup WHERE writer_hostgroup=%d ORDER BY hostgroup_id, hostname, port";
				q2 = (char *)"SELECT DISTINCT hostgroup_id, hostname, port, gtid_port, weight, status, compression, max_connections, max_replication_lag, use_ssl, max_latency_ms, mysql_servers_incoming.comment FROM mysql_servers_incoming JOIN mysql_galera_hostgroups ON hostgroup_id=writer_hostgroup OR hostgroup_id=backup_writer_hostgroup OR hostgroup_id=reader_hostgroup WHERE writer_hostgroup=%d ORDER BY hostgroup_id, hostname, port";
				query = (char *)malloc(strlen(q2)+128);
				sprintf(query,q1,_writer_hostgroup);
				mydb->execute_statement(query, &error , &cols , &affected_rows , &resultset_servers);
				if (error == NULL) {
					if (resultset_servers) {
						checksum_current = resultset_servers->raw_checksum();
					}
				}
				if (resultset_servers) {
					delete resultset_servers;
					resultset_servers = NULL;
				}
				sprintf(query,q2,_writer_hostgroup);
				mydb->execute_statement(query, &error , &cols , &affected_rows , &resultset_servers);
				if (error == NULL) {
					if (resultset_servers) {
						checksum_incoming = resultset_servers->raw_checksum();
					}
				}
				if (resultset_servers) {
					delete resultset_servers;
					resultset_servers = NULL;
				}
				free(query);
			}
			if (checksum_incoming!=checksum_current) {
				proxy_warning("Galera: setting host %s:%d as writer\n", _hostname, _port);
				print_galera_nodes_last_status();
				commit();
				wrlock();
				SQLite3_result *resultset2=NULL;
				q=(char *)"SELECT writer_hostgroup, backup_writer_hostgroup, reader_hostgroup, offline_hostgroup, max_writers, writer_is_also_reader FROM mysql_galera_hostgroups WHERE writer_hostgroup=%d";
				sprintf(query,q,_writer_hostgroup);
				mydb->execute_statement(query, &error, &cols , &affected_rows , &resultset2);
				if (resultset2) {
					if (resultset2->rows_count) {
						for (std::vector<SQLite3_row *>::iterator it = resultset2->rows.begin() ; it != resultset2->rows.end(); ++it) {
							SQLite3_row *r=*it;
							int writer_hostgroup=atoi(r->fields[0]);
							int backup_writer_hostgroup=atoi(r->fields[1]);
							int reader_hostgroup=atoi(r->fields[2]);
							int offline_hostgroup=atoi(r->fields[3]);
							q=(char *)"DELETE FROM mysql_servers WHERE hostgroup_id IN (%d , %d , %d , %d)";
							sprintf(query,q,_writer_hostgroup,backup_writer_hostgroup,reader_hostgroup,offline_hostgroup);
							mydb->execute(query);
							generate_mysql_servers_table(&writer_hostgroup);
							generate_mysql_servers_table(&backup_writer_hostgroup);
							generate_mysql_servers_table(&reader_hostgroup);
							generate_mysql_servers_table(&offline_hostgroup);
						}
					}
					delete resultset2;
					resultset2=NULL;
				}
				wrunlock();
			} else {
				if (GloMTH->variables.hostgroup_manager_verbose > 1) {
					proxy_warning("Galera: skipping setting node %s:%d from hostgroup %d as writer because won't change the list of ONLINE nodes in writer hostgroup\n", _hostname, _port, _writer_hostgroup);
				}
			}
			GloAdmin->mysql_servers_wrunlock();
			free(query);
		}
	}
	if (resultset) {
		delete resultset;
		resultset=NULL;
	}
}

// this function completes the tuning of mysql_servers_incoming
// it assumes that before calling converge_galera_config()
// * GloAdmin->mysql_servers_wrlock() was already called
// * mysql_servers_incoming has already entries copied from mysql_servers and ready to be loaded
// at this moment, it is only used to check if there are more than one writer
void MySQL_HostGroups_Manager::converge_galera_config(int _writer_hostgroup) {

	// we first gather info about the cluster
	pthread_mutex_lock(&Galera_Info_mutex);
	std::map<int , Galera_Info *>::iterator it2;
	it2 = Galera_Info_Map.find(_writer_hostgroup);
	Galera_Info *info=NULL;
	if (it2!=Galera_Info_Map.end()) {
		info=it2->second;
		int cols=0;
		int affected_rows=0;
		SQLite3_result *resultset=NULL;
		char *query=NULL;
		char *q=NULL;
		char *error=NULL;
		q=(char *)"SELECT hostgroup_id,hostname,port FROM mysql_servers_incoming WHERE status=0 AND hostgroup_id IN (%d, %d, %d, %d) ORDER BY weight DESC, hostname DESC, port DESC";
		query=(char *)malloc(strlen(q)+256);
		sprintf(query, q, info->writer_hostgroup, info->backup_writer_hostgroup, info->reader_hostgroup, info->offline_hostgroup);
		mydb->execute_statement(query, &error, &cols , &affected_rows , &resultset);
		free(query);
		if (resultset) {
			if (resultset->rows_count) {
				int num_writers=0;
				int num_backup_writers=0;
				for (std::vector<SQLite3_row *>::iterator it = resultset->rows.begin() ; it != resultset->rows.end(); ++it) {
					SQLite3_row *r=*it;
					int hostgroup=atoi(r->fields[0]);
					if (hostgroup==info->writer_hostgroup) {
						num_writers++;
					} else {
						if (hostgroup==info->backup_writer_hostgroup) {
							num_backup_writers++;
						}
					}
				}
				if (num_writers > info->max_writers) { // there are more writers than allowed
					int to_move=num_writers-info->max_writers;
					int to_keep = info->max_writers;
					if (GloMTH->variables.hostgroup_manager_verbose > 1) {
						proxy_info("Galera: max_writers=%d , moving %d nodes from writer HG %d to backup HG %d\n", info->max_writers, to_move, info->writer_hostgroup, info->backup_writer_hostgroup);
					}
					//for (std::vector<SQLite3_row *>::reverse_iterator it = resultset->rows.rbegin() ; it != resultset->rows.rend(); ++it) {
					// note: we change the iterator from reverse_iterator to forward iterator
					for (std::vector<SQLite3_row *>::iterator it = resultset->rows.begin() ; it != resultset->rows.end(); ++it) {
						SQLite3_row *r=*it;
						int hostgroup=atoi(r->fields[0]);
						if (hostgroup==info->writer_hostgroup) {
							if (to_keep) {
								q=(char *)"UPDATE OR REPLACE mysql_servers_incoming SET status=0 WHERE hostgroup_id=%d AND hostname='%s' AND port=%d";
								query=(char *)malloc(strlen(q)+strlen(r->fields[1])+128);
								sprintf(query,q,info->writer_hostgroup,r->fields[1],atoi(r->fields[2]));
								mydb->execute(query);
								free(query);
								to_keep--;
								continue;
							}
							if (to_move) {
								// if the  server is already in writer hostgroup, we set to shunned #2656
								q=(char *)"UPDATE OR REPLACE mysql_servers_incoming SET status=1 WHERE hostgroup_id=%d AND hostname='%s' AND port=%d";
								query=(char *)malloc(strlen(q)+strlen(r->fields[1])+128);
								sprintf(query,q,info->writer_hostgroup,r->fields[1],atoi(r->fields[2]));
								mydb->execute(query);
								free(query);
								//q=(char *)"UPDATE OR REPLACE mysql_servers_incoming SET status=0, hostgroup_id=%d WHERE hostgroup_id=%d AND hostname='%s' AND port=%d";
								// we copy the server from the writer hostgroup in the backup writer hostgroup #2656
								q=(char *)"INSERT OR IGNORE INTO mysql_servers_incoming SELECT %d, hostname, port, gtid_port, weight, 0, compression, max_connections, max_replication_lag, use_ssl, max_latency_ms, comment FROM mysql_servers_incoming WHERE hostgroup_id=%d AND hostname='%s' AND port=%d";
								query=(char *)malloc(strlen(q)+strlen(r->fields[1])+128);
								sprintf(query,q,info->backup_writer_hostgroup,info->writer_hostgroup,r->fields[1],atoi(r->fields[2]));
								mydb->execute(query);
								free(query);
								to_move--;
							}
						}
					}
				} else {
					if (num_writers < info->max_writers && num_backup_writers) { // or way too low writer
						int to_move= ( (info->max_writers - num_writers) < num_backup_writers ? (info->max_writers - num_writers) : num_backup_writers);
						if (GloMTH->variables.hostgroup_manager_verbose) {
							proxy_info("Galera: max_writers=%d , moving %d nodes from backup HG %d to writer HG %d\n", info->max_writers, to_move, info->backup_writer_hostgroup, info->writer_hostgroup);
						}
						for (std::vector<SQLite3_row *>::iterator it = resultset->rows.begin() ; it != resultset->rows.end(); ++it) {
							SQLite3_row *r=*it;
							if (to_move) {
								int hostgroup=atoi(r->fields[0]);
								if (hostgroup==info->backup_writer_hostgroup) {
									q=(char *)"UPDATE OR REPLACE mysql_servers_incoming SET status=0, hostgroup_id=%d WHERE hostgroup_id=%d AND hostname='%s' AND port=%d";
									query=(char *)malloc(strlen(q)+strlen(r->fields[1])+128);
									sprintf(query,q,info->writer_hostgroup,info->backup_writer_hostgroup,r->fields[1],atoi(r->fields[2]));
									if (GloMTH->variables.hostgroup_manager_verbose) {
										proxy_info("Galera: %s\n", query);
									}
									mydb->execute(query);
									free(query);
									to_move--;
								}
							}
						}
					} else {
						if (num_writers == 0 && num_backup_writers == 0) {
							proxy_warning("Galera: we couldn't find any healthy node for writer HG %d\n", info->writer_hostgroup);
							// ask Monitor to get the status of the whole cluster
							std::vector<string> * pn = GloMyMon->galera_find_possible_last_nodes(info->writer_hostgroup);
							if (pn->size()) {
								std::vector<string>::iterator it2;
								for (it2=pn->begin(); it2!=pn->end(); ++it2) {
									string s0 = *it2;
									proxy_info("Galera: possible writer candidate for HG %d: %s\n", info->writer_hostgroup, s0.c_str());
								}
								char *error=NULL;
								int cols;
								int affected_rows;
								SQLite3_result *resultset2=NULL;
								q = (char *)"SELECT hostname, port FROM mysql_servers_incoming WHERE hostgroup_id IN (%d, %d, %d, %d) ORDER BY weight DESC, hostname DESC, port DESC";
								query=(char *)malloc(strlen(q) + 256);
								sprintf(query,q, info->writer_hostgroup, info->backup_writer_hostgroup, info->reader_hostgroup, info->offline_hostgroup);
								mydb->execute_statement(query, &error , &cols , &affected_rows , &resultset2);
								free(query);
								if (resultset2) {
									bool stop = false;
									for (std::vector<SQLite3_row *>::iterator it = resultset2->rows.begin() ; (it != resultset2->rows.end()) && !stop ; ++it) {
										SQLite3_row *r=*it;
										char *h = r->fields[0];
										int p = atoi(r->fields[1]);
										if (h) {
											for (it2=pn->begin(); (it2!=pn->end()) && !stop; ++it2) {
												std::string s = string(*it2);
												std::size_t found=s.find_last_of(":");
												std::string host=s.substr(0,found);
												std::string port=s.substr(found+1);
												int port_n = atoi(port.c_str());
												if (strcmp(h,host.c_str())==0) {
													if (p == port_n) {
														stop = true; // we found a host to make a writer
														proxy_info("Galera: trying to use server %s:%s as a writer for HG %d\n", host.c_str(), port.c_str(), info->writer_hostgroup);
														q=(char *)"UPDATE OR REPLACE mysql_servers_incoming SET status=0, hostgroup_id=%d WHERE hostgroup_id IN (%d, %d, %d, %d)  AND hostname='%s' AND port=%d";
														query=(char *)malloc(strlen(q) + s.length() + 512);
														sprintf(query,q,info->writer_hostgroup, info->writer_hostgroup, info->backup_writer_hostgroup, info->reader_hostgroup, info->offline_hostgroup, host.c_str(), port_n);
														mydb->execute(query);
														free(query);
														int writer_is_also_reader = info->writer_is_also_reader;
														if (writer_is_also_reader) {
															int read_HG = info->reader_hostgroup;
															q=(char *)"INSERT OR IGNORE INTO mysql_servers_incoming (hostgroup_id,hostname,port,gtid_port,status,weight,compression,max_connections,max_replication_lag,use_ssl,max_latency_ms,comment) SELECT %d,hostname,port,gtid_port,status,weight,compression,max_connections,max_replication_lag,use_ssl,max_latency_ms,comment FROM mysql_servers_incoming WHERE hostgroup_id=%d AND hostname='%s' AND port=%d";
															query=(char *)malloc(strlen(q) + s.length() + 128);
															sprintf(query,q,read_HG, info->writer_hostgroup, host.c_str(), port_n);
															mydb->execute(query);
															free(query);
														}
													}
												}
											}
										}
									}
									delete resultset2;
								}
							}
							delete pn;
						}
					}
				}
			}
		}
		if (resultset) {
			delete resultset;
			resultset=NULL;
		}
		if (info->writer_is_also_reader==2) {
			q=(char *)"SELECT hostgroup_id,hostname,port FROM mysql_servers_incoming WHERE status=0 AND hostgroup_id IN (%d, %d, %d, %d) ORDER BY weight DESC, hostname DESC, port DESC";
			query=(char *)malloc(strlen(q)+256);
			sprintf(query, q, info->writer_hostgroup, info->backup_writer_hostgroup, info->reader_hostgroup, info->offline_hostgroup);
			mydb->execute_statement(query, &error, &cols , &affected_rows , &resultset);
			free(query);
			if (resultset) {
				if (resultset->rows_count) {
					int num_writers=0;
					int num_backup_writers=0;
					for (std::vector<SQLite3_row *>::iterator it = resultset->rows.begin() ; it != resultset->rows.end(); ++it) {
						SQLite3_row *r=*it;
						int hostgroup=atoi(r->fields[0]);
						if (hostgroup==info->writer_hostgroup) {
							num_writers++;
						} else {
							if (hostgroup==info->backup_writer_hostgroup) {
								num_backup_writers++;
							}
						}
					}
					// just delete the readers which are right now part of the writer hostgroup, preserving
					// any current reader which is only in the reader hostgroup. This is because if a server
					// is only part of the reader hostgroup at this point, means that it's there because of a
					// reason beyond ProxySQL control, e.g. having READ_ONLY=1.
					// Update for #3182:
					// We just want to remove 'readers' which are 'ONLINE' right now, otherwise,
					// we could be removing the introduced 'SHUNNED' readers, placed there by an 'offline soft'
					// operation.
					q=(char*)"DELETE FROM mysql_servers_incoming where hostgroup_id=%d and (hostname,port) in (SELECT hostname,port FROM mysql_servers_incoming WHERE hostgroup_id=%d AND status=0)";
					query=(char*)malloc(strlen(q) + 128);
					sprintf(query, q, info->reader_hostgroup, info->writer_hostgroup);
					mydb->execute(query);
					free(query);

					if (num_backup_writers) { // there are backup writers, only these will be used as readers
						q=(char *)"INSERT OR IGNORE INTO mysql_servers_incoming (hostgroup_id,hostname,port,gtid_port,status,weight,compression,max_connections,max_replication_lag,use_ssl,max_latency_ms,comment) SELECT %d,hostname,port,gtid_port,status,weight,compression,max_connections,max_replication_lag,use_ssl,max_latency_ms,comment FROM mysql_servers_incoming WHERE hostgroup_id=%d";
						query=(char *)malloc(strlen(q) + 128);
						sprintf(query,q, info->reader_hostgroup, info->backup_writer_hostgroup);
						mydb->execute(query);
						free(query);
					}
				}
				delete resultset;
				resultset=NULL;
			}
		}
	} else {
		// we couldn't find the cluster, exits
	}
	pthread_mutex_unlock(&Galera_Info_mutex);
}

void MySQL_HostGroups_Manager::p_update_mysql_gtid_executed() {
	pthread_rwlock_wrlock(&gtid_rwlock);

	std::unordered_map<string, GTID_Server_Data*>::iterator it = gtid_map.begin();
	while(it != gtid_map.end()) {
		GTID_Server_Data* gtid_si = it->second;
		std::string address {};
		std::string port {};
		std::string endpoint_id {};

		if (gtid_si) {
			address = std::string(gtid_si->address);
			port = std::to_string(gtid_si->mysql_port);
		} else {
			std::string s = it->first;
			std::size_t found = s.find_last_of(":");
			address = s.substr(0, found);
			port = s.substr(found + 1);
		}
		endpoint_id = address + ":" + port;

		const auto& gitd_id_counter = this->status.p_gtid_executed_map.find(endpoint_id);
		prometheus::Counter* gtid_counter = nullptr;

		if (gitd_id_counter == this->status.p_gtid_executed_map.end()) {
			auto& gitd_counter =
				this->status.p_dyn_counter_array[p_hg_dyn_counter::gtid_executed];

			gtid_counter = std::addressof(gitd_counter->Add({
				{ "hostname", address },
				{ "port", port },
			}));

			this->status.p_gtid_executed_map.insert(
				{
					endpoint_id,
					gtid_counter
				}
			);
		} else {
			gtid_counter = gitd_id_counter->second;
		}

		if (gtid_si) {
			const auto& cur_executed_gtid = gtid_counter->Value();
			gtid_counter->Increment(gtid_si->events_read - cur_executed_gtid);
		}

		it++;
	}

	pthread_rwlock_unlock(&gtid_rwlock);
}

SQLite3_result * MySQL_HostGroups_Manager::get_stats_mysql_gtid_executed() {
	const int colnum = 4;
	SQLite3_result * result = new SQLite3_result(colnum);
	result->add_column_definition(SQLITE_TEXT,"hostname");
	result->add_column_definition(SQLITE_TEXT,"port");
	result->add_column_definition(SQLITE_TEXT,"gtid_executed");
	result->add_column_definition(SQLITE_TEXT,"events");
	int k;
	pthread_rwlock_wrlock(&gtid_rwlock);
	std::unordered_map<string, GTID_Server_Data *>::iterator it = gtid_map.begin();
	while(it != gtid_map.end()) {
		GTID_Server_Data * gtid_si = it->second;
		char buf[64];
		char **pta=(char **)malloc(sizeof(char *)*colnum);
		if (gtid_si) {
			pta[0]=strdup(gtid_si->address);
			sprintf(buf,"%d", (int)gtid_si->mysql_port);
			pta[1]=strdup(buf);
			//sprintf(buf,"%d", mysrvc->port);
			string s1 = gtid_executed_to_string(gtid_si->gtid_executed);
			pta[2]=strdup(s1.c_str());
			sprintf(buf,"%llu", gtid_si->events_read);
			pta[3]=strdup(buf);
		} else {
			std::string s = it->first;
			std::size_t found=s.find_last_of(":");
			std::string host=s.substr(0,found);
			std::string port=s.substr(found+1);
			pta[0]=strdup(host.c_str());
			pta[1]=strdup(port.c_str());
			pta[2]=strdup((char *)"NULL");
			pta[3]=strdup((char *)"0");
		}
		result->add_row(pta);
		for (k=0; k<colnum; k++) {
			if (pta[k])
				free(pta[k]);
		}
		free(pta);
		it++;
	}
	pthread_rwlock_unlock(&gtid_rwlock);
	return result;
}



class MySQL_Errors_stats {
	public:
	int hostgroup;
	char *hostname;
	int port;
	char *username;
	char *client_address;
	char *schemaname;
	int err_no;
	char *last_error;
	time_t first_seen;
	time_t last_seen;
	unsigned long long count_star;
	MySQL_Errors_stats(int hostgroup_, char *hostname_, int port_, char *username_, char *address_, char *schemaname_, int err_no_, char *last_error_, time_t tn) {
		hostgroup = hostgroup_;
		if (hostname_) {
			hostname = strdup(hostname_);
		} else {
			hostname = strdup((char *)"");
		}
		port = port_;
		if (username_) {
			username = strdup(username_);
		} else {
			username = strdup((char *)"");
		}
		if (address_) {
			client_address = strdup(address_);
		} else {
			client_address = strdup((char *)"");
		}
		if (schemaname_) {
			schemaname = strdup(schemaname_);
		} else {
			schemaname = strdup((char *)"");
		}
		err_no = err_no_;
		if (last_error_) {
			last_error = strdup(last_error_);
		} else {
			last_error = strdup((char *)"");
		}
		last_seen = tn;
		first_seen = tn;
		count_star = 1;
	}
	~MySQL_Errors_stats() {
		if (hostname) {
			free(hostname);
			hostname=NULL;
		}
		if (username) {
			free(username);
			username=NULL;
		}
		if (client_address) {
			free(client_address);
			client_address=NULL;
		}
		if (schemaname) {
			free(schemaname);
			schemaname=NULL;
		}
		if (last_error) {
			free(last_error);
			last_error=NULL;
		}
	}
	char **get_row() {
		char buf[128];
		char **pta=(char **)malloc(sizeof(char *)*11);
		sprintf(buf,"%d",hostgroup);
		pta[0]=strdup(buf);
		assert(hostname);
		pta[1]=strdup(hostname);
		sprintf(buf,"%d",port);
		pta[2]=strdup(buf);
		assert(username);
		pta[3]=strdup(username);
		assert(client_address);
		pta[4]=strdup(client_address);
		assert(schemaname);
		pta[5]=strdup(schemaname);
		sprintf(buf,"%d",err_no);
		pta[6]=strdup(buf);

		sprintf(buf,"%llu",count_star);
		pta[7]=strdup(buf);

		sprintf(buf,"%ld", first_seen);
		pta[8]=strdup(buf);

		sprintf(buf,"%ld", last_seen);
		pta[9]=strdup(buf);

		assert(last_error);
		pta[10]=strdup(last_error);
		return pta;
	}
	void add_time(unsigned long long n, char *le) {
		count_star++;
		if (first_seen==0) {
			first_seen=n;
		}
		last_seen=n;
		if (strcmp(last_error,le)){
			free(last_error);
			last_error=strdup(le);
		}
	}
	void free_row(char **pta) {
		int i;
		for (i=0;i<11;i++) {
			assert(pta[i]);
			free(pta[i]);
		}
		free(pta);
	}
};

void MySQL_HostGroups_Manager::add_mysql_errors(int hostgroup, char *hostname, int port, char *username, char *address, char *schemaname, int err_no, char *last_error) {
	SpookyHash myhash;
	uint64_t hash1;
	uint64_t hash2;
	MySQL_Errors_stats *mes = NULL;
	size_t rand_del_len=strlen(rand_del);
	time_t tn = time(NULL);
	myhash.Init(11,4);
	myhash.Update(&hostgroup,sizeof(hostgroup));
	myhash.Update(rand_del,rand_del_len);
	if (hostname) {
		myhash.Update(hostname,strlen(hostname));
	}
	myhash.Update(rand_del,rand_del_len);
	myhash.Update(&port,sizeof(port));
	if (username) {
		myhash.Update(username,strlen(username));
	}
	myhash.Update(rand_del,rand_del_len);
	if (address) {
		myhash.Update(address,strlen(address));
	}
	myhash.Update(rand_del,rand_del_len);
	if (schemaname) {
		myhash.Update(schemaname,strlen(schemaname));
	}
	myhash.Update(rand_del,rand_del_len);
	myhash.Update(&err_no,sizeof(err_no));

	myhash.Final(&hash1,&hash2);

	std::unordered_map<uint64_t, void *>::iterator it;
	pthread_mutex_lock(&mysql_errors_mutex);

	it=mysql_errors_umap.find(hash1);

	if (it != mysql_errors_umap.end()) {
		// found
		mes=(MySQL_Errors_stats *)it->second;
		mes->add_time(tn, last_error);
/*
		mes->last_seen = tn;
		if (strcmp(mes->last_error,last_error)) {
			free(mes->last_error);
			mes->last_error = strdup(last_error);
			mes->count_star++;
		}
*/
	} else {
		mes = new MySQL_Errors_stats(hostgroup, hostname, port, username, address, schemaname, err_no, last_error, tn);
		mysql_errors_umap.insert(std::make_pair(hash1,(void *)mes));
	}
	pthread_mutex_unlock(&mysql_errors_mutex);
}

SQLite3_result * MySQL_HostGroups_Manager::get_mysql_errors(bool reset) {
	SQLite3_result *result=new SQLite3_result(11);
	pthread_mutex_lock(&mysql_errors_mutex);
	result->add_column_definition(SQLITE_TEXT,"hid");
	result->add_column_definition(SQLITE_TEXT,"hostname");
	result->add_column_definition(SQLITE_TEXT,"port");
	result->add_column_definition(SQLITE_TEXT,"username");
	result->add_column_definition(SQLITE_TEXT,"client_address");
	result->add_column_definition(SQLITE_TEXT,"schemaname");
	result->add_column_definition(SQLITE_TEXT,"err_no");
	result->add_column_definition(SQLITE_TEXT,"count_star");
	result->add_column_definition(SQLITE_TEXT,"first_seen");
	result->add_column_definition(SQLITE_TEXT,"last_seen");
	result->add_column_definition(SQLITE_TEXT,"last_error");
	for (std::unordered_map<uint64_t, void *>::iterator it=mysql_errors_umap.begin(); it!=mysql_errors_umap.end(); ++it) {
		MySQL_Errors_stats *mes=(MySQL_Errors_stats *)it->second;
		char **pta=mes->get_row();
		result->add_row(pta);
		mes->free_row(pta);
		if (reset) {
			delete mes;
		}
	}
	if (reset) {
		mysql_errors_umap.erase(mysql_errors_umap.begin(),mysql_errors_umap.end());
	}
	pthread_mutex_unlock(&mysql_errors_mutex);
	return result;
}

AWS_Aurora_Info::AWS_Aurora_Info(int w, int r, int _port, char *_end_addr, int maxl, int al, int minl, int lnc, int ci, int ct, bool _a, int wiar, int nrw, char *c) {
	comment=NULL;
	if (c) {
		comment=strdup(c);
	}
	writer_hostgroup=w;
	reader_hostgroup=r;
	max_lag_ms=maxl;
	add_lag_ms=al;
	min_lag_ms=minl;
	lag_num_checks=lnc;
	check_interval_ms=ci;
	check_timeout_ms=ct;
	writer_is_also_reader=wiar;
	new_reader_weight=nrw;
	active=_a;
	__active=true;
	//need_converge=true;
	aurora_port = _port;
	domain_name = strdup(_end_addr);
}

AWS_Aurora_Info::~AWS_Aurora_Info() {
	if (comment) {
		free(comment);
		comment=NULL;
	}
	if (domain_name) {
		free(domain_name);
		domain_name=NULL;
	}
}

bool AWS_Aurora_Info::update(int r, int _port, char *_end_addr, int maxl, int al, int minl, int lnc, int ci, int ct, bool _a, int wiar, int nrw, char *c) {
	bool ret=false;
	__active=true;
	if (reader_hostgroup!=r) {
		reader_hostgroup=r;
		ret=true;
	}
	if (max_lag_ms!=maxl) {
		max_lag_ms=maxl;
		ret=true;
	}
	if (add_lag_ms!=al) {
		add_lag_ms=al;
		ret=true;
	}
	if (min_lag_ms!=minl) {
		min_lag_ms=minl;
		ret=true;
	}
	if (lag_num_checks!=lnc) {
		lag_num_checks=lnc;
		ret=true;
	}
	if (check_interval_ms!=ci) {
		check_interval_ms=ci;
		ret=true;
	}
	if (check_timeout_ms!=ct) {
		check_timeout_ms=ct;
		ret=true;
	}
	if (writer_is_also_reader != wiar) {
		writer_is_also_reader = wiar;
		ret = true;
	}
	if (new_reader_weight != nrw) {
		new_reader_weight = nrw;
		ret = true;
	}
	if (active!=_a) {
		active=_a;
		ret=true;
	}
	if (aurora_port != _port) {
		aurora_port = _port;
		ret = true;
	}
	if (domain_name) {
		if (_end_addr) {
			if (strcmp(domain_name,_end_addr)) {
				free(domain_name);
				domain_name = strdup(_end_addr);
				ret = true;
			}
		} else {
			free(domain_name);
			domain_name=NULL;
			ret = true;
		}
	} else {
		if (_end_addr) {
			domain_name=strdup(_end_addr);
			ret = true;
		}
	}
	// for comment we don't change return value
	if (comment) {
		if (c) {
			if (strcmp(comment,c)) {
				free(comment);
				comment=strdup(c);
			}
		} else {
			free(comment);
			comment=NULL;
		}
	} else {
		if (c) {
			comment=strdup(c);
		}
	}
	return ret;
}

void MySQL_HostGroups_Manager::generate_mysql_hostgroup_attributes_table() {
	if (incoming_hostgroup_attributes==NULL) {
		return;
	}
	int rc;
	sqlite3_stmt *statement=NULL;

	const char * query=(const char *)"INSERT INTO mysql_hostgroup_attributes ( "
		"hostgroup_id, max_num_online_servers, autocommit, free_connections_pct, "
		"init_connect, multiplex, connection_warming, throttle_connections_per_sec, "
		"ignore_session_variables, comment) VALUES "
		"(?1, ?2, ?3, ?4, ?5, ?6, ?7, ?8, ?9, ?10)";

	//rc=(*proxy_sqlite3_prepare_v2)(mydb3, query, -1, &statement, 0);
	rc = mydb->prepare_v2(query, &statement);
	ASSERT_SQLITE_OK(rc, mydb);
	proxy_info("New mysql_hostgroup_attributes table\n");
	bool current_configured[MyHostGroups->len];
	// set configured = false to all
	// in this way later we can known which HG were updated
	for (unsigned int i=0; i<MyHostGroups->len; i++) {
		MyHGC *myhgc=(MyHGC *)MyHostGroups->index(i);
		current_configured[i] = myhgc->attributes.configured;
		myhgc->attributes.configured = false;
	}

	/**
	 * @brief We iterate the whole resultset incoming_hostgroup_attributes and configure
	 * both the hostgroup in memory, but also pupulate table mysql_hostgroup_attributes
	 *   connection errors.
	 * @details for each row in incoming_hostgroup_attributes:
	 *   1. it finds (or create) the hostgroup
	 *   2. it writes the in mysql_hostgroup_attributes
	 *   3. it finds (or create) the attributes of the hostgroup
	*/
	for (std::vector<SQLite3_row *>::iterator it = incoming_hostgroup_attributes->rows.begin() ; it != incoming_hostgroup_attributes->rows.end(); ++it) {
		SQLite3_row *r=*it;
		unsigned int hid = (unsigned int)atoi(r->fields[0]);
		MyHGC *myhgc = MyHGC_lookup(hid); // note: MyHGC_lookup() will create the HG if doesn't exist!
		int max_num_online_servers       = atoi(r->fields[1]);
		int autocommit                   = atoi(r->fields[2]);
		int free_connections_pct         = atoi(r->fields[3]);
		char * init_connect              = r->fields[4];
		int multiplex                    = atoi(r->fields[5]);
		int connection_warming           = atoi(r->fields[6]);
		int throttle_connections_per_sec = atoi(r->fields[7]);
		char * ignore_session_variables  = r->fields[8];
		char * comment                   = r->fields[9];
		proxy_info("Loading MySQL Hostgroup Attributes info for (%d,%d,%d,%d,\"%s\",%d,%d,%d,\"%s\",\"%s\")\n",
			hid, max_num_online_servers, autocommit, free_connections_pct,
			init_connect, multiplex, connection_warming, throttle_connections_per_sec,
			ignore_session_variables, comment
		);
		rc=(*proxy_sqlite3_bind_int64)(statement, 1, hid);                          ASSERT_SQLITE_OK(rc, mydb);
		rc=(*proxy_sqlite3_bind_int64)(statement, 2, max_num_online_servers);       ASSERT_SQLITE_OK(rc, mydb);
		rc=(*proxy_sqlite3_bind_int64)(statement, 3, autocommit);                   ASSERT_SQLITE_OK(rc, mydb);
		rc=(*proxy_sqlite3_bind_int64)(statement, 4, free_connections_pct);         ASSERT_SQLITE_OK(rc, mydb);
		rc=(*proxy_sqlite3_bind_text)(statement,  5, init_connect,              -1, SQLITE_TRANSIENT); ASSERT_SQLITE_OK(rc, mydb);
		rc=(*proxy_sqlite3_bind_int64)(statement, 6, multiplex);                    ASSERT_SQLITE_OK(rc, mydb);
		rc=(*proxy_sqlite3_bind_int64)(statement, 7, connection_warming);           ASSERT_SQLITE_OK(rc, mydb);
		rc=(*proxy_sqlite3_bind_int64)(statement, 8, throttle_connections_per_sec); ASSERT_SQLITE_OK(rc, mydb);
		rc=(*proxy_sqlite3_bind_text)(statement,  9, ignore_session_variables,  -1, SQLITE_TRANSIENT); ASSERT_SQLITE_OK(rc, mydb);
		rc=(*proxy_sqlite3_bind_text)(statement, 10, comment,                   -1, SQLITE_TRANSIENT); ASSERT_SQLITE_OK(rc, mydb);
		SAFE_SQLITE3_STEP2(statement);
		rc=(*proxy_sqlite3_clear_bindings)(statement); ASSERT_SQLITE_OK(rc, mydb);
		rc=(*proxy_sqlite3_reset)(statement); ASSERT_SQLITE_OK(rc, mydb);
		myhgc->attributes.configured                   = true;
		myhgc->attributes.max_num_online_servers       = max_num_online_servers;
		myhgc->attributes.autocommit                   = autocommit;
		myhgc->attributes.free_connections_pct         = free_connections_pct;
		myhgc->attributes.multiplex                    = multiplex;
		myhgc->attributes.connection_warming           = connection_warming;
		myhgc->attributes.throttle_connections_per_sec = throttle_connections_per_sec;
		if (myhgc->attributes.init_connect != NULL)
			free(myhgc->attributes.init_connect);
		myhgc->attributes.init_connect = strdup(init_connect);
		if (myhgc->attributes.comment != NULL)
			free(myhgc->attributes.comment);
		myhgc->attributes.comment = strdup(comment);
		// for ignore_session_variables we store 2 versions:
		// 1. the text
		// 2. the JSON
		// Because calling JSON functions is expensive, we first verify if it changes
		if (myhgc->attributes.ignore_session_variables_text == NULL) {
			myhgc->attributes.ignore_session_variables_text = strdup(ignore_session_variables);
			if (strlen(ignore_session_variables) != 0) { // only if there is a valid JSON
				myhgc->attributes.ignore_session_variables_json = json::parse(ignore_session_variables);
			}
		} else {
			if (strcmp(myhgc->attributes.ignore_session_variables_text, ignore_session_variables) != 0) {
				free(myhgc->attributes.ignore_session_variables_text);
				myhgc->attributes.ignore_session_variables_text = strdup(ignore_session_variables);
				if (strlen(ignore_session_variables) != 0) { // only if there is a valid JSON
					myhgc->attributes.ignore_session_variables_json = json::parse(ignore_session_variables);
				}
				// TODO: assign the variables
			}
		}
	}
	for (unsigned int i=0; i<MyHostGroups->len; i++) {
		MyHGC *myhgc=(MyHGC *)MyHostGroups->index(i);
		if (myhgc->attributes.configured == false) {
			if (current_configured[i] == true) {
				// if configured == false and previously it was configured == true , reset to defaults
				proxy_info("Resetting hostgroup attributes for hostgroup %u\n", myhgc->hid);
				myhgc->reset_attributes();
			}
		}
	}

	delete incoming_hostgroup_attributes;
	incoming_hostgroup_attributes=NULL;
}

void MySQL_HostGroups_Manager::generate_mysql_aws_aurora_hostgroups_table() {
	if (incoming_aws_aurora_hostgroups==NULL) {
		return;
	}
	int rc;
	sqlite3_stmt *statement=NULL;
	//sqlite3 *mydb3=mydb->get_db();
	char *query=(char *)"INSERT INTO mysql_aws_aurora_hostgroups(writer_hostgroup,reader_hostgroup,active,aurora_port,domain_name,max_lag_ms,check_interval_ms,"
					    "check_timeout_ms,writer_is_also_reader,new_reader_weight,add_lag_ms,min_lag_ms,lag_num_checks,comment) VALUES "
					    "(?1, ?2, ?3, ?4, ?5, ?6, ?7, ?8, ?9, ?10, ?11, ?12, ?13, ?14)";
	//rc=(*proxy_sqlite3_prepare_v2)(mydb3, query, -1, &statement, 0);
	rc = mydb->prepare_v2(query, &statement);
	ASSERT_SQLITE_OK(rc, mydb);
	proxy_info("New mysql_aws_aurora_hostgroups table\n");
	pthread_mutex_lock(&AWS_Aurora_Info_mutex);
	for (std::map<int , AWS_Aurora_Info *>::iterator it1 = AWS_Aurora_Info_Map.begin() ; it1 != AWS_Aurora_Info_Map.end(); ++it1) {
		AWS_Aurora_Info *info=NULL;
		info=it1->second;
		info->__active=false;
	}
	for (std::vector<SQLite3_row *>::iterator it = incoming_aws_aurora_hostgroups->rows.begin() ; it != incoming_aws_aurora_hostgroups->rows.end(); ++it) {
		SQLite3_row *r=*it;
		int writer_hostgroup=atoi(r->fields[0]);
		int reader_hostgroup=atoi(r->fields[1]);
		int active=atoi(r->fields[2]);
		int aurora_port = atoi(r->fields[3]);
		int max_lag_ms = atoi(r->fields[5]);
		int check_interval_ms = atoi(r->fields[6]);
		int check_timeout_ms = atoi(r->fields[7]);
		int writer_is_also_reader = atoi(r->fields[8]);
		int new_reader_weight = atoi(r->fields[9]);
		int add_lag_ms = atoi(r->fields[10]);
		int min_lag_ms = atoi(r->fields[11]);
		int lag_num_checks = atoi(r->fields[12]);
		proxy_info("Loading AWS Aurora info for (%d,%d,%s,%d,\"%s\",%d,%d,%d,%d,%d,%d,\"%s\")\n", writer_hostgroup,reader_hostgroup,(active ? "on" : "off"),aurora_port,
				   r->fields[4],max_lag_ms,add_lag_ms,min_lag_ms,lag_num_checks,check_interval_ms,check_timeout_ms,r->fields[13]);
		rc=(*proxy_sqlite3_bind_int64)(statement, 1, writer_hostgroup); ASSERT_SQLITE_OK(rc, mydb);
		rc=(*proxy_sqlite3_bind_int64)(statement, 2, reader_hostgroup); ASSERT_SQLITE_OK(rc, mydb);
		rc=(*proxy_sqlite3_bind_int64)(statement, 3, active); ASSERT_SQLITE_OK(rc, mydb);
		rc=(*proxy_sqlite3_bind_int64)(statement, 4, aurora_port); ASSERT_SQLITE_OK(rc, mydb);
		rc=(*proxy_sqlite3_bind_text)(statement, 5, r->fields[4], -1, SQLITE_TRANSIENT); ASSERT_SQLITE_OK(rc, mydb);
		rc=(*proxy_sqlite3_bind_int64)(statement, 6, max_lag_ms); ASSERT_SQLITE_OK(rc, mydb);
		rc=(*proxy_sqlite3_bind_int64)(statement, 7, check_interval_ms); ASSERT_SQLITE_OK(rc, mydb);
		rc=(*proxy_sqlite3_bind_int64)(statement, 8, check_timeout_ms); ASSERT_SQLITE_OK(rc, mydb);
		rc=(*proxy_sqlite3_bind_int64)(statement, 9, writer_is_also_reader); ASSERT_SQLITE_OK(rc, mydb);
		rc=(*proxy_sqlite3_bind_int64)(statement, 10, new_reader_weight); ASSERT_SQLITE_OK(rc, mydb);
		rc=(*proxy_sqlite3_bind_int64)(statement, 11, add_lag_ms); ASSERT_SQLITE_OK(rc, mydb);
		rc=(*proxy_sqlite3_bind_int64)(statement, 12, min_lag_ms); ASSERT_SQLITE_OK(rc, mydb);
		rc=(*proxy_sqlite3_bind_int64)(statement, 13, lag_num_checks); ASSERT_SQLITE_OK(rc, mydb);
		rc=(*proxy_sqlite3_bind_text)(statement, 14, r->fields[13], -1, SQLITE_TRANSIENT); ASSERT_SQLITE_OK(rc, mydb);

		SAFE_SQLITE3_STEP2(statement);
		rc=(*proxy_sqlite3_clear_bindings)(statement); ASSERT_SQLITE_OK(rc, mydb);
		rc=(*proxy_sqlite3_reset)(statement); ASSERT_SQLITE_OK(rc, mydb);
		std::map<int , AWS_Aurora_Info *>::iterator it2;
		it2 = AWS_Aurora_Info_Map.find(writer_hostgroup);
		AWS_Aurora_Info *info=NULL;
		if (it2!=AWS_Aurora_Info_Map.end()) {
			info=it2->second;
			bool changed=false;
			changed=info->update(reader_hostgroup, aurora_port, r->fields[4], max_lag_ms, add_lag_ms, min_lag_ms, lag_num_checks, check_interval_ms, check_timeout_ms,  (bool)active, writer_is_also_reader, new_reader_weight, r->fields[10]);
			if (changed) {
				//info->need_converge=true;
			}
		} else {
			info=new AWS_Aurora_Info(writer_hostgroup, reader_hostgroup, aurora_port, r->fields[4], max_lag_ms, add_lag_ms, min_lag_ms, lag_num_checks, check_interval_ms, check_timeout_ms,  (bool)active, writer_is_also_reader, new_reader_weight, r->fields[10]);
			//info->need_converge=true;
			AWS_Aurora_Info_Map.insert(AWS_Aurora_Info_Map.begin(), std::pair<int, AWS_Aurora_Info *>(writer_hostgroup,info));
		}
	}
	(*proxy_sqlite3_finalize)(statement);
	delete incoming_aws_aurora_hostgroups;
	incoming_aws_aurora_hostgroups=NULL;

	// remove missing ones
	for (auto it3 = AWS_Aurora_Info_Map.begin(); it3 != AWS_Aurora_Info_Map.end(); ) {
		AWS_Aurora_Info *info=it3->second;
		if (info->__active==false) {
			delete info;
			it3 = AWS_Aurora_Info_Map.erase(it3);
		} else {
			it3++;
		}
	}
	// TODO: it is now time to compute all the changes


	// it is now time to build a new structure in Monitor
	pthread_mutex_lock(&GloMyMon->aws_aurora_mutex);
	{
		char *error=NULL;
		int cols=0;
		int affected_rows=0;
		SQLite3_result *resultset=NULL;
		char *query=(char *)"SELECT writer_hostgroup, reader_hostgroup, hostname, port, MAX(use_ssl) use_ssl , max_lag_ms , check_interval_ms , check_timeout_ms , "
					        "add_lag_ms , min_lag_ms , lag_num_checks  FROM mysql_servers JOIN mysql_aws_aurora_hostgroups ON hostgroup_id=writer_hostgroup OR "
					        "hostgroup_id=reader_hostgroup WHERE active=1 AND status NOT IN (2,3) GROUP BY writer_hostgroup, hostname, port";
		mydb->execute_statement(query, &error , &cols , &affected_rows , &resultset);
		if (resultset) {
			if (GloMyMon->AWS_Aurora_Hosts_resultset) {
				delete GloMyMon->AWS_Aurora_Hosts_resultset;
			}
			GloMyMon->AWS_Aurora_Hosts_resultset=resultset;
			GloMyMon->AWS_Aurora_Hosts_resultset_checksum=resultset->raw_checksum();
		}
	}
	pthread_mutex_unlock(&GloMyMon->aws_aurora_mutex);

	pthread_mutex_unlock(&AWS_Aurora_Info_mutex);
}



//void MySQL_HostGroups_Manager::aws_aurora_replication_lag_action(int _whid, int _rhid, char *address, unsigned int port, float current_replication_lag, bool enable, bool verbose) {
// this function returns false is the server is in the wrong HG
bool MySQL_HostGroups_Manager::aws_aurora_replication_lag_action(int _whid, int _rhid, char *_server_id, float current_replication_lag_ms, bool enable, bool is_writer, bool verbose) {
	bool ret = false; // return false by default
	bool reader_found_in_whg = false;
	if (is_writer) {
		// if the server is a writer, we will set ret back to true once found
		ret = false;
	}
	unsigned port = 3306;
	char *domain_name = strdup((char *)"");
	{
		pthread_mutex_lock(&AWS_Aurora_Info_mutex);
		std::map<int , AWS_Aurora_Info *>::iterator it2;
		it2 = AWS_Aurora_Info_Map.find(_whid);
		AWS_Aurora_Info *info=NULL;
		if (it2!=AWS_Aurora_Info_Map.end()) {
			info=it2->second;
			if (info->domain_name) {
				free(domain_name);
				domain_name = strdup(info->domain_name);
			}
			port = info->aurora_port;
		}
		pthread_mutex_unlock(&AWS_Aurora_Info_mutex);
	}
	char *address = (char *)malloc(strlen(_server_id)+strlen(domain_name)+1);
	sprintf(address,"%s%s",_server_id,domain_name);
	GloAdmin->mysql_servers_wrlock();
	wrlock();
	int i,j;
	for (i=0; i<(int)MyHostGroups->len; i++) {
		MyHGC *myhgc=(MyHGC *)MyHostGroups->index(i);
		if (_whid!=(int)myhgc->hid && _rhid!=(int)myhgc->hid) continue;
		for (j=0; j<(int)myhgc->mysrvs->cnt(); j++) {
			MySrvC *mysrvc=(MySrvC *)myhgc->mysrvs->servers->index(j);
			if (strcmp(mysrvc->address,address)==0 && mysrvc->port==port) {
				// we found the server
				if (enable==false) {
					if (mysrvc->status == MYSQL_SERVER_STATUS_ONLINE) {
						if (verbose) {
							proxy_warning("Shunning server %s:%d from HG %u with replication lag of %f microseconds\n", address, port, myhgc->hid, current_replication_lag_ms);
						}
						mysrvc->status = MYSQL_SERVER_STATUS_SHUNNED_REPLICATION_LAG;
					}
				} else {
					if (mysrvc->status == MYSQL_SERVER_STATUS_SHUNNED_REPLICATION_LAG) {
						if (verbose) {
							proxy_warning("Re-enabling server %s:%d from HG %u with replication lag of %f microseconds\n", address, port, myhgc->hid, current_replication_lag_ms);
						}
						mysrvc->status = MYSQL_SERVER_STATUS_ONLINE;
					}
				}
				mysrvc->aws_aurora_current_lag_us = current_replication_lag_ms * 1000;
				if (mysrvc->status == MYSQL_SERVER_STATUS_ONLINE || mysrvc->status == MYSQL_SERVER_STATUS_SHUNNED_REPLICATION_LAG) {
					// we perform check only if ONLINE or lagging
					if (ret) {
						if (_whid==(int)myhgc->hid && is_writer==false) {
							// the server should be a reader
							// but it is in the writer hostgroup
							ret = false;
							reader_found_in_whg = true;
						}
					} else {
						if (is_writer==true) {
							if (_whid==(int)myhgc->hid) {
								// the server should be a writer
								// and we found it in the writer hostgroup
								ret = true;
							}
						} else {
							if (_rhid==(int)myhgc->hid) {
								// the server should be a reader
								// and we found it in the reader hostgroup
								ret = true;
							}
						}
					}
				}
				if (ret==false)
					if (is_writer==true)
						if (enable==true)
							if (_whid==(int)myhgc->hid)
								if (mysrvc->status == MYSQL_SERVER_STATUS_OFFLINE_HARD) {
									mysrvc->status = MYSQL_SERVER_STATUS_ONLINE;
									proxy_warning("Re-enabling server %s:%d from HG %u because it is a writer\n", address, port, myhgc->hid);
									ret = true;
								}
				//goto __exit_aws_aurora_replication_lag_action;
			}
		}
	}
//__exit_aws_aurora_replication_lag_action:
	wrunlock();
	GloAdmin->mysql_servers_wrunlock();
	if (ret == true) {
		if (reader_found_in_whg == true) {
			ret = false;
		}
	}
	free(address);
	free(domain_name);
	return ret;
}

// FIXME: complete this!!
void MySQL_HostGroups_Manager::update_aws_aurora_set_writer(int _whid, int _rhid, char *_server_id, bool verbose) {
	int cols=0;
	int affected_rows=0;
	SQLite3_result *resultset=NULL;
	char *query=NULL;
	char *q=NULL;
	char *error=NULL;
	//q=(char *)"SELECT hostgroup_id FROM mysql_servers JOIN mysql_galera_hostgroups ON hostgroup_id=writer_hostgroup OR hostgroup_id=reader_hostgroup OR hostgroup_id=backup_writer_hostgroup OR hostgroup_id=offline_hostgroup WHERE hostname='%s' AND port=%d AND status<>3";
	q=(char *)"SELECT hostgroup_id FROM mysql_servers JOIN mysql_aws_aurora_hostgroups ON hostgroup_id=writer_hostgroup OR hostgroup_id=reader_hostgroup WHERE hostname='%s%s' AND port=%d AND status<>3 AND hostgroup_id IN (%d, %d)";

	int writer_is_also_reader=0;
	int new_reader_weight = 1;
	bool found_writer=false;
	bool found_reader=false;
	int _writer_hostgroup = _whid;
	int aurora_port = 3306;
	char *domain_name = strdup((char *)"");
	int read_HG=-1;
	{
		pthread_mutex_lock(&AWS_Aurora_Info_mutex);
		std::map<int , AWS_Aurora_Info *>::iterator it2;
		it2 = AWS_Aurora_Info_Map.find(_writer_hostgroup);
		AWS_Aurora_Info *info=NULL;
		if (it2!=AWS_Aurora_Info_Map.end()) {
			info=it2->second;
			writer_is_also_reader=info->writer_is_also_reader;
			new_reader_weight = info->new_reader_weight;
			read_HG = info->reader_hostgroup;
			if (info->domain_name) {
				free(domain_name);
				domain_name = strdup(info->domain_name);
			}
			aurora_port = info->aurora_port;
		}
		pthread_mutex_unlock(&AWS_Aurora_Info_mutex);
	}

	query=(char *)malloc(strlen(q)+strlen(_server_id)+strlen(domain_name)+1024*1024);
	sprintf(query, q, _server_id, domain_name, aurora_port, _whid, _rhid);
	mydb->execute_statement(query, &error, &cols , &affected_rows , &resultset);
	if (error) {
		free(error);
		error=NULL;
	}
	//free(query);

	if (resultset) {
/*
		// let's get info about this cluster
		pthread_mutex_lock(&AWS_Aurora_Info_mutex);
		std::map<int , AWS_Aurora_Info *>::iterator it2;
		it2 = AWS_Aurora_Info_Map.find(_writer_hostgroup);
		AWS_Aurora_Info *info=NULL;
		if (it2!=AWS_Aurora_Info_Map.end()) {
			info=it2->second;
			writer_is_also_reader=info->writer_is_also_reader;
			new_reader_weight = info->new_reader_weight;
			read_HG = info->reader_hostgroup;
			//need_converge=info->need_converge;
			//info->need_converge=false;
			//max_writers = info->max_writers;
		}
		pthread_mutex_unlock(&AWS_Aurora_Info_mutex);
*/
		if (resultset->rows_count) {
			for (std::vector<SQLite3_row *>::iterator it = resultset->rows.begin() ; it != resultset->rows.end(); ++it) {
				SQLite3_row *r=*it;
				int hostgroup=atoi(r->fields[0]);
				if (hostgroup==_writer_hostgroup) {
					found_writer=true;
				}
				if (read_HG>=0) {
					if (hostgroup==read_HG) {
						found_reader=true;
					}
				}
			}
		}
/*
		if (need_converge == false) {
			SQLite3_result *resultset2=NULL;
			q = (char *)"SELECT COUNT(*) FROM mysql_servers WHERE hostgroup_id=%d AND status=0";
			query=(char *)malloc(strlen(q)+32);
			sprintf(query,q,_writer_hostgroup);
			mydb->execute_statement(query, &error, &cols , &affected_rows , &resultset2);
			if (resultset2) {
				if (resultset2->rows_count) {
					for (std::vector<SQLite3_row *>::iterator it = resultset2->rows.begin() ; it != resultset2->rows.end(); ++it) {
						SQLite3_row *r=*it;
						int nwriters = atoi(r->fields[0]);
						if (nwriters > max_writers) {
							proxy_warning("Galera: too many writers in HG %d. Max=%d, current=%d\n", _writer_hostgroup, max_writers, nwriters);
							need_converge = true;
						}
					}
				}
				delete resultset2;
			}
			free(query);
		}
*/
//		if (need_converge==false) {
			if (found_writer) { // maybe no-op
				if (
					(writer_is_also_reader==0 && found_reader==false)
					||
					(writer_is_also_reader > 0 && found_reader==true)
				) { // either both true or both false
					delete resultset;
					resultset=NULL;
				}
			}
//		}
	}

	if (resultset) {
		// If we reach there, there is some action to perform.
		// This should be the case most of the time,
		// because the calling function knows if an action is required.
		if (resultset->rows_count) {
			//need_converge=false;

			GloAdmin->mysql_servers_wrlock();
			mydb->execute("DELETE FROM mysql_servers_incoming");
			q=(char *)"INSERT INTO mysql_servers_incoming SELECT hostgroup_id, hostname, port, gtid_port, weight, status, compression, max_connections, max_replication_lag, use_ssl, max_latency_ms, comment FROM mysql_servers WHERE hostgroup_id=%d";
			sprintf(query,q,_rhid);
			mydb->execute(query);
			q=(char *)"INSERT INTO mysql_servers_incoming SELECT hostgroup_id, hostname, port, gtid_port, weight, status, compression, max_connections, max_replication_lag, use_ssl, max_latency_ms, comment FROM mysql_servers WHERE hostgroup_id=%d AND hostname='%s%s' AND port=%d";
			sprintf(query, q, _writer_hostgroup, _server_id, domain_name, aurora_port);
			mydb->execute(query);
			q=(char *)"UPDATE OR IGNORE mysql_servers_incoming SET hostgroup_id=%d WHERE hostname='%s%s' AND port=%d AND hostgroup_id<>%d";
			//query=(char *)malloc(strlen(q)+strlen(_hostname)+1024); // increased this buffer as it is used for other queries too
			sprintf(query, q, _writer_hostgroup, _server_id, domain_name, aurora_port, _writer_hostgroup);
			mydb->execute(query);
			//free(query);
			q=(char *)"DELETE FROM mysql_servers_incoming WHERE hostname='%s%s' AND port=%d AND hostgroup_id<>%d";
			//query=(char *)malloc(strlen(q)+strlen(_hostname)+64);
			sprintf(query, q, _server_id, domain_name, aurora_port, _writer_hostgroup);
			mydb->execute(query);
			//free(query);
			q=(char *)"UPDATE mysql_servers_incoming SET status=0 WHERE hostname='%s%s' AND port=%d AND hostgroup_id=%d";
			//query=(char *)malloc(strlen(q)+strlen(_hostname)+64);
			sprintf(query, q, _server_id, domain_name, aurora_port, _writer_hostgroup);
			mydb->execute(query);

			// we need to move the old writer into the reader HG
			q=(char *)"DELETE FROM mysql_servers_incoming WHERE status=3 AND hostgroup_id=%d";
			sprintf(query,q,_rhid);
			mydb->execute(query);
			q=(char *)"INSERT OR IGNORE INTO mysql_servers_incoming SELECT %d, hostname, port, gtid_port, %d, status, compression, max_connections, max_replication_lag, use_ssl, max_latency_ms, comment FROM mysql_servers WHERE hostgroup_id=%d AND status=0";
			sprintf(query,q,_rhid, new_reader_weight, _whid);
			mydb->execute(query);

			//free(query);
			if (writer_is_also_reader && read_HG>=0) {
				q=(char *)"INSERT OR IGNORE INTO mysql_servers_incoming (hostgroup_id,hostname,port,gtid_port,status,weight,compression,max_connections,max_replication_lag,use_ssl,max_latency_ms,comment) SELECT %d,hostname,port,gtid_port,status,weight,compression,max_connections,max_replication_lag,use_ssl,max_latency_ms,comment FROM mysql_servers_incoming WHERE hostgroup_id=%d AND hostname='%s%s' AND port=%d";
				sprintf(query, q, read_HG, _writer_hostgroup, _server_id, domain_name, aurora_port);
				mydb->execute(query);
				q = (char *)"UPDATE mysql_servers_incoming SET weight=%d WHERE hostgroup_id=%d AND hostname='%s%s' AND port=%d";
				sprintf(query, q, new_reader_weight, read_HG, _server_id, domain_name, aurora_port);
			}
			uint64_t checksum_current = 0;
			uint64_t checksum_incoming = 0;
			{
				int cols=0;
				int affected_rows=0;
				SQLite3_result *resultset_servers=NULL;
				char *query=NULL;
				char *q1 = NULL;
				char *q2 = NULL;
				char *error=NULL;
				q1 = (char *)"SELECT DISTINCT hostgroup_id, hostname, port, gtid_port, weight, status, compression, max_connections, max_replication_lag, use_ssl, max_latency_ms, mysql_servers.comment FROM mysql_servers JOIN mysql_aws_aurora_hostgroups ON hostgroup_id=writer_hostgroup OR hostgroup_id=reader_hostgroup WHERE writer_hostgroup=%d ORDER BY hostgroup_id, hostname, port";
				q2 = (char *)"SELECT DISTINCT hostgroup_id, hostname, port, gtid_port, weight, status, compression, max_connections, max_replication_lag, use_ssl, max_latency_ms, mysql_servers_incoming.comment FROM mysql_servers_incoming JOIN mysql_aws_aurora_hostgroups ON hostgroup_id=writer_hostgroup OR hostgroup_id=reader_hostgroup WHERE writer_hostgroup=%d ORDER BY hostgroup_id, hostname, port";
				query = (char *)malloc(strlen(q2)+128);
				sprintf(query,q1,_writer_hostgroup);
				mydb->execute_statement(query, &error , &cols , &affected_rows , &resultset_servers);
				if (error == NULL) {
					if (resultset_servers) {
						checksum_current = resultset_servers->raw_checksum();
					}
				}
				if (resultset_servers) {
					delete resultset_servers;
					resultset_servers = NULL;
				}
				sprintf(query,q2,_writer_hostgroup);
				mydb->execute_statement(query, &error , &cols , &affected_rows , &resultset_servers);
				if (error == NULL) {
					if (resultset_servers) {
						checksum_incoming = resultset_servers->raw_checksum();
					}
				}
				if (resultset_servers) {
					delete resultset_servers;
					resultset_servers = NULL;
				}
				free(query);
			}
			if (checksum_incoming!=checksum_current) {
				proxy_warning("AWS Aurora: setting host %s%s:%d as writer\n", _server_id, domain_name, aurora_port);
				q = (char *)"INSERT INTO mysql_servers_incoming SELECT hostgroup_id, hostname, port, gtid_port, weight, status, compression, max_connections, max_replication_lag, use_ssl, max_latency_ms, comment FROM mysql_servers WHERE hostgroup_id NOT IN (%d, %d)";
				sprintf(query, q, _rhid, _whid);
				mydb->execute(query);
				commit();
				wrlock();
/*
				SQLite3_result *resultset2=NULL;
				q=(char *)"SELECT writer_hostgroup, reader_hostgroup FROM mysql_aws_aurora_hostgroups WHERE writer_hostgroup=%d";
				sprintf(query,q,_writer_hostgroup);
				mydb->execute_statement(query, &error, &cols , &affected_rows , &resultset2);
				if (resultset2) {
					if (resultset2->rows_count) {
						for (std::vector<SQLite3_row *>::iterator it = resultset2->rows.begin() ; it != resultset2->rows.end(); ++it) {
							SQLite3_row *r=*it;
							int writer_hostgroup=atoi(r->fields[0]);
							int reader_hostgroup=atoi(r->fields[1]);
*/
							q=(char *)"DELETE FROM mysql_servers WHERE hostgroup_id IN (%d , %d)";
							sprintf(query,q,_whid,_rhid);
							mydb->execute(query);
							generate_mysql_servers_table(&_whid);
							generate_mysql_servers_table(&_rhid);
/*
						}
					}
					delete resultset2;
					resultset2=NULL;
				}
*/
				wrunlock();
			} else {
				if (GloMTH->variables.hostgroup_manager_verbose > 1) {
					proxy_warning("AWS Aurora: skipping setting node %s%s:%d from hostgroup %d as writer because won't change the list of ONLINE nodes in writer hostgroup\n", _server_id, domain_name, aurora_port, _writer_hostgroup);
				}
			}
			GloAdmin->mysql_servers_wrunlock();
			free(query);
			query = NULL;
		} else {
			GloAdmin->mysql_servers_wrlock();
			mydb->execute("DELETE FROM mysql_servers_incoming");
			q=(char *)"INSERT INTO mysql_servers_incoming SELECT hostgroup_id, hostname, port, gtid_port, weight, status, compression, max_connections, max_replication_lag, use_ssl, max_latency_ms, comment FROM mysql_servers WHERE hostname<>'%s%s'";
			sprintf(query,q, _server_id, domain_name);
			mydb->execute(query);

			unsigned int max_max_connections = 1000;
			unsigned int max_use_ssl = 0;
			MyHGC *myhgc = MyHGC_lookup(_whid);
			for (int j = 0; j < (int) myhgc->mysrvs->cnt(); j++) {
				MySrvC *mysrvc = (MySrvC *) myhgc->mysrvs->servers->index(j);
				if (mysrvc->max_connections > max_max_connections) {
					max_max_connections = mysrvc->max_connections;
				}
				if (mysrvc->use_ssl > max_use_ssl) {
					max_use_ssl = mysrvc->use_ssl;
				}
			}

			q=(char *)"INSERT INTO mysql_servers_incoming (hostgroup_id, hostname, port, weight, max_connections, use_ssl) VALUES (%d, '%s%s', %d, %d, %d, %d)";
			sprintf(query,q, _writer_hostgroup, _server_id, domain_name, aurora_port, new_reader_weight, max_max_connections, max_use_ssl);
			mydb->execute(query);
			if (writer_is_also_reader && read_HG>=0) {
				q=(char *)"INSERT INTO mysql_servers_incoming (hostgroup_id, hostname, port, weight, max_connections, use_ssl) VALUES (%d, '%s%s', %d, %d, %d, %d)";
				sprintf(query, q, read_HG, _server_id, domain_name, aurora_port, new_reader_weight, max_max_connections, max_use_ssl);
				mydb->execute(query);
			}
			proxy_info("AWS Aurora: setting new auto-discovered host %s%s:%d as writer\n", _server_id, domain_name, aurora_port);
			commit();
			wrlock();
			q=(char *)"DELETE FROM mysql_servers WHERE hostgroup_id IN (%d , %d)";
			sprintf(query,q,_whid,_rhid);
			mydb->execute(query);
			generate_mysql_servers_table(&_whid);
			generate_mysql_servers_table(&_rhid);
			wrunlock();
			GloAdmin->mysql_servers_wrunlock();
			free(query);
			query = NULL;
		}
	}
	if (resultset) {
		delete resultset;
		resultset=NULL;
	}
	if (query) {
		free(query);
	}
	free(domain_name);
}

void MySQL_HostGroups_Manager::update_aws_aurora_set_reader(int _whid, int _rhid, char *_server_id) {
	int cols=0;
	int affected_rows=0;
	SQLite3_result *resultset=NULL;
	char *query=NULL;
	char *q=NULL;
	char *error=NULL;
	int _writer_hostgroup = _whid;
	int aurora_port = 3306;
	int new_reader_weight = 0;
	char *domain_name = strdup((char *)"");
	{
		pthread_mutex_lock(&AWS_Aurora_Info_mutex);
		std::map<int , AWS_Aurora_Info *>::iterator it2;
		it2 = AWS_Aurora_Info_Map.find(_writer_hostgroup);
		AWS_Aurora_Info *info=NULL;
		if (it2!=AWS_Aurora_Info_Map.end()) {
			info=it2->second;
			if (info->domain_name) {
				free(domain_name);
				domain_name = strdup(info->domain_name);
			}
			aurora_port = info->aurora_port;
			new_reader_weight = info->new_reader_weight;
		}
		pthread_mutex_unlock(&AWS_Aurora_Info_mutex);
	}
	q=(char *)"SELECT hostgroup_id FROM mysql_servers JOIN mysql_aws_aurora_hostgroups ON hostgroup_id=writer_hostgroup OR hostgroup_id=reader_hostgroup WHERE hostname='%s%s' AND port=%d AND status<>3";
	query=(char *)malloc(strlen(q)+strlen(_server_id)+strlen(domain_name)+32);
	sprintf(query, q, _server_id, domain_name, aurora_port);
	mydb->execute_statement(query, &error, &cols , &affected_rows , &resultset);
	if (error) {
		free(error);
		error=NULL;
	}
	free(query);
	if (resultset) { // we lock only if needed
		if (resultset->rows_count) {
			proxy_warning("AWS Aurora: setting host %s%s:%d (part of cluster with writer_hostgroup=%d) in a reader, moving from writer_hostgroup %d to reader_hostgroup %d\n", _server_id, domain_name, aurora_port, _whid, _whid, _rhid);
			GloAdmin->mysql_servers_wrlock();
			mydb->execute("DELETE FROM mysql_servers_incoming");
			mydb->execute("INSERT INTO mysql_servers_incoming SELECT hostgroup_id, hostname, port, gtid_port, weight, status, compression, max_connections, max_replication_lag, use_ssl, max_latency_ms, comment FROM mysql_servers");
			q=(char *)"UPDATE OR IGNORE mysql_servers_incoming SET hostgroup_id=%d WHERE hostname='%s%s' AND port=%d AND hostgroup_id<>%d";
			query=(char *)malloc(strlen(q)+strlen(_server_id)+strlen(domain_name)+512);
			sprintf(query, q, _rhid, _server_id, domain_name, aurora_port, _rhid);
			mydb->execute(query);
			//free(query);
			q=(char *)"DELETE FROM mysql_servers_incoming WHERE hostname='%s%s' AND port=%d AND hostgroup_id<>%d";
			//query=(char *)malloc(strlen(q)+strlen(_hostname)+64);
			sprintf(query, q, _server_id, domain_name, aurora_port, _rhid);
			mydb->execute(query);
			//free(query);
			q=(char *)"UPDATE mysql_servers_incoming SET status=0 WHERE hostname='%s%s' AND port=%d AND hostgroup_id=%d";
			sprintf(query, q, _server_id, domain_name, aurora_port, _rhid);
			mydb->execute(query);
			//free(query);
			//converge_galera_config(_writer_hostgroup);
			commit();
			wrlock();
/*
			SQLite3_result *resultset2=NULL;
			q=(char *)"SELECT writer_hostgroup, reader_hostgroup FROM mysql_galera_hostgroups WHERE writer_hostgroup=%d";
			//query=(char *)malloc(strlen(q)+strlen(_hostname)+64);
			sprintf(query,q,_writer_hostgroup);
			mydb->execute_statement(query, &error, &cols , &affected_rows , &resultset2);
			if (resultset2) {
				if (resultset2->rows_count) {
					for (std::vector<SQLite3_row *>::iterator it = resultset2->rows.begin() ; it != resultset2->rows.end(); ++it) {
						SQLite3_row *r=*it;
						int writer_hostgroup=atoi(r->fields[0]);
						int backup_writer_hostgroup=atoi(r->fields[1]);
						int reader_hostgroup=atoi(r->fields[2]);
						int offline_hostgroup=atoi(r->fields[3]);
*/
						q=(char *)"DELETE FROM mysql_servers WHERE hostgroup_id IN (%d , %d)";
						sprintf(query,q,_whid,_rhid);
						mydb->execute(query);
						generate_mysql_servers_table(&_whid);
						generate_mysql_servers_table(&_rhid);
/*
						generate_mysql_servers_table(&writer_hostgroup);
						generate_mysql_servers_table(&backup_writer_hostgroup);
						generate_mysql_servers_table(&reader_hostgroup);
						generate_mysql_servers_table(&offline_hostgroup);
					}
				}
				delete resultset2;
				resultset2=NULL;
			}
*/
			wrunlock();
			GloAdmin->mysql_servers_wrunlock();
			free(query);
		} else {
			// we couldn't find the server
			// autodiscovery algorithm here
			char *full_hostname=(char *)malloc(strlen(_server_id)+strlen(domain_name)+1);
			sprintf(full_hostname, "%s%s", _server_id, domain_name);
			bool found = false;
			GloAdmin->mysql_servers_wrlock();
			unsigned int max_max_connections = 10;
			unsigned int max_use_ssl = 0;
			wrlock();
			MyHGC *myhgc=MyHGC_lookup(_rhid);
			{
				for (int j=0; j<(int)myhgc->mysrvs->cnt(); j++) {
					MySrvC *mysrvc=(MySrvC *)myhgc->mysrvs->servers->index(j);
					if (mysrvc->max_connections > max_max_connections) {
						max_max_connections = mysrvc->max_connections;
					}
					if (mysrvc->use_ssl > max_use_ssl) {
						max_use_ssl = mysrvc->use_ssl;
					}
					if (strcmp(mysrvc->address,full_hostname)==0 && mysrvc->port==aurora_port) {
						found = true;
						// we found the server, we just configure it online if it was offline
						if (mysrvc->status == MYSQL_SERVER_STATUS_OFFLINE_HARD) {
							mysrvc->status = MYSQL_SERVER_STATUS_ONLINE;
						}
					}
				}
				if (found == false) { // the server doesn't exist
					MySrvC *mysrvc=new MySrvC(full_hostname, aurora_port, 0, new_reader_weight, MYSQL_SERVER_STATUS_ONLINE, 0, max_max_connections, 0, max_use_ssl, 0, (char *)""); // add new fields here if adding more columns in mysql_servers
					proxy_info("Adding new discovered AWS Aurora node %s:%d with: hostgroup=%d, weight=%d, max_connections=%d\n" , full_hostname, aurora_port, _rhid , new_reader_weight, max_max_connections);
					add(mysrvc,_rhid);
				}
				q=(char *)"DELETE FROM mysql_servers WHERE hostgroup_id IN (%d , %d)";
				query = (char *)malloc(strlen(q)+64);
				sprintf(query,q,_whid,_rhid);
				mydb->execute(query);
				generate_mysql_servers_table(&_whid);
				generate_mysql_servers_table(&_rhid);
				free(query);
			}
			// NOTE: Because 'commit' isn't called, we are required to update 'mysql_servers_for_monitor'.
			// Also note that 'generate_mysql_servers' is previously called.
			update_table_mysql_servers_for_monitor(false);
			wrunlock();
			// it is now time to build a new structure in Monitor
			pthread_mutex_lock(&AWS_Aurora_Info_mutex);
			pthread_mutex_lock(&GloMyMon->aws_aurora_mutex);
			{
				char *error=NULL;
				int cols=0;
				int affected_rows=0;
				SQLite3_result *resultset=NULL;
				char *query=(char *)"SELECT writer_hostgroup, reader_hostgroup, hostname, port, MAX(use_ssl) use_ssl , max_lag_ms , check_interval_ms , check_timeout_ms, add_lag_ms, min_lag_ms, lag_num_checks FROM mysql_servers JOIN mysql_aws_aurora_hostgroups ON hostgroup_id=writer_hostgroup OR hostgroup_id=reader_hostgroup WHERE active=1 AND status NOT IN (2,3) GROUP BY hostname, port";
				mydb->execute_statement(query, &error , &cols , &affected_rows , &resultset);
				if (resultset) {
					if (GloMyMon->AWS_Aurora_Hosts_resultset) {
						delete GloMyMon->AWS_Aurora_Hosts_resultset;
					}
					GloMyMon->AWS_Aurora_Hosts_resultset=resultset;
					GloMyMon->AWS_Aurora_Hosts_resultset_checksum=resultset->raw_checksum();
				}
			}
			pthread_mutex_unlock(&GloMyMon->aws_aurora_mutex);
			pthread_mutex_unlock(&AWS_Aurora_Info_mutex);
			GloAdmin->mysql_servers_wrunlock();
			free(full_hostname);
		}
	}
	if (resultset) {
		delete resultset;
		resultset=NULL;
	}
	free(domain_name);
}

MySrvC* MySQL_HostGroups_Manager::find_server_in_hg(unsigned int _hid, const std::string& addr, int port) {
	MySrvC* f_server = nullptr;

	MyHGC* myhgc = nullptr;
	for (uint32_t i = 0; i < MyHostGroups->len; i++) {
		myhgc = static_cast<MyHGC*>(MyHostGroups->index(i));

		if (myhgc->hid == _hid) {
			break;
		}
	}

	if (myhgc != nullptr) {
		for (uint32_t j = 0; j < myhgc->mysrvs->cnt(); j++) {
			MySrvC* mysrvc = static_cast<MySrvC*>(myhgc->mysrvs->servers->index(j));

			if (strcmp(mysrvc->address, addr.c_str()) == 0 && mysrvc->port == port) {
				f_server = mysrvc;
			}
		}
	}

	return f_server;
}

void MySQL_HostGroups_Manager::HostGroup_Server_Mapping::copy_if_not_exists(Type dest_type, Type src_type) {

	assert(dest_type != src_type);

	const std::vector<Node>& src_nodes = mapping[src_type];

	if (src_nodes.empty()) return;

	std::vector<Node>& dest_nodes = mapping[dest_type];
	std::list<Node> append;

	for (const auto& src_node : src_nodes) {

		for (auto& dest_node : dest_nodes) {

			if (src_node.reader_hostgroup_id == dest_node.reader_hostgroup_id &&
				src_node.writer_hostgroup_id == dest_node.writer_hostgroup_id) {
				goto __skip;
			}
		}

		append.push_back(src_node);

	__skip:
		continue;
	}

	if (append.empty()) {
		return;
	}

	if (dest_nodes.capacity() < (dest_nodes.size() + append.size()))
		dest_nodes.reserve(dest_nodes.size() + append.size());
	//dest_nodes.insert(dest_nodes.end(), append.begin(), append.end());

	for (auto& node : append) {

		if (node.srv->status == MYSQL_SERVER_STATUS_SHUNNED ||
			node.srv->status == MYSQL_SERVER_STATUS_SHUNNED_REPLICATION_LAG) {
			// Status updated from "*SHUNNED" to "ONLINE" as "read_only" value was successfully 
			// retrieved from the backend server, indicating server is now online.
			node.srv->status = MYSQL_SERVER_STATUS_ONLINE;
		}

		MySrvC* new_srv = insert_HGM(get_hostgroup_id(dest_type, node), node.srv);
			
		if (!new_srv) assert(0);
			
		node.srv = new_srv;
		dest_nodes.push_back(node);
	}
}

void MySQL_HostGroups_Manager::HostGroup_Server_Mapping::remove(Type type, size_t index) {

	std::vector<Node>& nodes = mapping[type];

	// ensure that we're not attempting to access out of the bounds of the container.
	assert(index < nodes.size());

	remove_HGM(nodes[index].srv);

	//Swap the element with the back element, except in the case when we're the last element.
	if (index + 1 != nodes.size())
		std::swap(nodes[index], nodes.back());

	//Pop the back of the container, deleting our old element.
	nodes.pop_back();
}

void MySQL_HostGroups_Manager::HostGroup_Server_Mapping::clear(Type type) {

	for (const auto& node : mapping[type]) {
		remove_HGM(node.srv);
	}

	mapping[type].clear();
}

unsigned int MySQL_HostGroups_Manager::HostGroup_Server_Mapping::get_hostgroup_id(Type type, const Node& node) const {

	if (type == Type::WRITER)
		return node.writer_hostgroup_id;
	else if (type == Type::READER)
		return node.reader_hostgroup_id;
	else
		assert(0);
}

MySrvC* MySQL_HostGroups_Manager::HostGroup_Server_Mapping::insert_HGM(unsigned int hostgroup_id, const MySrvC* srv) {

	MyHGC* hostgroup_container = myHGM->MyHGC_lookup(hostgroup_id);

	if (!hostgroup_container)
		return NULL;

	if (GloMTH->variables.hostgroup_manager_verbose) {
		proxy_info("Creating new server in HG %d : %s:%d , gtid_port=%d, weight=%d, status=%d\n", hostgroup_id, srv->address, srv->port, srv->gtid_port, srv->weight, srv->status);
	}

	proxy_debug(PROXY_DEBUG_MYSQL_CONNPOOL, 5, "Adding new server %s:%d , weight=%d, status=%d, mem_ptr=%p into hostgroup=%d\n", srv->address, srv->port, srv->weight, srv->status, srv, hostgroup_id);

	MySrvC* new_srv = new MySrvC(srv->address, srv->port, srv->gtid_port, srv->weight, srv->status, srv->compression,
		srv->max_connections, srv->max_replication_lag, srv->use_ssl, (srv->max_latency_us/1000), srv->comment);

	hostgroup_container->mysrvs->add(new_srv);

	return new_srv;
}

void MySQL_HostGroups_Manager::HostGroup_Server_Mapping::remove_HGM(MySrvC* srv) {
	proxy_warning("Removed server at address %p, hostgroup %d, address %s port %d. Setting status OFFLINE HARD and immediately dropping all free connections. Used connections will be dropped when trying to use them\n", (void*)srv, srv->myhgc->hid, srv->address, srv->port);
	srv->status = MYSQL_SERVER_STATUS_OFFLINE_HARD;
	srv->ConnectionsFree->drop_all_connections();
}

/**
 * @brief This function computes the checksum of the mysql_servers resultset.
*	As the checksum is being calculated, the function replaces the status values with their respective integer values.
 *
 * @param mysql_servers resultset of mysql_servers or mysql_servers_incoming.
 */
uint64_t MySQL_HostGroups_Manager::compute_mysql_servers_raw_checksum(const SQLite3_result* mysql_servers) {

	if (!mysql_servers || mysql_servers->rows_count == 0)
		return 0;

	int status_idx = -1;

	for (int i = 0; i < mysql_servers->columns; i++) {
		if (mysql_servers->column_definition[i] && mysql_servers->column_definition[i]->name &&
			strcmp(mysql_servers->column_definition[i]->name, "status") == 0) {
			status_idx = i;
			break;
		}
	}

	if (status_idx == -1) assert(0);

	SpookyHash myhash;
	myhash.Init(19, 3);

	for (const SQLite3_row* r : mysql_servers->rows) {

		const char* mapped_status = "";
		const char* status = r->fields[status_idx];

		if (status) {
			if (strcasecmp(status, "OFFLINE_HARD") == 0)
				continue;

			if (strcasecmp(status, "ONLINE") == 0 ||
				strcasecmp(status, "SHUNNED") == 0) {
				mapped_status = "0";
			} else if (strcasecmp(status, "OFFLINE_SOFT") == 0) {
				mapped_status = "2";
			}
		}

		for (int i = 0; i < mysql_servers->columns; i++) {

			if (r->fields[i]) {
				if (i != status_idx) {
					myhash.Update(r->fields[i], r->sizes[i]);
				} else {
					myhash.Update(mapped_status, strlen(mapped_status));
				}
			} else {
				myhash.Update("", 0);
			}
		}
	}

	uint64_t res_hash = 0, hash2 = 0;	
	myhash.Final(&res_hash, &hash2);

	return res_hash;
}<|MERGE_RESOLUTION|>--- conflicted
+++ resolved
@@ -2402,26 +2402,11 @@
 		myhash.Update(&hash1, sizeof(hash1));
 	}
 
-<<<<<<< HEAD
 	hash1 = table_resultset_checksum[MYSQL_GROUP_REPLICATION_HOSTGROUPS];
 	if (hash1) {
 		if (init == false) {
 			init = true;
 			myhash.Init(19, 3);
-=======
-					fetched_server_id = server_id;
-				}
-				
-				HostGroup_Server_Mapping::Node node;
-				//node.server_status = static_cast<MySerStatus>(atoi(r->fields[3]));
-				node.reader_hostgroup_id = atoi(r->fields[4]);
-				node.writer_hostgroup_id = atoi(r->fields[5]);
-				node.srv = reinterpret_cast<MySrvC*>(atoll(r->fields[6]));
-				
-				HostGroup_Server_Mapping::Type type = (r->fields[2] && r->fields[2][0] == '1') ? HostGroup_Server_Mapping::Type::WRITER : HostGroup_Server_Mapping::Type::READER;
-				fetched_server_mapping->add(type, node);
-			}
->>>>>>> 3dcc531d
 		}
 
 		myhash.Update(&hash1, sizeof(hash1));
