--- conflicted
+++ resolved
@@ -1858,16 +1858,9 @@
 		generate_mysql_hostgroup_attributes_table();
 	}
 
-<<<<<<< HEAD
 	// Checksums are always generated - 'admin-checksum_*' deprecated
 	{
-		uint64_t hash1=0, hash2=0;
-=======
-
-	//if (GloAdmin && GloAdmin->checksum_variables.checksum_mysql_servers) 
-	{
 		uint64_t hash1 = 0, hash2 = 0;
->>>>>>> 952ec718
 		SpookyHash myhash;
 		char buf[80];
 		bool init = false;
