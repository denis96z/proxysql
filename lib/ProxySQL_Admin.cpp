#include "proxysql.h"
#include "cpp.h"

#include <search.h>
#include <stdlib.h>
#include <stdio.h>
#include <sys/time.h>
#include <time.h>
#include <string.h>
#include <assert.h>
#include <unistd.h>
#include <sys/socket.h>
#include <resolv.h>
#include <arpa/inet.h>
#include <pthread.h>

#include "SpookyV2.h"
//#define MYSQL_THREAD_IMPLEMENTATION

#define SELECT_VERSION_COMMENT "select @@version_comment limit 1"
#define SELECT_VERSION_COMMENT_LEN 32
#define SELECT_DB_USER "select DATABASE(), USER() limit 1"
#define SELECT_DB_USER_LEN 33

char *s_strdup(char *s) {
	char *ret=NULL;
	if (s) {
		ret=strdup(s);
	}
	return ret;
}

static volatile int load_main_=0;
static volatile bool nostart_=false;

static int __admin_refresh_interval=0;

static bool proxysql_mysql_paused=false;
static int old_wait_timeout;

extern MySQL_Authentication *GloMyAuth;
extern ProxySQL_Admin *GloAdmin;
extern Query_Processor *GloQPro;
extern MySQL_Threads_Handler *GloMTH;
extern MySQL_Logger *GloMyLogger;
//#define PANIC(msg)  { perror(msg); return -1; }
#define PANIC(msg)  { perror(msg); exit(EXIT_FAILURE); }

int rc, arg_on=1, arg_off=0;

pthread_mutex_t sock_mutex = PTHREAD_MUTEX_INITIALIZER;
pthread_mutex_t admin_mutex = PTHREAD_MUTEX_INITIALIZER;

#define LINESIZE	2048

#define ADMIN_SQLITE_TABLE_MYSQL_SERVERS "CREATE TABLE mysql_servers (hostgroup_id INT NOT NULL DEFAULT 0 , hostname VARCHAR NOT NULL , port INT NOT NULL DEFAULT 3306 , status VARCHAR CHECK (UPPER(status) IN ('ONLINE','SHUNNED','OFFLINE_SOFT', 'OFFLINE_HARD')) NOT NULL DEFAULT 'ONLINE' , weight INT CHECK (weight >= 0) NOT NULL DEFAULT 1 , compression INT CHECK (compression >=0 AND compression <= 102400) NOT NULL DEFAULT 0 , max_connections INT CHECK (max_connections >=0) NOT NULL DEFAULT 1000 , max_replication_lag INT CHECK (max_replication_lag >= 0 AND max_replication_lag <= 126144000) NOT NULL DEFAULT 0 , PRIMARY KEY (hostgroup_id, hostname, port) )"
#define ADMIN_SQLITE_TABLE_MYSQL_USERS "CREATE TABLE mysql_users (username VARCHAR NOT NULL , password VARCHAR , active INT CHECK (active IN (0,1)) NOT NULL DEFAULT 1 , use_ssl INT CHECK (use_ssl IN (0,1)) NOT NULL DEFAULT 0 , default_hostgroup INT NOT NULL DEFAULT 0 , default_schema VARCHAR , schema_locked INT CHECK (schema_locked IN (0,1)) NOT NULL DEFAULT 0 , transaction_persistent INT CHECK (transaction_persistent IN (0,1)) NOT NULL DEFAULT 0 , fast_forward INT CHECK (fast_forward IN (0,1)) NOT NULL DEFAULT 0 , backend INT CHECK (backend IN (0,1)) NOT NULL DEFAULT 1 , frontend INT CHECK (frontend IN (0,1)) NOT NULL DEFAULT 1 , max_connections INT CHECK (max_connections >=0) NOT NULL DEFAULT 10000 , PRIMARY KEY (username, backend) , UNIQUE (username, frontend))"
#define ADMIN_SQLITE_TABLE_MYSQL_QUERY_RULES "CREATE TABLE mysql_query_rules (rule_id INTEGER PRIMARY KEY AUTOINCREMENT NOT NULL , active INT CHECK (active IN (0,1)) NOT NULL DEFAULT 0 , username VARCHAR , schemaname VARCHAR , flagIN INT NOT NULL DEFAULT 0 , match_digest VARCHAR , match_pattern VARCHAR , negate_match_pattern INT CHECK (negate_match_pattern IN (0,1)) NOT NULL DEFAULT 0 , flagOUT INT , replace_pattern VARCHAR , destination_hostgroup INT DEFAULT NULL , cache_ttl INT CHECK(cache_ttl > 0) , reconnect INT CHECK (reconnect IN (0,1)) DEFAULT NULL , timeout INT UNSIGNED , delay INT UNSIGNED , error_msg VARCHAR , apply INT CHECK(apply IN (0,1)) NOT NULL DEFAULT 0)"
#define ADMIN_SQLITE_TABLE_GLOBAL_VARIABLES "CREATE TABLE global_variables (variable_name VARCHAR NOT NULL PRIMARY KEY , variable_value VARCHAR NOT NULL)"

#define ADMIN_SQLITE_TABLE_MYSQL_REPLICATION_HOSTGROUPS "CREATE TABLE mysql_replication_hostgroups (writer_hostgroup INT CHECK (writer_hostgroup>=0) NOT NULL PRIMARY KEY , reader_hostgroup INT NOT NULL CHECK (reader_hostgroup<>writer_hostgroup AND reader_hostgroup>0) , UNIQUE (reader_hostgroup))"

#define ADMIN_SQLITE_TABLE_MYSQL_COLLATIONS "CREATE TABLE mysql_collations (Id INTEGER NOT NULL PRIMARY KEY , Collation VARCHAR NOT NULL , Charset VARCHAR NOT NULL , `Default` VARCHAR NOT NULL)"

#define STATS_SQLITE_TABLE_MYSQL_QUERY_RULES "CREATE TABLE stats_mysql_query_rules (rule_id INTEGER PRIMARY KEY , hits INT NOT NULL)"
#define STATS_SQLITE_TABLE_MYSQL_COMMANDS_COUNTERS "CREATE TABLE stats_mysql_commands_counters (Command VARCHAR NOT NULL PRIMARY KEY , Total_Time_us INT NOT NULL , Total_cnt INT NOT NULL , cnt_100us INT NOT NULL , cnt_500us INT NOT NULL , cnt_1ms INT NOT NULL , cnt_5ms INT NOT NULL , cnt_10ms INT NOT NULL , cnt_50ms INT NOT NULL , cnt_100ms INT NOT NULL , cnt_500ms INT NOT NULL , cnt_1s INT NOT NULL , cnt_5s INT NOT NULL , cnt_10s INT NOT NULL , cnt_INFs)"
#define STATS_SQLITE_TABLE_MYSQL_PROCESSLIST "CREATE TABLE stats_mysql_processlist (ThreadID INT NOT NULL , SessionID INTEGER PRIMARY KEY , user VARCHAR , db VARCHAR , cli_host VARCHAR , cli_port VARCHAR , hostgroup VARCHAR , l_srv_host VARCHAR , l_srv_port VARCHAR , srv_host VARCHAR , srv_port VARCHAR , command VARCHAR , time_ms INT NOT NULL , info VARCHAR)"
#define STATS_SQLITE_TABLE_MYSQL_CONNECTION_POOL "CREATE TABLE stats_mysql_connection_pool (hostgroup VARCHAR , srv_host VARCHAR , srv_port VARCHAR , status VARCHAR , ConnUsed INT , ConnFree INT , ConnOK INT , ConnERR INT , Queries INT , Bytes_data_sent INT , Bytes_data_recv INT)"

#define STATS_SQLITE_TABLE_MYSQL_QUERY_DIGEST "CREATE TABLE stats_mysql_query_digest (hostgroup INT , schemaname VARCHAR NOT NULL , username VARCHAR NOT NULL , digest VARCHAR NOT NULL , digest_text VARCHAR NOT NULL , count_star INTEGER NOT NULL , first_seen INTEGER NOT NULL , last_seen INTEGER NOT NULL , sum_time INTEGER NOT NULL , min_time INTEGER NOT NULL , max_time INTEGER NOT NULL , PRIMARY KEY(hostgroup, schemaname, username, digest))"

#define STATS_SQLITE_TABLE_MYSQL_QUERY_DIGEST_RESET "CREATE TABLE stats_mysql_query_digest_reset (hostgroup INT , schemaname VARCHAR NOT NULL , username VARCHAR NOT NULL , digest VARCHAR NOT NULL , digest_text VARCHAR NOT NULL , count_star INTEGER NOT NULL , first_seen INTEGER NOT NULL , last_seen INTEGER NOT NULL , sum_time INTEGER NOT NULL , min_time INTEGER NOT NULL , max_time INTEGER NOT NULL , PRIMARY KEY(hostgroup, schemaname, username, digest))"

#define STATS_SQLITE_TABLE_MYSQL_GLOBAL "CREATE TABLE stats_mysql_global (Variable_Name VARCHAR NOT NULL PRIMARY KEY , Variable_Value VARCHAR NOT NULL)"

#ifdef DEBUG
#define ADMIN_SQLITE_TABLE_DEBUG_LEVELS "CREATE TABLE debug_levels (module VARCHAR NOT NULL PRIMARY KEY , verbosity INT NOT NULL DEFAULT 0)"
#endif /* DEBUG */


#define CMD1	1
#define CMD2	2
#define CMD3	3
#define CMD4	4
#define CMD5	5


static char * admin_variables_names[]= {
  (char *)"admin_credentials",
  (char *)"stats_credentials",
  (char *)"mysql_ifaces",
  (char *)"telnet_admin_ifaces",
  (char *)"telnet_stats_ifaces",
  (char *)"mysql_ifaces",
  (char *)"refresh_interval",
	(char *)"read_only",
	(char *)"version",
#ifdef DEBUG
  (char *)"debug",
#endif /* DEBUG */
  NULL
};


static t_symstruct lookuptable[] = {
    { SpookyHash::Hash32("SHOW",4,0), CMD1 },
    { SpookyHash::Hash32("SET",3,0), CMD2 },
    { SpookyHash::Hash32("FLUSH",5,0), CMD3 },
};

#define NKEYS (sizeof(lookuptable)/sizeof(t_symstruct))

static uint32_t keyfromhash(uint32_t hash) {
	uint32_t i;
	for (i=0; i < NKEYS; i++) {
		//t_symstruct *sym = lookuptable + i*sizeof(t_symstruct);
		t_symstruct *sym = lookuptable + i;
		if (sym->hash==hash) {
			return sym->key;
		}
	}
	return -1;
}


static ProxySQL_Admin *SPA=NULL;

static void * (*child_func[3]) (void *arg);

typedef struct _main_args {
	int nfds;
	struct pollfd *fds;
	int *callback_func;
	volatile int *shutdown;
} main_args;

/*
struct _admin_main_loop_listeners_t {
	int nfds;
	struct pollfd *fds;
	int *callback_func;
	char **descriptor;
};
typedef struct _admin_main_loop_listeners_t admin_main_loop_listeners_t;

static _admin_main_loop_listeners_t admin_main_loop_listeners;
*/

typedef struct _ifaces_desc_t {
		char **mysql_ifaces;
		char **telnet_admin_ifaces;
		char **telnet_stats_ifaces;
} ifaces_desc_t;



#define MAX_IFACES	8
#define MAX_ADMIN_LISTENERS 16

class ifaces_desc {
	public:
	PtrArray *ifaces;
	ifaces_desc() {
		ifaces=new PtrArray();
	}
	bool add(const char *iface) {
		for (unsigned int i=0; i<ifaces->len; i++) {
			if (strcmp((const char *)ifaces->index(i),iface)==0) {
				return false;
			}
		}
		ifaces->add(strdup(iface));
		return true;
	}
	~ifaces_desc() {
		while(ifaces->len) {
			char *d=(char *)ifaces->remove_index_fast(0);
//			char *add=NULL; char *port=NULL;
//      c_split_2(d, ":" , &add, &port);
//      if (atoi(port)==0) { unlink(add); }
			free(d);
		}
		delete ifaces;
	}
};

class admin_main_loop_listeners {
	private:
	int version;
	rwlock_t rwlock;

	char ** reset_ifaces(char **ifaces) {
		int i;
		if (ifaces) {
			for (i=0; i<MAX_IFACES; i++) {
				if (ifaces[i]) free(ifaces[i]);
			}
		} else {
			ifaces=(char **)malloc(sizeof(char *)*MAX_IFACES);
		}
		for (i=0; i<MAX_IFACES; i++) {
			ifaces[i]=NULL;
		}
		return ifaces;
	}
	

	public:
	int nfds;
	struct pollfd *fds;
	int *callback_func;
	int get_version() { return version; }
	void wrlock() { spin_wrlock(&rwlock); }
	void wrunlock() { spin_wrunlock(&rwlock); }
//	ifaces_desc_t descriptor_old;
//	ifaces_desc_t descriptor_new_copy;
	ifaces_desc *ifaces_mysql;
	ifaces_desc *ifaces_telnet_admin;
	ifaces_desc *ifaces_telnet_stats;
	ifaces_desc_t descriptor_new;
	admin_main_loop_listeners() {
		spinlock_rwlock_init(&rwlock);
		ifaces_mysql=new ifaces_desc();
		ifaces_telnet_admin=new ifaces_desc();
		ifaces_telnet_stats=new ifaces_desc();
		version=0;
		descriptor_new.mysql_ifaces=NULL;
		descriptor_new.telnet_admin_ifaces=NULL;
		descriptor_new.telnet_stats_ifaces=NULL;
	}


	void update_ifaces(char *list, ifaces_desc **ifd) {
		wrlock();
		delete *ifd;
		*ifd=new ifaces_desc();
		int i=0;
		tokenizer_t tok = tokenizer( list, ";", TOKENIZER_NO_EMPTIES );
		const char* token;
		for ( token = tokenize( &tok ) ; token && i < MAX_IFACES ; token = tokenize( &tok ) ) {
			(*ifd)->add(token);
			i++;
		}
		free_tokenizer( &tok );
		version++;
		wrunlock();
	}


	bool update_ifaces(char *list, char ***_ifaces) {
		wrlock();
		int i;
		char **ifaces=*_ifaces;
		tokenizer_t tok = tokenizer( list, ";", TOKENIZER_NO_EMPTIES );
		const char* token;
		ifaces=reset_ifaces(ifaces);
		i=0;
		for ( token = tokenize( &tok ) ; token && i < MAX_IFACES ; token = tokenize( &tok ) ) {
			ifaces[i]=(char *)malloc(strlen(token)+1);
			strcpy(ifaces[i],token);
			i++;
		}
		free_tokenizer( &tok );
		version++;
		wrunlock();
		return true;
	}
};

static admin_main_loop_listeners S_amll;



bool admin_handler_command_kill_connection(char *query_no_space, unsigned int query_no_space_length, MySQL_Session *sess, ProxySQL_Admin *pa) {
	uint32_t id=atoi(query_no_space+16);
	proxy_debug(PROXY_DEBUG_ADMIN, 4, "Trying to kill session %u\n", id);
	bool rc=GloMTH->kill_session(id);
	ProxySQL_Admin *SPA=(ProxySQL_Admin *)pa;
	if (rc) {
		SPA->send_MySQL_OK(&sess->client_myds->myprot, NULL);
	} else {
		char buf[1024];
		sprintf(buf,"Unknown thread id: %u", id);
		SPA->send_MySQL_ERR(&sess->client_myds->myprot, buf);
	}
	return false;
}

/*
 * 	returns false if the command is a valid one and is processed
 * 	return true if the command is not a valid one and needs to be executed by SQLite (that will return an error)
 */
bool admin_handler_command_proxysql(char *query_no_space, unsigned int query_no_space_length, MySQL_Session *sess, ProxySQL_Admin *pa) {
	if (query_no_space_length==strlen("PROXYSQL READONLY") && !strncasecmp("PROXYSQL READONLY",query_no_space, query_no_space_length)) {
		// this command enables admin_read_only , so the admin module is in read_only mode
		proxy_info("Received PROXYSQL READONLY command\n");
		ProxySQL_Admin *SPA=(ProxySQL_Admin *)pa;
		SPA->set_read_only(true);
		SPA->send_MySQL_OK(&sess->client_myds->myprot, NULL);
		return false;
	}
	if (query_no_space_length==strlen("PROXYSQL READWRITE") && !strncasecmp("PROXYSQL READWRITE",query_no_space, query_no_space_length)) {
		// this command disables admin_read_only , so the admin module won't be in read_only mode
		proxy_info("Received PROXYSQL WRITE command\n");
		ProxySQL_Admin *SPA=(ProxySQL_Admin *)pa;
		SPA->set_read_only(false);
		SPA->send_MySQL_OK(&sess->client_myds->myprot, NULL);
		return false;
	}
	if (query_no_space_length==strlen("PROXYSQL START") && !strncasecmp("PROXYSQL START",query_no_space, query_no_space_length)) {
		proxy_info("Received PROXYSQL START command\n");
		ProxySQL_Admin *SPA=(ProxySQL_Admin *)pa;
		bool rc=false;
		if (nostart_) {
			rc=__sync_bool_compare_and_swap(&GloVars.global.nostart,1,0);
		}
		if (rc) {
			//nostart_=false;
			proxy_debug(PROXY_DEBUG_ADMIN, 4, "Starting ProxySQL following PROXYSQL START command\n");
			SPA->send_MySQL_OK(&sess->client_myds->myprot, NULL);
		} else {
			proxy_warning("ProxySQL was already started when received PROXYSQL START command\n");
			SPA->send_MySQL_ERR(&sess->client_myds->myprot, (char *)"ProxySQL already started");
		}
		return false;
	}

	if (query_no_space_length==strlen("PROXYSQL RESTART") && !strncasecmp("PROXYSQL RESTART",query_no_space, query_no_space_length)) {
		proxy_info("Received PROXYSQL RESTART command\n");
		__sync_bool_compare_and_swap(&glovars.shutdown,0,1);
		glovars.reload=1;
		return false;
	}

	if (query_no_space_length==strlen("PROXYSQL STOP") && !strncasecmp("PROXYSQL STOP",query_no_space, query_no_space_length)) {
		proxy_info("Received PROXYSQL STOP command\n");
		// to speed up this process we first change wait_timeout to 0
		// MySQL_thread will call poll() with a maximum timeout of 100ms
		old_wait_timeout=GloMTH->get_variable_int((char *)"wait_timeout");
		GloMTH->set_variable((char *)"wait_timeout",(char *)"0");
		GloMTH->commit();
		GloMTH->signal_all_threads(0);
		GloMTH->stop_listeners();
		char buf[32];
		sprintf(buf,"%d",old_wait_timeout);
		GloMTH->set_variable((char *)"wait_timeout",buf);
		GloMTH->commit();
		glovars.reload=2;
		__sync_bool_compare_and_swap(&glovars.shutdown,0,1);
		return false;
	}

	if (query_no_space_length==strlen("PROXYSQL PAUSE") && !strncasecmp("PROXYSQL PAUSE",query_no_space, query_no_space_length)) {
		proxy_info("Received PROXYSQL PAUSE command\n");
		ProxySQL_Admin *SPA=(ProxySQL_Admin *)pa;
		if (nostart_) {
			if (__sync_fetch_and_add(&GloVars.global.nostart,0)) {
				SPA->send_MySQL_ERR(&sess->client_myds->myprot, (char *)"ProxySQL MySQL module not running, impossible to pause");
				return false;
			}
		}
		if (proxysql_mysql_paused==false) {
			old_wait_timeout=GloMTH->get_variable_int((char *)"wait_timeout");
			GloMTH->set_variable((char *)"wait_timeout",(char *)"0");
			GloMTH->commit();
			// to speed up this process we first change wait_timeout to 0
			// MySQL_thread will call poll() with a maximum timeout of 100ms
			GloMTH->signal_all_threads(0);
			GloMTH->stop_listeners();
			proxysql_mysql_paused=true;
			SPA->send_MySQL_OK(&sess->client_myds->myprot, NULL);
		} else {
			SPA->send_MySQL_ERR(&sess->client_myds->myprot, (char *)"ProxySQL MySQL module is already paused, impossible to pause");
		}
		return false;
	}

	if (query_no_space_length==strlen("PROXYSQL RESUME") && !strncasecmp("PROXYSQL RESUME",query_no_space, query_no_space_length)) {
		proxy_info("Received PROXYSQL RESUME command\n");
		ProxySQL_Admin *SPA=(ProxySQL_Admin *)pa;
		if (nostart_) {
			if (__sync_fetch_and_add(&GloVars.global.nostart,0)) {
				SPA->send_MySQL_ERR(&sess->client_myds->myprot, (char *)"ProxySQL MySQL module not running, impossible to resume");
				return false;
			}
		}
		if (proxysql_mysql_paused==true) {
			// to speed up the process we add the listeners while poll() is called with a maximum timeout of of 100ms
			GloMTH->start_listeners();
			char buf[32];
			sprintf(buf,"%d",old_wait_timeout);
			GloMTH->set_variable((char *)"wait_timeout",buf);
			GloMTH->commit();
			proxysql_mysql_paused=false;
			SPA->send_MySQL_OK(&sess->client_myds->myprot, NULL);
		} else {
			SPA->send_MySQL_ERR(&sess->client_myds->myprot, (char *)"ProxySQL MySQL module is not paused, impossible to resume");
		}
		return false;
	}

	if (query_no_space_length==strlen("PROXYSQL SHUTDOWN") && !strncasecmp("PROXYSQL SHUTDOWN",query_no_space, query_no_space_length)) {
		proxy_info("Received PROXYSQL SHUTDOWN command\n");
		__sync_bool_compare_and_swap(&glovars.shutdown,0,1);
		glovars.reload=0;
		return false;
	}

	if (query_no_space_length==strlen("PROXYSQL FLUSH LOGS") && !strncasecmp("PROXYSQL FLUSH LOGS",query_no_space, query_no_space_length)) {
		proxy_info("Received PROXYSQL FLUSH LOGS command\n");
		ProxySQL_Admin *SPA=(ProxySQL_Admin *)pa;
		if (GloMyLogger) {
			GloMyLogger->flush_log();
		}
		SPA->flush_error_log();
		SPA->send_MySQL_OK(&sess->client_myds->myprot, NULL);
		return false;
	}

	if (query_no_space_length==strlen("PROXYSQL KILL") && !strncasecmp("PROXYSQL KILL",query_no_space, query_no_space_length)) {
		proxy_info("Received PROXYSQL KILL command\n");
		exit(EXIT_SUCCESS);
	}

	return true;
}

/* Note:
 * This function can modify the original query
 */
bool admin_handler_command_load_or_save(char *query_no_space, unsigned int query_no_space_length, MySQL_Session *sess, ProxySQL_Admin *pa, char **q, unsigned int *ql) {
	proxy_debug(PROXY_DEBUG_ADMIN, 5, "Received command %s\n", query_no_space);

#ifdef DEBUG
	if ((query_no_space_length>11) && ( (!strncasecmp("SAVE DEBUG ", query_no_space, 11)) || (!strncasecmp("LOAD DEBUG ", query_no_space, 11))) ) {
		if (
			(query_no_space_length==strlen("LOAD DEBUG TO MEMORY") && !strncasecmp("LOAD DEBUG TO MEMORY",query_no_space, query_no_space_length))
			||
			(query_no_space_length==strlen("LOAD DEBUG TO MEM") && !strncasecmp("LOAD DEBUG TO MEM",query_no_space, query_no_space_length))
			||
			(query_no_space_length==strlen("LOAD DEBUG FROM DISK") && !strncasecmp("LOAD DEBUG FROM DISK",query_no_space, query_no_space_length))
		) {
			proxy_info("Received %s command\n", query_no_space);
			l_free(*ql,*q);
			*q=l_strdup("INSERT OR REPLACE INTO main.debug_levels SELECT * FROM disk.debug_levels");
			*ql=strlen(*q)+1;
			return true;
		}

		if (
			(query_no_space_length==strlen("SAVE DEBUG FROM MEMORY") && !strncasecmp("SAVE DEBUG FROM MEMORY",query_no_space, query_no_space_length))
			||
			(query_no_space_length==strlen("SAVE DEBUG FROM MEM") && !strncasecmp("SAVE DEBUG FROM MEM",query_no_space, query_no_space_length))
			||
			(query_no_space_length==strlen("SAVE DEBUG TO DISK") && !strncasecmp("SAVE DEBUG TO DISK",query_no_space, query_no_space_length))
		) {
			proxy_info("Received %s command\n", query_no_space);
			l_free(*ql,*q);
			*q=l_strdup("INSERT OR REPLACE INTO disk.debug_levels SELECT * FROM main.debug_levels");
			*ql=strlen(*q)+1;
			return true;
		}

		if (
			(query_no_space_length==strlen("LOAD DEBUG FROM MEMORY") && !strncasecmp("LOAD DEBUG FROM MEMORY",query_no_space, query_no_space_length))
			||
			(query_no_space_length==strlen("LOAD DEBUG FROM MEM") && !strncasecmp("LOAD DEBUG FROM MEM",query_no_space, query_no_space_length))
			||
			(query_no_space_length==strlen("LOAD DEBUG TO RUNTIME") && !strncasecmp("LOAD DEBUG TO RUNTIME",query_no_space, query_no_space_length))
			||
			(query_no_space_length==strlen("LOAD DEBUG TO RUN") && !strncasecmp("LOAD DEBUG TO RUN",query_no_space, query_no_space_length))
		) {
			proxy_info("Received %s command\n", query_no_space);
			ProxySQL_Admin *SPA=(ProxySQL_Admin *)pa;
			int rc=SPA->load_debug_to_runtime();
			if (rc) {
				proxy_debug(PROXY_DEBUG_ADMIN, 4, "Loaded debug levels to RUNTIME\n");
				SPA->send_MySQL_OK(&sess->client_myds->myprot, NULL);
			} else {
				proxy_debug(PROXY_DEBUG_ADMIN, 1, "Error while loading debug levels to RUNTIME\n");
				SPA->send_MySQL_ERR(&sess->client_myds->myprot, (char *)"Error while loading debug levels to RUNTIME");
			}
			return false;
		}

		if (
			(query_no_space_length==strlen("SAVE DEBUG TO MEMORY") && !strncasecmp("SAVE DEBUG TO MEMORY",query_no_space, query_no_space_length))
			||
			(query_no_space_length==strlen("SAVE DEBUG TO MEM") && !strncasecmp("SAVE DEBUG TO MEM",query_no_space, query_no_space_length))
			||
			(query_no_space_length==strlen("SAVE DEBUG FROM RUNTIME") && !strncasecmp("SAVE DEBUG FROM RUNTIME",query_no_space, query_no_space_length))
			||
			(query_no_space_length==strlen("SAVE DEBUG FROM RUN") && !strncasecmp("SAVE DEBUG FROM RUN",query_no_space, query_no_space_length))
		) {
			proxy_info("Received %s command\n", query_no_space);
			ProxySQL_Admin *SPA=(ProxySQL_Admin *)pa;
			SPA->save_debug_from_runtime();
			proxy_debug(PROXY_DEBUG_ADMIN, 4, "Saved debug levels from RUNTIME\n");
			SPA->send_MySQL_OK(&sess->client_myds->myprot, NULL);
			return false;
		}

	}
#endif /* DEBUG */

	if ((query_no_space_length>17) && ( (!strncasecmp("SAVE MYSQL USERS ", query_no_space, 17)) || (!strncasecmp("LOAD MYSQL USERS ", query_no_space, 17))) ) {

		if (
			(query_no_space_length==strlen("LOAD MYSQL USERS TO MEMORY") && !strncasecmp("LOAD MYSQL USERS TO MEMORY",query_no_space, query_no_space_length))
			||
			(query_no_space_length==strlen("LOAD MYSQL USERS TO MEM") && !strncasecmp("LOAD MYSQL USERS TO MEM",query_no_space, query_no_space_length))
			||
			(query_no_space_length==strlen("LOAD MYSQL USERS FROM DISK") && !strncasecmp("LOAD MYSQL USERS FROM DISK",query_no_space, query_no_space_length))
		) {
			proxy_info("Received %s command\n", query_no_space);
			ProxySQL_Admin *SPA=(ProxySQL_Admin *)pa;
			SPA->flush_mysql_users__from_disk_to_memory();
			proxy_debug(PROXY_DEBUG_ADMIN, 4, "Loading mysql users to MEMORY\n");
			SPA->send_MySQL_OK(&sess->client_myds->myprot, NULL);
			return false;
		}

		if (
			(query_no_space_length==strlen("SAVE MYSQL USERS FROM MEMORY") && !strncasecmp("SAVE MYSQL USERS FROM MEMORY",query_no_space, query_no_space_length))
			||
			(query_no_space_length==strlen("SAVE MYSQL USERS FROM MEM") && !strncasecmp("SAVE MYSQL USERS FROM MEM",query_no_space, query_no_space_length))
			||
			(query_no_space_length==strlen("SAVE MYSQL USERS TO DISK") && !strncasecmp("SAVE MYSQL USERS TO DISK",query_no_space, query_no_space_length))
		) {
			proxy_info("Received %s command\n", query_no_space);
			ProxySQL_Admin *SPA=(ProxySQL_Admin *)pa;
			SPA->flush_mysql_users__from_memory_to_disk();
			proxy_debug(PROXY_DEBUG_ADMIN, 4, "Saving mysql users to DISK\n");
			SPA->send_MySQL_OK(&sess->client_myds->myprot, NULL);
			return false;
		}

		if (
			(query_no_space_length==strlen("LOAD MYSQL USERS FROM MEMORY") && !strncasecmp("LOAD MYSQL USERS FROM MEMORY",query_no_space, query_no_space_length))
			||
			(query_no_space_length==strlen("LOAD MYSQL USERS FROM MEM") && !strncasecmp("LOAD MYSQL USERS FROM MEM",query_no_space, query_no_space_length))
			||
			(query_no_space_length==strlen("LOAD MYSQL USERS TO RUNTIME") && !strncasecmp("LOAD MYSQL USERS TO RUNTIME",query_no_space, query_no_space_length))
			||
			(query_no_space_length==strlen("LOAD MYSQL USERS TO RUN") && !strncasecmp("LOAD MYSQL USERS TO RUN",query_no_space, query_no_space_length))
		) {
			proxy_info("Received %s command\n", query_no_space);
			ProxySQL_Admin *SPA=(ProxySQL_Admin *)pa;
			SPA->init_users();
			proxy_debug(PROXY_DEBUG_ADMIN, 4, "Loaded mysql users to RUNTIME\n");
			SPA->send_MySQL_OK(&sess->client_myds->myprot, NULL);
			return false;
		}

		if (
			(query_no_space_length==strlen("LOAD MYSQL USERS FROM CONFIG") && !strncasecmp("LOAD MYSQL USERS FROM CONFIG",query_no_space, query_no_space_length))
		) {
			proxy_info("Received %s command\n", query_no_space);
			if (GloVars.configfile_open) {
				proxy_debug(PROXY_DEBUG_ADMIN, 4, "Loading from file %s\n", GloVars.config_file);
				if (GloVars.confFile->OpenFile(NULL)==true) {
					ProxySQL_Admin *SPA=(ProxySQL_Admin *)pa;
					int rows=0;
					rows=SPA->Read_MySQL_Users_from_configfile();
					proxy_debug(PROXY_DEBUG_ADMIN, 4, "Loaded mysql users from CONFIG\n");
					SPA->send_MySQL_OK(&sess->client_myds->myprot, NULL, rows);
					GloVars.confFile->CloseFile();
				} else {
					proxy_debug(PROXY_DEBUG_ADMIN, 4, "Unable to open or parse config file %s\n", GloVars.config_file);
					char *s=(char *)"Unable to open or parse config file %s";
					char *m=(char *)malloc(strlen(s)+strlen(GloVars.config_file)+1);
					sprintf(m,s,GloVars.config_file);
					SPA->send_MySQL_ERR(&sess->client_myds->myprot, m);
					free(m);
				}
			} else {
				proxy_debug(PROXY_DEBUG_ADMIN, 4, "Unknown config file\n");
				SPA->send_MySQL_ERR(&sess->client_myds->myprot, (char *)"Config file unknown");
			}
			return false;
		}

		if (
			(query_no_space_length==strlen("SAVE MYSQL USERS TO MEMORY") && !strncasecmp("SAVE MYSQL USERS TO MEMORY",query_no_space, query_no_space_length))
			||
			(query_no_space_length==strlen("SAVE MYSQL USERS TO MEM") && !strncasecmp("SAVE MYSQL USERS TO MEM",query_no_space, query_no_space_length))
			||
			(query_no_space_length==strlen("SAVE MYSQL USERS FROM RUNTIME") && !strncasecmp("SAVE MYSQL USERS FROM RUNTIME",query_no_space, query_no_space_length))
			||
			(query_no_space_length==strlen("SAVE MYSQL USERS FROM RUN") && !strncasecmp("SAVE MYSQL USERS FROM RUN",query_no_space, query_no_space_length))
		) {
			proxy_info("Received %s command\n", query_no_space);
			ProxySQL_Admin *SPA=(ProxySQL_Admin *)pa;
			SPA->save_mysql_users_runtime_to_database();
			proxy_debug(PROXY_DEBUG_ADMIN, 4, "Saved mysql users from RUNTIME\n");
			SPA->send_MySQL_OK(&sess->client_myds->myprot, NULL);
			return false;
		}

	}
	if ((query_no_space_length>21) && ( (!strncasecmp("SAVE MYSQL VARIABLES ", query_no_space, 21)) || (!strncasecmp("LOAD MYSQL VARIABLES ", query_no_space, 21))) ) {

		if (
			(query_no_space_length==strlen("LOAD MYSQL VARIABLES TO MEMORY") && !strncasecmp("LOAD MYSQL VARIABLES TO MEMORY",query_no_space, query_no_space_length))
			||
			(query_no_space_length==strlen("LOAD MYSQL VARIABLES TO MEM") && !strncasecmp("LOAD MYSQL VARIABLES TO MEM",query_no_space, query_no_space_length))
			||
			(query_no_space_length==strlen("LOAD MYSQL VARIABLES FROM DISK") && !strncasecmp("LOAD MYSQL VARIABLES FROM DISK",query_no_space, query_no_space_length))
		) {
			proxy_info("Received %s command\n", query_no_space);
			l_free(*ql,*q);
			*q=l_strdup("INSERT OR REPLACE INTO main.global_variables SELECT * FROM disk.global_variables WHERE variable_name LIKE 'mysql-%'");
			*ql=strlen(*q)+1;
			return true;
		}

		if (
			(query_no_space_length==strlen("SAVE MYSQL VARIABLES FROM MEMORY") && !strncasecmp("SAVE MYSQL VARIABLES FROM MEMORY",query_no_space, query_no_space_length))
			||
			(query_no_space_length==strlen("SAVE MYSQL VARIABLES FROM MEM") && !strncasecmp("SAVE MYSQL VARIABLES FROM MEM",query_no_space, query_no_space_length))
			||
			(query_no_space_length==strlen("SAVE MYSQL VARIABLES TO DISK") && !strncasecmp("SAVE MYSQL VARIABLES TO DISK",query_no_space, query_no_space_length))
		) {
			proxy_info("Received %s command\n", query_no_space);
			l_free(*ql,*q);
			*q=l_strdup("INSERT OR REPLACE INTO disk.global_variables SELECT * FROM main.global_variables WHERE variable_name LIKE 'mysql-%'");
			*ql=strlen(*q)+1;
			return true;
		}

		if (
			(query_no_space_length==strlen("LOAD MYSQL VARIABLES FROM MEMORY") && !strncasecmp("LOAD MYSQL VARIABLES FROM MEMORY",query_no_space, query_no_space_length))
			||
			(query_no_space_length==strlen("LOAD MYSQL VARIABLES FROM MEM") && !strncasecmp("LOAD MYSQL VARIABLES FROM MEM",query_no_space, query_no_space_length))
			||
			(query_no_space_length==strlen("LOAD MYSQL VARIABLES TO RUNTIME") && !strncasecmp("LOAD MYSQL VARIABLES TO RUNTIME",query_no_space, query_no_space_length))
			||
			(query_no_space_length==strlen("LOAD MYSQL VARIABLES TO RUN") && !strncasecmp("LOAD MYSQL VARIABLES TO RUN",query_no_space, query_no_space_length))
		) {
			proxy_info("Received %s command\n", query_no_space);
			ProxySQL_Admin *SPA=(ProxySQL_Admin *)pa;
			SPA->load_mysql_variables_to_runtime();
			proxy_debug(PROXY_DEBUG_ADMIN, 4, "Loaded mysql variables to RUNTIME\n");
			SPA->send_MySQL_OK(&sess->client_myds->myprot, NULL);
			return false;
		}

		if (
			(query_no_space_length==strlen("LOAD MYSQL VARIABLES FROM CONFIG") && !strncasecmp("LOAD MYSQL VARIABLES FROM CONFIG",query_no_space, query_no_space_length))
		) {
			proxy_info("Received %s command\n", query_no_space);
			if (GloVars.configfile_open) {
				proxy_debug(PROXY_DEBUG_ADMIN, 4, "Loading from file %s\n", GloVars.config_file);
				if (GloVars.confFile->OpenFile(NULL)==true) {
					int rows=0;
					ProxySQL_Admin *SPA=(ProxySQL_Admin *)pa;
					rows=SPA->Read_Global_Variables_from_configfile("mysql");
					proxy_debug(PROXY_DEBUG_ADMIN, 4, "Loaded mysql variables from CONFIG\n");
					SPA->send_MySQL_OK(&sess->client_myds->myprot, NULL, rows);
					GloVars.confFile->CloseFile();
				} else {
					proxy_debug(PROXY_DEBUG_ADMIN, 4, "Unable to open or parse config file %s\n", GloVars.config_file);
					char *s=(char *)"Unable to open or parse config file %s";
					char *m=(char *)malloc(strlen(s)+strlen(GloVars.config_file)+1);
					sprintf(m,s,GloVars.config_file);
					SPA->send_MySQL_ERR(&sess->client_myds->myprot, m);
					free(m);
				}
			} else {
				proxy_debug(PROXY_DEBUG_ADMIN, 4, "Unknown config file\n");
				SPA->send_MySQL_ERR(&sess->client_myds->myprot, (char *)"Config file unknown");
			}
			return false;
		}

		if (
			(query_no_space_length==strlen("SAVE MYSQL VARIABLES TO MEMORY") && !strncasecmp("SAVE MYSQL VARIABLES TO MEMORY",query_no_space, query_no_space_length))
			||
			(query_no_space_length==strlen("SAVE MYSQL VARIABLES TO MEM") && !strncasecmp("SAVE MYSQL VARIABLES TO MEM",query_no_space, query_no_space_length))
			||
			(query_no_space_length==strlen("SAVE MYSQL VARIABLES FROM RUNTIME") && !strncasecmp("SAVE MYSQL VARIABLES FROM RUNTIME",query_no_space, query_no_space_length))
			||
			(query_no_space_length==strlen("SAVE MYSQL VARIABLES FROM RUN") && !strncasecmp("SAVE MYSQL VARIABLES FROM RUN",query_no_space, query_no_space_length))
		) {
			proxy_info("Received %s command\n", query_no_space);
			ProxySQL_Admin *SPA=(ProxySQL_Admin *)pa;
			SPA->save_mysql_variables_from_runtime();
			proxy_debug(PROXY_DEBUG_ADMIN, 4, "Saved mysql variables from RUNTIME\n");
			SPA->send_MySQL_OK(&sess->client_myds->myprot, NULL);
			return false;
		}

	}

	if ((query_no_space_length>19) && ( (!strncasecmp("SAVE MYSQL SERVERS ", query_no_space, 19)) || (!strncasecmp("LOAD MYSQL SERVERS ", query_no_space, 19))) ) {

		if (
			(query_no_space_length==strlen("LOAD MYSQL SERVERS TO MEMORY") && !strncasecmp("LOAD MYSQL SERVERS TO MEMORY",query_no_space, query_no_space_length))
			||
			(query_no_space_length==strlen("LOAD MYSQL SERVERS TO MEM") && !strncasecmp("LOAD MYSQL SERVERS TO MEM",query_no_space, query_no_space_length))
			||
			(query_no_space_length==strlen("LOAD MYSQL SERVERS FROM DISK") && !strncasecmp("LOAD MYSQL SERVERS FROM DISK",query_no_space, query_no_space_length))
		) {
			proxy_info("Received %s command\n", query_no_space);
			ProxySQL_Admin *SPA=(ProxySQL_Admin *)pa;
			SPA->flush_mysql_servers__from_disk_to_memory();
			proxy_debug(PROXY_DEBUG_ADMIN, 4, "Loaded mysql servers to MEMORY\n");
			SPA->send_MySQL_OK(&sess->client_myds->myprot, NULL);
			return false;
		}

		if (
			(query_no_space_length==strlen("SAVE MYSQL SERVERS FROM MEMORY") && !strncasecmp("SAVE MYSQL SERVERS FROM MEMORY",query_no_space, query_no_space_length))
			||
			(query_no_space_length==strlen("SAVE MYSQL SERVERS FROM MEM") && !strncasecmp("SAVE MYSQL SERVERS FROM MEM",query_no_space, query_no_space_length))
			||
			(query_no_space_length==strlen("SAVE MYSQL SERVERS TO DISK") && !strncasecmp("SAVE MYSQL SERVERS TO DISK",query_no_space, query_no_space_length))
		) {
			proxy_info("Received %s command\n", query_no_space);
			ProxySQL_Admin *SPA=(ProxySQL_Admin *)pa;
			SPA->flush_mysql_servers__from_memory_to_disk();
			proxy_debug(PROXY_DEBUG_ADMIN, 4, "Saved mysql servers to DISK\n");
			SPA->send_MySQL_OK(&sess->client_myds->myprot, NULL);
			return false;
		}

		if (
			(query_no_space_length==strlen("LOAD MYSQL SERVERS FROM MEMORY") && !strncasecmp("LOAD MYSQL SERVERS FROM MEMORY",query_no_space, query_no_space_length))
			||
			(query_no_space_length==strlen("LOAD MYSQL SERVERS FROM MEM") && !strncasecmp("LOAD MYSQL SERVERS FROM MEM",query_no_space, query_no_space_length))
			||
			(query_no_space_length==strlen("LOAD MYSQL SERVERS TO RUNTIME") && !strncasecmp("LOAD MYSQL SERVERS TO RUNTIME",query_no_space, query_no_space_length))
			||
			(query_no_space_length==strlen("LOAD MYSQL SERVERS TO RUN") && !strncasecmp("LOAD MYSQL SERVERS TO RUN",query_no_space, query_no_space_length))
		) {
			proxy_info("Received %s command\n", query_no_space);
			ProxySQL_Admin *SPA=(ProxySQL_Admin *)pa;
			SPA->load_mysql_servers_to_runtime();
			proxy_debug(PROXY_DEBUG_ADMIN, 4, "Loaded mysql servers to RUNTIME\n");
			SPA->send_MySQL_OK(&sess->client_myds->myprot, NULL);
			return false;
		}

		if (
			(query_no_space_length==strlen("LOAD MYSQL SERVERS FROM CONFIG") && !strncasecmp("LOAD MYSQL SERVERS FROM CONFIG",query_no_space, query_no_space_length))
		) {
			proxy_info("Received %s command\n", query_no_space);
			if (GloVars.configfile_open) {
				proxy_debug(PROXY_DEBUG_ADMIN, 4, "Loading from file %s\n", GloVars.config_file);
				if (GloVars.confFile->OpenFile(NULL)==true) {
					ProxySQL_Admin *SPA=(ProxySQL_Admin *)pa;
					int rows=0;
					rows=SPA->Read_MySQL_Servers_from_configfile();
					proxy_debug(PROXY_DEBUG_ADMIN, 4, "Loaded mysql servers from CONFIG\n");
					SPA->send_MySQL_OK(&sess->client_myds->myprot, NULL, rows);
					GloVars.confFile->CloseFile();
				} else {
					proxy_debug(PROXY_DEBUG_ADMIN, 4, "Unable to open or parse config file %s\n", GloVars.config_file);
					char *s=(char *)"Unable to open or parse config file %s";
					char *m=(char *)malloc(strlen(s)+strlen(GloVars.config_file)+1);
					sprintf(m,s,GloVars.config_file);
					SPA->send_MySQL_ERR(&sess->client_myds->myprot, m);
					free(m);
				}
			} else {
				proxy_debug(PROXY_DEBUG_ADMIN, 4, "Unknown config file\n");
				SPA->send_MySQL_ERR(&sess->client_myds->myprot, (char *)"Config file unknown");
			}
			return false;
		}

		if (
			(query_no_space_length==strlen("SAVE MYSQL SERVERS TO MEMORY") && !strncasecmp("SAVE MYSQL SERVERS TO MEMORY",query_no_space, query_no_space_length))
			||
			(query_no_space_length==strlen("SAVE MYSQL SERVERS TO MEM") && !strncasecmp("SAVE MYSQL SERVERS TO MEM",query_no_space, query_no_space_length))
			||
			(query_no_space_length==strlen("SAVE MYSQL SERVERS FROM RUNTIME") && !strncasecmp("SAVE MYSQL SERVERS FROM RUNTIME",query_no_space, query_no_space_length))
			||
			(query_no_space_length==strlen("SAVE MYSQL SERVERS FROM RUN") && !strncasecmp("SAVE MYSQL SERVERS FROM RUN",query_no_space, query_no_space_length))
		) {
			proxy_info("Received %s command\n", query_no_space);
			ProxySQL_Admin *SPA=(ProxySQL_Admin *)pa;
			SPA->save_mysql_servers_runtime_to_database();
			proxy_debug(PROXY_DEBUG_ADMIN, 4, "Saved mysql servers from RUNTIME\n");
			SPA->send_MySQL_OK(&sess->client_myds->myprot, NULL);
			return false;
		}
	}

	if ((query_no_space_length>23) && ( (!strncasecmp("SAVE MYSQL QUERY RULES ", query_no_space, 23)) || (!strncasecmp("LOAD MYSQL QUERY RULES ", query_no_space, 23))) ) {

		if (
			(query_no_space_length==strlen("LOAD MYSQL QUERY RULES TO MEMORY") && !strncasecmp("LOAD MYSQL QUERY RULES TO MEMORY",query_no_space, query_no_space_length))
			||
			(query_no_space_length==strlen("LOAD MYSQL QUERY RULES TO MEM") && !strncasecmp("LOAD MYSQL QUERY RULES TO MEM",query_no_space, query_no_space_length))
			||
			(query_no_space_length==strlen("LOAD MYSQL QUERY RULES FROM DISK") && !strncasecmp("LOAD MYSQL QUERY RULES FROM DISK",query_no_space, query_no_space_length))
		) {
			proxy_info("Received %s command\n", query_no_space);
			ProxySQL_Admin *SPA=(ProxySQL_Admin *)pa;
			SPA->flush_mysql_query_rules__from_disk_to_memory();
			proxy_debug(PROXY_DEBUG_ADMIN, 4, "Loaded mysql query rules to MEMORY\n");
			SPA->send_MySQL_OK(&sess->client_myds->myprot, NULL);
			return false;
		}

		if (
			(query_no_space_length==strlen("LOAD MYSQL QUERY RULES FROM CONFIG") && !strncasecmp("LOAD MYSQL QUERY RULES FROM CONFIG",query_no_space, query_no_space_length))
		) {
			proxy_info("Received %s command\n", query_no_space);
			if (GloVars.configfile_open) {
				proxy_debug(PROXY_DEBUG_ADMIN, 4, "Loading from file %s\n", GloVars.config_file);
				if (GloVars.confFile->OpenFile(NULL)==true) {
					ProxySQL_Admin *SPA=(ProxySQL_Admin *)pa;
					int rows=0;
					rows=SPA->Read_MySQL_Query_Rules_from_configfile();
					proxy_debug(PROXY_DEBUG_ADMIN, 4, "Loaded mysql query rules from CONFIG\n");
					SPA->send_MySQL_OK(&sess->client_myds->myprot, NULL, rows);
					GloVars.confFile->CloseFile();
				} else {
					proxy_debug(PROXY_DEBUG_ADMIN, 4, "Unable to open or parse config file %s\n", GloVars.config_file);
					char *s=(char *)"Unable to open or parse config file %s";
					char *m=(char *)malloc(strlen(s)+strlen(GloVars.config_file)+1);
					sprintf(m,s,GloVars.config_file);
					SPA->send_MySQL_ERR(&sess->client_myds->myprot, m);
					free(m);
				}
			} else {
				proxy_debug(PROXY_DEBUG_ADMIN, 4, "Unknown config file\n");
				SPA->send_MySQL_ERR(&sess->client_myds->myprot, (char *)"Config file unknown");
			}
			return false;
		}

		if (
			(query_no_space_length==strlen("SAVE MYSQL QUERY RULES FROM MEMORY") && !strncasecmp("SAVE MYSQL QUERY RULES FROM MEMORY",query_no_space, query_no_space_length))
			||
			(query_no_space_length==strlen("SAVE MYSQL QUERY RULES FROM MEM") && !strncasecmp("SAVE MYSQL QUERY RULES FROM MEM",query_no_space, query_no_space_length))
			||
			(query_no_space_length==strlen("SAVE MYSQL QUERY RULES TO DISK") && !strncasecmp("SAVE MYSQL QUERY RULES TO DISK",query_no_space, query_no_space_length))
		) {
			proxy_info("Received %s command\n", query_no_space);
			ProxySQL_Admin *SPA=(ProxySQL_Admin *)pa;
			SPA->flush_mysql_query_rules__from_memory_to_disk();
			proxy_debug(PROXY_DEBUG_ADMIN, 4, "Saved mysql query rules to DISK\n");
			SPA->send_MySQL_OK(&sess->client_myds->myprot, NULL);
			return false;
		}

		if (
			(query_no_space_length==strlen("LOAD MYSQL QUERY RULES FROM MEMORY") && !strncasecmp("LOAD MYSQL QUERY RULES FROM MEMORY",query_no_space, query_no_space_length))
			||
			(query_no_space_length==strlen("LOAD MYSQL QUERY RULES FROM MEM") && !strncasecmp("LOAD MYSQL QUERY RULES FROM MEM",query_no_space, query_no_space_length))
			||
			(query_no_space_length==strlen("LOAD MYSQL QUERY RULES TO RUNTIME") && !strncasecmp("LOAD MYSQL QUERY RULES TO RUNTIME",query_no_space, query_no_space_length))
			||
			(query_no_space_length==strlen("LOAD MYSQL QUERY RULES TO RUN") && !strncasecmp("LOAD MYSQL QUERY RULES TO RUN",query_no_space, query_no_space_length))
		) {
			proxy_info("Received %s command\n", query_no_space);
			ProxySQL_Admin *SPA=(ProxySQL_Admin *)pa;
			char *err=SPA->load_mysql_query_rules_to_runtime();
			if (err==NULL) {
				proxy_debug(PROXY_DEBUG_ADMIN, 4, "Loaded mysql query rules to RUNTIME\n");
				SPA->send_MySQL_OK(&sess->client_myds->myprot, NULL);
			} else {
				SPA->send_MySQL_ERR(&sess->client_myds->myprot, err);
			}
			return false;
		}

		if (
			(query_no_space_length==strlen("SAVE MYSQL QUERY RULES TO MEMORY") && !strncasecmp("SAVE MYSQL QUERY RULES TO MEMORY",query_no_space, query_no_space_length))
			||
			(query_no_space_length==strlen("SAVE MYSQL QUERY RULES TO MEM") && !strncasecmp("SAVE MYSQL QUERY RULES TO MEM",query_no_space, query_no_space_length))
			||
			(query_no_space_length==strlen("SAVE MYSQL QUERY RULES FROM RUNTIME") && !strncasecmp("SAVE MYSQL QUERY RULES FROM RUNTIME",query_no_space, query_no_space_length))
			||
			(query_no_space_length==strlen("SAVE MYSQL QUERY RULES FROM RUN") && !strncasecmp("SAVE MYSQL QUERY RULES FROM RUN",query_no_space, query_no_space_length))
		) {
			proxy_info("Received %s command\n", query_no_space);
			ProxySQL_Admin *SPA=(ProxySQL_Admin *)pa;
			SPA->save_mysql_query_rules_from_runtime();
			proxy_debug(PROXY_DEBUG_ADMIN, 4, "Saved mysql query rules from RUNTIME\n");
			SPA->send_MySQL_OK(&sess->client_myds->myprot, NULL);
			return false;
		}
	}

	if ((query_no_space_length>21) && ( (!strncasecmp("SAVE ADMIN VARIABLES ", query_no_space, 21)) || (!strncasecmp("LOAD ADMIN VARIABLES ", query_no_space, 21))) ) {

		if (
			(query_no_space_length==strlen("LOAD ADMIN VARIABLES TO MEMORY") && !strncasecmp("LOAD ADMIN VARIABLES TO MEMORY",query_no_space, query_no_space_length))
			||
			(query_no_space_length==strlen("LOAD ADMIN VARIABLES TO MEM") && !strncasecmp("LOAD ADMIN VARIABLES TO MEM",query_no_space, query_no_space_length))
			||
			(query_no_space_length==strlen("LOAD ADMIN VARIABLES FROM DISK") && !strncasecmp("LOAD ADMIN VARIABLES FROM DISK",query_no_space, query_no_space_length))
		) {
			proxy_debug(PROXY_DEBUG_ADMIN, 4, "Received %s command\n", query_no_space);
			l_free(*ql,*q);
			*q=l_strdup("INSERT OR REPLACE INTO main.global_variables SELECT * FROM disk.global_variables WHERE variable_name LIKE 'admin-%'");
			*ql=strlen(*q)+1;
			return true;
		}

		if (
			(query_no_space_length==strlen("SAVE ADMIN VARIABLES FROM MEMORY") && !strncasecmp("SAVE ADMIN VARIABLES FROM MEMORY",query_no_space, query_no_space_length))
			||
			(query_no_space_length==strlen("SAVE ADMIN VARIABLES FROM MEM") && !strncasecmp("SAVE ADMIN VARIABLES FROM MEM",query_no_space, query_no_space_length))
			||
			(query_no_space_length==strlen("SAVE ADMIN VARIABLES TO DISK") && !strncasecmp("SAVE ADMIN VARIABLES TO DISK",query_no_space, query_no_space_length))
		) {
			proxy_info("Received %s command\n", query_no_space);
			l_free(*ql,*q);
			*q=l_strdup("INSERT OR REPLACE INTO disk.global_variables SELECT * FROM main.global_variables WHERE variable_name LIKE 'admin-%'");
			*ql=strlen(*q)+1;
			return true;
		}

		if (
			(query_no_space_length==strlen("LOAD ADMIN VARIABLES FROM MEMORY") && !strncasecmp("LOAD ADMIN VARIABLES FROM MEMORY",query_no_space, query_no_space_length))
			||
			(query_no_space_length==strlen("LOAD ADMIN VARIABLES FROM MEM") && !strncasecmp("LOAD ADMIN VARIABLES FROM MEM",query_no_space, query_no_space_length))
			||
			(query_no_space_length==strlen("LOAD ADMIN VARIABLES TO RUNTIME") && !strncasecmp("LOAD ADMIN VARIABLES TO RUNTIME",query_no_space, query_no_space_length))
			||
			(query_no_space_length==strlen("LOAD ADMIN VARIABLES TO RUN") && !strncasecmp("LOAD ADMIN VARIABLES TO RUN",query_no_space, query_no_space_length))
		) {
			proxy_info("Received %s command\n", query_no_space);
			ProxySQL_Admin *SPA=(ProxySQL_Admin *)pa;
			SPA->load_admin_variables_to_runtime();
			proxy_debug(PROXY_DEBUG_ADMIN, 4, "Loaded admin variables to RUNTIME\n");
			SPA->send_MySQL_OK(&sess->client_myds->myprot, NULL);
			return false;
		}

		if (
			(query_no_space_length==strlen("SAVE ADMIN VARIABLES TO MEMORY") && !strncasecmp("SAVE ADMIN VARIABLES TO MEMORY",query_no_space, query_no_space_length))
			||
			(query_no_space_length==strlen("SAVE ADMIN VARIABLES TO MEM") && !strncasecmp("SAVE ADMIN VARIABLES TO MEM",query_no_space, query_no_space_length))
			||
			(query_no_space_length==strlen("SAVE ADMIN VARIABLES FROM RUNTIME") && !strncasecmp("SAVE ADMIN VARIABLES FROM RUNTIME",query_no_space, query_no_space_length))
			||
			(query_no_space_length==strlen("SAVE ADMIN VARIABLES FROM RUN") && !strncasecmp("SAVE ADMIN VARIABLES FROM RUN",query_no_space, query_no_space_length))
		) {
			proxy_info("Received %s command\n", query_no_space);
			ProxySQL_Admin *SPA=(ProxySQL_Admin *)pa;
			SPA->save_admin_variables_from_runtime();
			proxy_debug(PROXY_DEBUG_ADMIN, 4, "Saved admin variables from RUNTIME\n");
			SPA->send_MySQL_OK(&sess->client_myds->myprot, NULL);
			return false;
		}

	}

	return true;
}


void ProxySQL_Admin::GenericRefreshStatistics(const char *query_no_space, unsigned int query_no_space_length, bool admin) {
	bool refresh=false;
	bool stats_mysql_processlist=false;
	bool stats_mysql_connection_pool=false;
	bool stats_mysql_query_digest=false;
	bool stats_mysql_query_digest_reset=false;
	bool stats_mysql_global=false;
	bool dump_global_variables=false;

	if (strcasestr(query_no_space,"processlist"))
		// This will match the following usecases:
		// SHOW PROCESSLIST
		// SHOW FULL PROCESSLIST
		// SELECT * FROM stats_mysql_processlist
		{ stats_mysql_processlist=true; refresh=true; }
	if (strstr(query_no_space,"stats_mysql_query_digest"))
		{ stats_mysql_query_digest=true; refresh=true; }
	if (strstr(query_no_space,"stats_mysql_query_digest_reset"))
		{ stats_mysql_query_digest_reset=true; refresh=true; }
	if (strstr(query_no_space,"stats_mysql_global"))
		{ stats_mysql_global=true; refresh=true; }
	if (strstr(query_no_space,"stats_mysql_connection_pool"))
		{ stats_mysql_connection_pool=true; refresh=true; }
	if (admin) {
		if (strstr(query_no_space,"global_variables"))
			{ dump_global_variables=true; refresh=true; }
	}
//	if (stats_mysql_processlist || stats_mysql_connection_pool || stats_mysql_query_digest || stats_mysql_query_digest_reset) {
	if (refresh==true) {
		pthread_mutex_lock(&admin_mutex);
		//ProxySQL_Admin *SPA=(ProxySQL_Admin *)pa;
		if (stats_mysql_processlist)
			stats___mysql_processlist();
		if (stats_mysql_query_digest)
			stats___mysql_query_digests();
		if (stats_mysql_query_digest_reset)
			stats___mysql_query_digests_reset();
		if (stats_mysql_connection_pool)
			stats___mysql_connection_pool();
		if (stats_mysql_global)
			stats___mysql_global();
		if (admin) {
			if (dump_global_variables) {
				flush_admin_variables___runtime_to_database(admindb, false, false, false);
				flush_mysql_variables___runtime_to_database(admindb, false, false, false);
			}
		}
		pthread_mutex_unlock(&admin_mutex);
	}
}


SQLite3_result * ProxySQL_Admin::generate_show_fields_from(const char *tablename, char **err) {
	char *tn=NULL; // tablename
	// note that tablename is passed with a trailing '
	tn=(char *)malloc(strlen(tablename));
	unsigned int i=0, j=0;
	while (i<strlen(tablename)) {
		if (tablename[i]!='\\' && tablename[i]!='`' && tablename[i]!='\'') {
			tn[j]=tablename[i];
			j++;
		}
		i++;
	}
	tn[j]=0;
/*
	if (!strcmp(tablename,"global_variables`") || !strcmp(tablename,"global\\_variables`")) tn=(char *)"global_variables";
	else if (!strcmp(tablename,"debug_levels`") || !strcmp(tablename,"debug_levels`")) tn=(char *)"debug_levels";
	else if (!strcmp(tablename,"mysql_collations`") || !strcmp(tablename,"mysql\\_collations`")) tn=(char *)"mysql_collations";
	else if (!strcmp(tablename,"mysql_query_rules`") || !strcmp(tablename,"mysql\\_query\\_rules`")) tn=(char *)"mysql_query_rules";
	else if (!strcmp(tablename,"mysql_servers`") || !strcmp(tablename,"mysql\\_servers`")) tn=(char *)"mysql_servers";
	else if (!strcmp(tablename,"mysql_users`") || !strcmp(tablename,"mysql\\_users`")) tn=(char *)"mysql_users";
*/
/*
	if (tn==NULL) {
		*err=strdup((char *)"Table does not exist");
		free(tn);
		return NULL;
	}
*/
	SQLite3_result *resultset=NULL;
	char *q1=(char *)"PRAGMA table_info(%s)";
	char *q2=(char *)malloc(strlen(q1)+strlen(tn));
	sprintf(q2,q1,tn);
	int affected_rows;
	int cols;
	char *error=NULL;
	admindb->execute_statement(q2, &error , &cols , &affected_rows , &resultset);
	if (error) {
		proxy_error("Error on %s : %s\n", q2, error);
		free(q2);
		*err=strdup(error);
		free(error);
		if (resultset) delete resultset;
		free(tn);
		return NULL;
	}

	if (resultset==NULL) {
		free(tn);
		return NULL;
	}

	if (resultset->rows_count==0) {
		free(tn);
		delete resultset;
		*err=strdup((char *)"Table does not exist");
		return NULL;
	}

	SQLite3_result *result=new SQLite3_result(6);
	result->add_column_definition(SQLITE_TEXT,"Field");
	result->add_column_definition(SQLITE_TEXT,"Type");
	result->add_column_definition(SQLITE_TEXT,"Null");
	result->add_column_definition(SQLITE_TEXT,"Key");
	result->add_column_definition(SQLITE_TEXT,"Default");
	result->add_column_definition(SQLITE_TEXT,"Extra");
	char *pta[6];
	pta[1]=(char *)"varchar(255)";
	pta[2]=(char *)"NO";
	pta[3]=(char *)"";
	pta[4]=(char *)"";
	pta[5]=(char *)"";
	free(q2);
	for (std::vector<SQLite3_row *>::iterator it = resultset->rows.begin() ; it != resultset->rows.end(); ++it) {
		SQLite3_row *r=*it;
		pta[0]=r->fields[0];
		result->add_row(pta);
	}
	delete resultset;
	free(tn);
	return result;
}

SQLite3_result * ProxySQL_Admin::generate_show_table_status(const char *tablename, char **err) {
	char *pta[18];
	pta[0]=NULL;
	char *tn=NULL; // tablename
	// note that tablename is passed with a trailing '
	tn=(char *)malloc(strlen(tablename));
	unsigned int i=0, j=0;
	while (i<strlen(tablename)) {
		if (tablename[i]!='\\' && tablename[i]!='`' && tablename[i]!='\'') {
			tn[j]=tablename[i];
			j++;
		}
		i++;
	}
	tn[j]=0;
/*
	if (!strcmp(tablename,"global_variables'") || !strcmp(tablename,"global\\_variables'")) pta[0]=(char *)"global_variables";
	else if (!strcmp(tablename,"debug_levels'") || !strcmp(tablename,"debug\\_levels'")) pta[0]=(char *)"debug_levels";
	else if (!strcmp(tablename,"mysql_collations'") || !strcmp(tablename,"mysql\\_collations'")) pta[0]=(char *)"mysql_collations";
	else if (!strcmp(tablename,"mysql_query_rules'") || !strcmp(tablename,"mysql\\_query\\_rules'")) pta[0]=(char *)"mysql_query_rules";
	else if (!strcmp(tablename,"mysql_servers'") || !strcmp(tablename,"mysql\\_servers'")) pta[0]=(char *)"mysql_servers";
	else if (!strcmp(tablename,"mysql_users'") || !strcmp(tablename,"mysql\\_users'")) pta[0]=(char *)"mysql_users";
*/
/*
	if (tn==NULL) {
		*err=strdup((char *)"Table does not exist");
		free(tn);
		return NULL;
	}
*/
	SQLite3_result *resultset=NULL;
	char *q1=(char *)"PRAGMA table_info(%s)";
	char *q2=(char *)malloc(strlen(q1)+strlen(tn));
	sprintf(q2,q1,tn);
	int affected_rows;
	int cols;
	char *error=NULL;
	admindb->execute_statement(q2, &error , &cols , &affected_rows , &resultset);
	if (error) {
		proxy_error("Error on %s : %s\n", q2, error);
		free(q2);
		*err=strdup(error);
		free(error);
		if (resultset) delete resultset;
		free(tn);
		return NULL;
	}

	if (resultset==NULL) {
		free(tn);
		return NULL;
	}

	if (resultset->rows_count==0) {
		free(tn);
		delete resultset;
		*err=strdup((char *)"Table does not exist");
		return NULL;
	}
	SQLite3_result *result=new SQLite3_result(18);
	result->add_column_definition(SQLITE_TEXT,"Name");
	result->add_column_definition(SQLITE_TEXT,"Engine");
	result->add_column_definition(SQLITE_TEXT,"Version");
	result->add_column_definition(SQLITE_TEXT,"Row_format");
	result->add_column_definition(SQLITE_TEXT,"Rows");
	result->add_column_definition(SQLITE_TEXT,"Avg_row_length");
	result->add_column_definition(SQLITE_TEXT,"Data_length");
	result->add_column_definition(SQLITE_TEXT,"Max_data_length");
	result->add_column_definition(SQLITE_TEXT,"Index_length");
	result->add_column_definition(SQLITE_TEXT,"Data_free");
	result->add_column_definition(SQLITE_TEXT,"Auto_increment");
	result->add_column_definition(SQLITE_TEXT,"Create_time");
	result->add_column_definition(SQLITE_TEXT,"Update_time");
	result->add_column_definition(SQLITE_TEXT,"Check_time");
	result->add_column_definition(SQLITE_TEXT,"Collation");
	result->add_column_definition(SQLITE_TEXT,"Checksum");
	result->add_column_definition(SQLITE_TEXT,"Create_options");
	result->add_column_definition(SQLITE_TEXT,"Comment");
	pta[0]=tn;
	pta[1]=(char *)"SQLite";
	pta[2]=(char *)"10";
	pta[3]=(char *)"Dynamic";
	pta[4]=(char *)"10";
	pta[5]=(char *)"0";
	pta[6]=(char *)"0";
	pta[7]=(char *)"0";
	pta[8]=(char *)"0";
	pta[9]=(char *)"0";
	pta[10]=(char *)"NULL";
	pta[11]=(char *)"0000-00-00 00:00:00";
	pta[12]=(char *)"0000-00-00 00:00:00";
	pta[13]=(char *)"0000-00-00 00:00:00";
	pta[14]=(char *)"utf8_bin";
	pta[15]=(char *)"NULL";
	pta[16]=(char *)"";
	pta[17]=(char *)"";
	result->add_row(pta);
	free(tn);
	return result;
}


void admin_session_handler(MySQL_Session *sess, ProxySQL_Admin *pa, PtrSize_t *pkt) {

	char *error=NULL;
	int cols;
	int affected_rows;
	bool run_query=true;
	SQLite3_result *resultset=NULL;
	char *strA=NULL;
	char *strB=NULL;
	int strAl, strBl;
	//char *query=(char *)"SELECT 1, 2, 3";
	char *query=NULL;
	unsigned int query_length=pkt->size-sizeof(mysql_hdr);
	query=(char *)l_alloc(query_length);
	memcpy(query,(char *)pkt->ptr+sizeof(mysql_hdr)+1,query_length-1);
	query[query_length-1]=0;

	char *query_no_space=(char *)l_alloc(query_length);	
	memcpy(query_no_space,query,query_length);

	unsigned int query_no_space_length=remove_spaces(query_no_space);
	//fprintf(stderr,"%s----\n",query_no_space);

	{
		ProxySQL_Admin *SPA=(ProxySQL_Admin *)pa;
		SPA->GenericRefreshStatistics(query_no_space,query_no_space_length,!sess->stats);
	}


	if (sess->stats==false) {
		if ((query_no_space_length>8) && (!strncasecmp("PROXYSQL ", query_no_space, 8))) { 
			proxy_debug(PROXY_DEBUG_ADMIN, 4, "Received PROXYSQL command\n");
			pthread_mutex_lock(&admin_mutex);
			run_query=admin_handler_command_proxysql(query_no_space, query_no_space_length, sess, pa);
			pthread_mutex_unlock(&admin_mutex);
			goto __run_query;
		}
		if ((query_no_space_length>5) && ( (!strncasecmp("SAVE ", query_no_space, 5)) || (!strncasecmp("LOAD ", query_no_space, 5))) ) { 
			proxy_debug(PROXY_DEBUG_ADMIN, 4, "Received LOAD or SAVE command\n");
			run_query=admin_handler_command_load_or_save(query_no_space, query_no_space_length, sess, pa, &query, &query_length);	
			goto __run_query;
		}
		if ((query_no_space_length>16) && ( (!strncasecmp("KILL CONNECTION ", query_no_space, 16)) || (!strncasecmp("KILL CONNECTION ", query_no_space, 16))) ) {
			proxy_debug(PROXY_DEBUG_ADMIN, 4, "Received KILL CONNECTION command\n");
			run_query=admin_handler_command_kill_connection(query_no_space, query_no_space_length, sess, pa);
			goto __run_query;
		}


	// queries generated by mysqldump
		ProxySQL_Admin *SPA=(ProxySQL_Admin *)pa;
		if (
			!strncmp("/*!40014 SET ", query_no_space, 13) ||
			!strncmp("/*!40101 SET ", query_no_space, 13) ||
			!strncmp("/*!40103 SET ", query_no_space, 13) ||
			!strncmp("/*!40111 SET ", query_no_space, 13) ||
			!strncmp("/*!40000 ALTER TABLE", query_no_space, strlen("/*!40000 ALTER TABLE"))
				||
			!strncmp("/*!40100 SET @@SQL_MODE='' */", query_no_space, strlen("/*!40100 SET @@SQL_MODE='' */"))
				||
			!strncmp("/*!40103 SET TIME_ZONE=", query_no_space, strlen("/*!40103 SET TIME_ZONE="))
				||
			!strncmp("LOCK TABLES", query_no_space, strlen("LOCK TABLES"))
				||
			!strncmp("UNLOCK TABLES", query_no_space, strlen("UNLOCK TABLES"))
				||
			!strncmp("SET SQL_QUOTE_SHOW_CREATE=1", query_no_space, strlen("SET SQL_QUOTE_SHOW_CREATE=1"))
				||
			!strncmp("SET SESSION character_set_results", query_no_space, strlen("SET SESSION character_set_results"))
				||
			!strncasecmp("USE ", query_no_space, strlen("USE ")) // this applies to all clients, not only mysqldump
		) {
			SPA->send_MySQL_OK(&sess->client_myds->myprot, NULL);
			run_query=false;
			goto __run_query;
		}
		if (!strncmp("SHOW VARIABLES LIKE 'gtid\\_mode'", query_no_space, strlen("SHOW VARIABLES LIKE 'gtid\\_mode'"))) {
			l_free(query_length,query);
			query=l_strdup("SELECT variable_name Variable_name, Variable_value Value FROM global_variables WHERE Variable_name='gtid_mode'");
			query_length=strlen(query)+1;
			goto __run_query;
		}
		if (!strncmp("select @@collation_database", query_no_space, strlen("select @@collation_database"))) {
			l_free(query_length,query);
			query=l_strdup("SELECT Collation '@@collation_database' FROM mysql_collations WHERE Collation='utf8_general_ci' LIMIT 1");
			query_length=strlen(query)+1;
			goto __run_query;
		}
		if (!strncmp("SHOW VARIABLES LIKE 'ndbinfo\\_version'", query_no_space, strlen("SHOW VARIABLES LIKE 'ndbinfo\\_version'"))) {
			l_free(query_length,query);
			query=l_strdup("SELECT variable_name Variable_name, Variable_value Value FROM global_variables WHERE Variable_name='ndbinfo_version'");
			query_length=strlen(query)+1;
			goto __run_query;
		}
		if (!strncmp("show table status like '", query_no_space, strlen("show table status like '"))) {
			char *strA=query_no_space+24;
			int strAl=strlen(strA);
			if (strAl<2) { // error
				goto __run_query;
			}
			char *err=NULL;
			SQLite3_result *resultset=SPA->generate_show_table_status(strA, &err);
			sess->SQLite3_to_MySQL(resultset, err, 0, &sess->client_myds->myprot);
			if (resultset) delete resultset;
			if (err) free(err);
			run_query=false;
			goto __run_query;
		}
		if (!strncmp("show fields from `", query_no_space, strlen("show fields from `"))) {
			char *strA=query_no_space+18;
			int strAl=strlen(strA);
			if (strAl<2) { // error
				goto __run_query;
			}
			char *err=NULL;
			SQLite3_result *resultset=SPA->generate_show_fields_from(strA, &err);
			sess->SQLite3_to_MySQL(resultset, err, 0, &sess->client_myds->myprot);
			if (resultset) delete resultset;
			if (err) free(err);
			run_query=false;
			goto __run_query;
		}
	}

	// FIXME: this should be removed, it is just a POC for issue #253 . What is important is the call to GloMTH->signal_all_threads();
	if (!strncasecmp("SIGNAL MYSQL THREADS", query_no_space, strlen("SIGNAL MYSQL THREADS"))) {
		GloMTH->signal_all_threads();
		proxy_debug(PROXY_DEBUG_ADMIN, 4, "Received %s command\n", query_no_space);
		ProxySQL_Admin *SPA=(ProxySQL_Admin *)pa;
		SPA->save_admin_variables_from_runtime();
		proxy_debug(PROXY_DEBUG_ADMIN, 4, "Sent signal to all mysql threads\n");
		SPA->send_MySQL_OK(&sess->client_myds->myprot, NULL);
		run_query=false;
		goto __run_query;
	}

	// fix bug #442
	if (!strncmp("SET SQL_SAFE_UPDATES=1", query_no_space, strlen("SET SQL_SAFE_UPDATES=1"))) {
		SPA->send_MySQL_OK(&sess->client_myds->myprot, NULL);
		run_query=false;
		goto __run_query;
	}

	if (query_no_space_length==SELECT_VERSION_COMMENT_LEN) {
		if (!strncasecmp(SELECT_VERSION_COMMENT, query_no_space, query_no_space_length)) {
			l_free(query_length,query);
			query=l_strdup("SELECT '(ProxySQL Admin Module)'");
			query_length=strlen(query)+1;
			goto __run_query;
		}
	}

	if (query_no_space_length==SELECT_DB_USER_LEN) {
		if (!strncasecmp(SELECT_DB_USER, query_no_space, query_no_space_length)) {
			l_free(query_length,query);
			char *query1=(char *)"SELECT \"admin\" AS 'DATABASE()', \"%s\" AS 'USER()'";
			char *query2=(char *)malloc(strlen(query)+strlen(sess->client_myds->myconn->userinfo->username)+10);
			sprintf(query2,query1,sess->client_myds->myconn->userinfo->username);
			query=l_strdup(query2);
			query_length=strlen(query2)+1;
			free(query2);
			goto __run_query;
		}
	}

<<<<<<< HEAD
	if (!strncasecmp("SELECT @@version", query_no_space, strlen("SELECT @@version"))) {
		l_free(query_length,query);
		char *q=(char *)"SELECT '%s' AS '@@version'";
		query_length=strlen(q)+20;
		query=(char *)l_alloc(query_length);
		sprintf(query,q,PROXYSQL_VERSION);
		goto __run_query;
	}
=======
	if(!strncasecmp("CHECKSUM ", query_no_space, 9)){
		proxy_debug(PROXYSQL_DEBUG_ADMIN, 4, "Received CHECKSUM command\n");
		ProxySQL_Admin *SPA=(ProxySQL_Admin *)pa;
                SQLite3_result *resultset=NULL;
		char *tablename=NULL;
		char *error=NULL;
		int affected_rows=0;
		int cols=0;
		if (strlen(query_no_space)==strlen("CHECKSUM DISK MYSQL SERVERS") && !strncasecmp("CHECKSUM DISK MYSQL SERVERS", query_no_space, strlen(query_no_space))){
			char *q=(char *)"SELECT * FROM mysql_servers ORDER BY hostgroup_id, hostname, port";
			tablename=(char *)"MYSQL SERVERS";
			SPA->configdb->execute_statement(q, &error, &cols, &affected_rows, &resultset);
		}

		if (strlen(query_no_space)==strlen("CHECKSUM DISK MYSQL USERS") && !strncasecmp("CHECKSUM DISK MYSQL USERS", query_no_space, strlen(query_no_space))){
			char *q=(char *)"SELECT * FROM mysql_users ORDER BY username";
			tablename=(char *)"MYSQL USERS";
			SPA->configdb->execute_statement(q, &error, &cols, &affected_rows, &resultset);
		}

		if (strlen(query_no_space)==strlen("CHECKSUM DISK MYSQL QUERY RULES") && !strncasecmp("CHECKSUM DISK MYSQL QUERY RULES", query_no_space, strlen(query_no_space))){
			char *q=(char *)"SELECT * FROM mysql_query_rules ORDER BY rule_id";
			tablename=(char *)"MYSQL QUERY RULES";
			SPA->configdb->execute_statement(q, &error, &cols, &affected_rows, &resultset);
		}

		if (strlen(query_no_space)==strlen("CHECKSUM DISK MYSQL VARIABLES") && !strncasecmp("CHECKSUM DISK MYSQL VARIABLES", query_no_space, strlen(query_no_space))){
			char *q=(char *)"SELECT * FROM global_variables WHERE variable_name LIKE 'mysql-%' ORDER BY variable_name";
			tablename=(char *)"MYSQL VARIABLES";
			SPA->configdb->execute_statement(q, &error, &cols, &affected_rows, &resultset);

		}

		if (strlen(query_no_space)==strlen("CHECKSUM DISK MYSQL REPLICATION HOSTGROUPS") && !strncasecmp("CHECKSUM DISK MYSQL REPLICATION HOSTGROUPS", query_no_space, strlen(query_no_space))){
                        char *q=(char *)"SELECT * FROM mysql_replication_hostgroups ORDER BY writer_hostgroup";
                        tablename=(char *)"MYSQL REPLICATION HOSTGROUPS";
                        SPA->configdb->execute_statement(q, &error, &cols, &affected_rows, &resultset);

                }

		if ((strlen(query_no_space)==strlen("CHECKSUM MEMORY MYSQL SERVERS") && !strncasecmp("CHECKSUM MEMORY MYSQL SERVERS", query_no_space, strlen(query_no_space)))
		||
		(strlen(query_no_space)==strlen("CHECKSUM MEM MYSQL SERVERS") && !strncasecmp("CHECKSUM MEM MYSQL SERVERS", query_no_space, strlen(query_no_space)))
		||
		(strlen(query_no_space)==strlen("CHECKSUM MYSQL SERVERS") && !strncasecmp("CHECKSUM MYSQL SERVERS", query_no_space, strlen(query_no_space)))){
			char *q=(char *)"SELECT * FROM mysql_servers ORDER BY hostgroup_id, hostname, port";
			tablename=(char *)"MYSQL SERVERS";
			SPA->admindb->execute_statement(q, &error, &cols, &affected_rows, &resultset);
		}

		if ((strlen(query_no_space)==strlen("CHECKSUM MEMORY MYSQL USERS") && !strncasecmp("CHECKSUM MEMORY MYSQL USERS", query_no_space, strlen(query_no_space)))
		||
		(strlen(query_no_space)==strlen("CHECKSUM MEM MYSQL USERS") && !strncasecmp("CHECKSUM MEM MYSQL USERS", query_no_space, strlen(query_no_space)))
		||
		(strlen(query_no_space)==strlen("CHECKSUM MYSQL USERS") && !strncasecmp("CHECKSUM MYSQL USERS", query_no_space, strlen(query_no_space)))){
			char *q=(char *)"SELECT * FROM mysql_users ORDER BY username";
			tablename=(char *)"MYSQL USERS";
			SPA->admindb->execute_statement(q, &error, &cols, &affected_rows, &resultset);
		}

		if ((strlen(query_no_space)==strlen("CHECKSUM MEMORY MYSQL QUERY RULES") && !strncasecmp("CHECKSUM MEMORY MYSQL QUERY RULES", query_no_space, strlen(query_no_space)))
		||
		(strlen(query_no_space)==strlen("CHECKSUM MEM MYSQL QUERY RULES") && !strncasecmp("CHECKSUM MEM MYSQL QUERY RULES", query_no_space, strlen(query_no_space)))
		||
		(strlen(query_no_space)==strlen("CHECKSUM MYSQL QUERY RULES") && !strncasecmp("CHECKSUM MYSQL QUERY RULES", query_no_space, strlen(query_no_space)))){
			char *q=(char *)"SELECT * FROM mysql_query_rules ORDER BY rule_id";
			tablename=(char *)"MYSQL QUERY RULES";
			SPA->admindb->execute_statement(q, &error, &cols, &affected_rows, &resultset);
		}

		if ((strlen(query_no_space)==strlen("CHECKSUM MEMORY MYSQL VARIABLES") && !strncasecmp("CHECKSUM MEMORY MYSQL VARIABLES", query_no_space, strlen(query_no_space)))
		||
		(strlen(query_no_space)==strlen("CHECKSUM MEM MYSQL VARIABLES") && !strncasecmp("CHECKSUM MEM MYSQL VARIABLES", query_no_space, strlen(query_no_space)))
		||
		(strlen(query_no_space)==strlen("CHECKSUM MYSQL VARIABLES") && !strncasecmp("CHECKSUM MYSQL VARIABLES", query_no_space, strlen(query_no_space)))){
			char *q=(char *)"SELECT * FROM global_variables WHERE variable_name LIKE 'mysql-%' ORDER BY variable_name";
			tablename=(char *)"MYSQL VARIABLES";
			SPA->admindb->execute_statement(q, &error, &cols, &affected_rows, &resultset);
		}

		if ((strlen(query_no_space)==strlen("CHECKSUM MEMORY MYSQL REPLICATION HOSTGROUPS") && !strncasecmp("CHECKSUM MEMORY MYSQL REPLICATION HOSTGROUPS", query_no_space, strlen(query_no_space)))
                ||
                (strlen(query_no_space)==strlen("CHECKSUM MEM MYSQL REPLICATION HOSTGROUPS") && !strncasecmp("CHECKSUM MEM MYSQL REPLICATION HOSTGROUPS", query_no_space, strlen(query_no_space)))
                ||
                (strlen(query_no_space)==strlen("CHECKSUM MYSQL REPLICATION HOSTGROUPS") && !strncasecmp("CHECKSUM MYSQL REPLICATION HOSTGROUPS", query_no_space, strlen(query_no_space)))){
                        char *q=(char *)"SELECT * FROM mysql_replication_hostgroups ORDER BY writer_hostgroup";
                        tablename=(char *)"MYSQL REPLICATION HOSTGROUPS";
                        SPA->admindb->execute_statement(q, &error, &cols, &affected_rows, &resultset);
                }

		if (error) {
			proxy_error("Error: %s\n", error);
			char buf[1024];
			sprintf(buf,"%s", error);
			SPA->send_MySQL_ERR(&sess->client_myds->myprot, buf);
			run_query=false;
		} else if (resultset) {
			char *q=(char *)"SELECT '%s' AS 'table', '%s' AS 'checksum'";
			char *checksum=(char *)resultset->checksum();
			query=(char *)malloc(strlen(q)+strlen(tablename)+strlen(checksum)+1);
			sprintf(query,q,tablename,checksum);
		}
		goto __run_query;
        }
>>>>>>> d3f3dbae

	if (strncasecmp("SHOW ", query_no_space, 5)) {
		goto __end_show_commands; // in the next block there are only SHOW commands
	}


	if (!strncasecmp("SHOW GLOBAL VARIABLES LIKE 'read_only'", query_no_space, strlen("SHOW GLOBAL VARIABLES LIKE 'read_only'"))) {
		l_free(query_length,query);
		char *q=(char *)"SELECT 'read_only' Variable_name, '%s' Value FROM global_variables WHERE Variable_name='admin-read_only'";
		query_length=strlen(q)+5;
		query=(char *)l_alloc(query_length);
		ProxySQL_Admin *SPA=(ProxySQL_Admin *)pa;
		bool ro=SPA->get_read_only();
		sprintf(query,q,( ro ? "ON" : "OFF"));
		goto __run_query;
	}

	if (!strncasecmp("SHOW GLOBAL VARIABLES LIKE 'version'", query_no_space, strlen("SHOW GLOBAL VARIABLES LIKE 'version'"))) {
		l_free(query_length,query);
		char *q=(char *)"SELECT 'version' Variable_name, '%s' Value FROM global_variables WHERE Variable_name='admin-version'";
		query_length=strlen(q)+20;
		query=(char *)l_alloc(query_length);
		sprintf(query,q,PROXYSQL_VERSION);
		goto __run_query;
	}


	if (query_no_space_length==strlen("SHOW TABLES") && !strncasecmp("SHOW TABLES",query_no_space, query_no_space_length)) {
		l_free(query_length,query);
		query=l_strdup("SELECT name AS tables FROM sqlite_master WHERE type='table' AND name NOT IN ('sqlite_sequence')");
		query_length=strlen(query)+1;
		goto __run_query;
	}

	if (query_no_space_length==strlen("SHOW CHARSET") && !strncasecmp("SHOW CHARSET",query_no_space, query_no_space_length)) {
		l_free(query_length,query);
		query=l_strdup("SELECT Charset, Collation AS 'Default collation' FROM mysql_collations WHERE `Default`='Yes'");
		query_length=strlen(query)+1;
		goto __run_query;
	}

	if (query_no_space_length==strlen("SHOW COLLATION") && !strncasecmp("SHOW COLLATION",query_no_space, query_no_space_length)) {
		l_free(query_length,query);
		query=l_strdup("SELECT * FROM mysql_collations");
		query_length=strlen(query)+1;
		goto __run_query;
	}

	if ((query_no_space_length>17) && (!strncasecmp("SHOW TABLES FROM ", query_no_space, 17))) {
		strA=query_no_space+17;
		strAl=strlen(strA);
		strB=(char *)"SELECT name AS tables FROM %s.sqlite_master WHERE type='table' AND name NOT IN ('sqlite_sequence')";
		strBl=strlen(strB);
		int l=strBl+strAl-2;
		char *b=(char *)l_alloc(l+1);
		snprintf(b,l+1,strB,strA);
		b[l]=0;
		l_free(query_length,query);
		query=b;
		query_length=l+1;
		goto __run_query;
	}

	if ((query_no_space_length>17) && (!strncasecmp("SHOW TABLES LIKE ", query_no_space, 17))) {
		strA=query_no_space+17;
		strAl=strlen(strA);
		strB=(char *)"SELECT name AS tables FROM sqlite_master WHERE type='table' AND name LIKE '%s'";
		strBl=strlen(strB);
		char *tn=NULL; // tablename
		tn=(char *)malloc(strlen(strA));
		unsigned int i=0, j=0;
		while (i<strlen(strA)) {
			if (strA[i]!='\\' && strA[i]!='`' && strA[i]!='\'') {
				tn[j]=strA[i];
				j++;
			}
			i++;
		}
		tn[j]=0;
		int l=strBl+strlen(tn)-2;
		char *b=(char *)l_alloc(l+1);
		snprintf(b,l+1,strB,tn);
		b[l]=0;
		free(tn);
		l_free(query_length,query);
		query=b;
		query_length=l+1;
		goto __run_query;
	}

	if (query_no_space_length==strlen("SHOW MYSQL USERS") && !strncasecmp("SHOW MYSQL USERS",query_no_space, query_no_space_length)) {
		l_free(query_length,query);
		query=l_strdup("SELECT * FROM mysql_users ORDER BY username, active DESC, username ASC");
		query_length=strlen(query)+1;
		goto __run_query;
	}

	if (query_no_space_length==strlen("SHOW MYSQL SERVERS") && !strncasecmp("SHOW MYSQL SERVERS",query_no_space, query_no_space_length)) {
		l_free(query_length,query);
		query=l_strdup("SELECT * FROM mysql_servers ORDER BY hostgroup_id, hostname, port");
		query_length=strlen(query)+1;
		goto __run_query;
	}

	if (
		(query_no_space_length==strlen("SHOW GLOBAL VARIABLES") && !strncasecmp("SHOW GLOBAL VARIABLES",query_no_space, query_no_space_length))
		||
		(query_no_space_length==strlen("SHOW ALL VARIABLES") && !strncasecmp("SHOW ALL VARIABLES",query_no_space, query_no_space_length))
		||
		(query_no_space_length==strlen("SHOW VARIABLES") && !strncasecmp("SHOW VARIABLES",query_no_space, query_no_space_length))
	) {
		l_free(query_length,query);
		query=l_strdup("SELECT variable_name AS Variable_name, variable_value AS Value FROM global_variables ORDER BY variable_name");
		query_length=strlen(query)+1;
		goto __run_query;
	}

	if (query_no_space_length==strlen("SHOW ADMIN VARIABLES") && !strncasecmp("SHOW ADMIN VARIABLES",query_no_space, query_no_space_length)) {
		l_free(query_length,query);
		query=l_strdup("SELECT variable_name AS Variable_name, variable_value AS Value FROM global_variables WHERE variable_name LIKE 'admin-\%' ORDER BY variable_name");
		query_length=strlen(query)+1;
		goto __run_query;
	}

	if (query_no_space_length==strlen("SHOW MYSQL VARIABLES") && !strncasecmp("SHOW MYSQL VARIABLES",query_no_space, query_no_space_length)) {
		l_free(query_length,query);
		query=l_strdup("SELECT variable_name AS Variable_name, variable_value AS Value FROM global_variables WHERE variable_name LIKE 'mysql-\%' ORDER BY variable_name");
		query_length=strlen(query)+1;
		goto __run_query;
	}

	if (query_no_space_length==strlen("SHOW MYSQL STATUS") && !strncasecmp("SHOW MYSQL STATUS",query_no_space, query_no_space_length)) {
		l_free(query_length,query);
		query=l_strdup("SELECT Variable_Name AS Variable_name, Variable_Value AS Value FROM stats_mysql_global ORDER BY variable_name");
		query_length=strlen(query)+1;
		GloAdmin->stats___mysql_global();
		goto __run_query;
	}

	strA=(char *)"SHOW CREATE TABLE ";
	strB=(char *)"SELECT name AS 'table' , REPLACE(REPLACE(sql,' , ', X'2C0A'),'CREATE TABLE %s (','CREATE TABLE %s ('||X'0A') AS 'Create Table' FROM %s.sqlite_master WHERE type='table' AND name='%s'";
	strAl=strlen(strA);
  if (strncasecmp("SHOW CREATE TABLE ", query_no_space, strAl)==0) {
		strBl=strlen(strB);
		char *dbh=NULL;
		char *tbh=NULL;
		//int tblnamelen=query_no_space_length-strAl;
		c_split_2(query_no_space+strAl,".",&dbh,&tbh);

		if (strlen(tbh)==0) {
			free(tbh);
			tbh=dbh;
			dbh=strdup("main");
		}
		if (strlen(tbh)>=3 && tbh[0]=='`' && tbh[strlen(tbh)-1]=='`') { // tablename is quoted
			char *tbh_tmp=(char *)malloc(strlen(tbh)-1);
			strncpy(tbh_tmp,tbh+1,strlen(tbh)-2);
			tbh_tmp[strlen(tbh)-2]=0;
			free(tbh);
			tbh=tbh_tmp;
		}
		int l=strBl+strlen(tbh)*3+strlen(dbh)-8;
		char *buff=(char *)l_alloc(l+1);
		snprintf(buff,l+1,strB,tbh,tbh,dbh,tbh);
		buff[l]=0;
		free(tbh);
		free(dbh);
		l_free(query_length,query);
		query=buff;
		query_length=l+1;
		goto __run_query;
	}

	if (
		(query_no_space_length==strlen("SHOW DATABASES") && !strncasecmp("SHOW DATABASES",query_no_space, query_no_space_length))
		||
		(query_no_space_length==strlen("SHOW SCHEMAS") && !strncasecmp("SHOW SCHEMAS",query_no_space, query_no_space_length))
	) {
		l_free(query_length,query);
		query=l_strdup("PRAGMA DATABASE_LIST");
		query_length=strlen(query)+1;
		goto __run_query;
	}

	if (query_no_space_length==strlen("SHOW FULL PROCESSLIST") && !strncasecmp("SHOW FULL PROCESSLIST",query_no_space, query_no_space_length)) {
		l_free(query_length,query);
		query=l_strdup("SELECT * FROM stats_mysql_processlist");
		query_length=strlen(query)+1;
		goto __run_query;
	}

	if (query_no_space_length==strlen("SHOW PROCESSLIST") && !strncasecmp("SHOW PROCESSLIST",query_no_space, query_no_space_length)) {
		l_free(query_length,query);
		query=l_strdup("SELECT SessionID, user, db, hostgroup, command, time_ms, SUBSTR(info,0,100) info FROM stats_mysql_processlist");
		query_length=strlen(query)+1;
		goto __run_query;
	}

__end_show_commands:

	if (query_no_space_length==strlen("SELECT DATABASE()") && !strncasecmp("SELECT DATABASE()",query_no_space, query_no_space_length)) {
		l_free(query_length,query);
		if (sess->stats==false) {
			query=l_strdup("SELECT \"admin\" AS 'DATABASE()'");
		} else {
			query=l_strdup("SELECT \"stats\" AS 'DATABASE()'");
		}
		query_length=strlen(query)+1;
		goto __run_query;
	}

	if (sess->stats==true) {
		if (
			(strncasecmp("PRAGMA",query_no_space,6)==0)
			||
			(strncasecmp("ATTACH",query_no_space,6)==0)
		) {
			proxy_error("[WARNING]: Commands executed from stats interface in Admin Module: \"%s\"\n", query_no_space);
			SPA->send_MySQL_ERR(&sess->client_myds->myprot, (char *)"Command not allowed");
			run_query=false;
		}
	}

__run_query:
	if (run_query) {
		ProxySQL_Admin *SPA=(ProxySQL_Admin *)pa;
		if (sess->stats==false) {
			if (SPA->get_read_only()) { // disable writes if the admin interface is in read_only mode
				SPA->admindb->execute("PRAGMA query_only = ON");
				SPA->admindb->execute_statement(query, &error , &cols , &affected_rows , &resultset);
				SPA->admindb->execute("PRAGMA query_only = OFF");
			} else {
				SPA->admindb->execute_statement(query, &error , &cols , &affected_rows , &resultset);
			}
		} else {
			SPA->statsdb->execute("PRAGMA query_only = ON");
			SPA->statsdb->execute_statement(query, &error , &cols , &affected_rows , &resultset);
			SPA->statsdb->execute("PRAGMA query_only = OFF");
		}
		sess->SQLite3_to_MySQL(resultset, error, affected_rows, &sess->client_myds->myprot);
		delete resultset;
	}
	l_free(pkt->size-sizeof(mysql_hdr),query_no_space); // it is always freed here
	l_free(query_length,query);
}


void *child_mysql(void *arg) {

	int client = *(int *)arg;
	__thr_sfp=l_mem_init();

	GloMTH->wrlock();
	mysql_thread___server_version=GloMTH->get_variable((char *)"server_version");
	mysql_thread___default_schema=GloMTH->get_variable((char *)"default_schema");
	{
		char *s=GloMTH->get_variable((char *)"server_capabilities");
		mysql_thread___server_capabilities=atoi(s);
		free(s);
	}
	GloMTH->wrunlock();

	struct pollfd fds[1];
	nfds_t nfds=1;
	int rc;
	pthread_mutex_unlock(&sock_mutex);
//	MySQL_Thread *mysql_thr=create_MySQL_Thread_func();
	MySQL_Thread *mysql_thr=new MySQL_Thread();
	//mysql_thr->mysql_sessions = new PtrArray();
	mysql_thr->curtime=monotonic_time();
	GloQPro->init_thread();
	mysql_thr->refresh_variables();
	MySQL_Session *sess=mysql_thr->create_new_session_and_client_data_stream(client);
	sess->thread=mysql_thr;
	sess->admin=true;
	sess->admin_func=admin_session_handler;
	MySQL_Data_Stream *myds=sess->client_myds;

	fds[0].fd=client;
	fds[0].revents=0;	
	fds[0].events=POLLIN|POLLOUT;

	//sess->myprot_client.generate_pkt_initial_handshake(sess->client_myds,true,NULL,NULL);
	sess->client_myds->myprot.generate_pkt_initial_handshake(true,NULL,NULL, &sess->thread_session_id);

	unsigned long oldtime=monotonic_time();
	unsigned long curtime=monotonic_time();
	
	while (__sync_fetch_and_add(&glovars.shutdown,0)==0) {
		if (myds->available_data_out()) {
			fds[0].events=POLLIN|POLLOUT;	
		} else {
			fds[0].events=POLLIN;	
		}
		fds[0].revents=0;	
		//rc=poll(fds,nfds,2000);
		rc=poll(fds,nfds,__sync_fetch_and_add(&__admin_refresh_interval,0));
		{
			//FIXME: cleanup this block
			curtime=monotonic_time();
			if (curtime>oldtime+__admin_refresh_interval) {
				oldtime=curtime;
				ProxySQL_Admin *SPA=(ProxySQL_Admin *)GloAdmin;
				pthread_mutex_lock(&admin_mutex);
				SPA->stats___mysql_query_rules();
				//SPA->stats___mysql_query_digests();
				SPA->stats___mysql_commands_counters();
				pthread_mutex_unlock(&admin_mutex);
			}
		}
		if (rc == -1) {
			if (errno == EINTR) {
				continue;
			} else {
				goto __exit_child_mysql;
			}
		}
		myds->revents=fds[0].revents;
		myds->read_from_net();
		if (myds->net_failure) goto __exit_child_mysql;
		myds->read_pkts();
		sess->to_process=1;
		int rc=sess->handler();
		if (rc==-1) goto __exit_child_mysql;
	}

__exit_child_mysql:
	//delete sess;
	if (mysql_thread___default_schema) { free(mysql_thread___default_schema); mysql_thread___default_schema=NULL; }
	if (mysql_thread___server_version) { free(mysql_thread___server_version); mysql_thread___server_version=NULL; }
	delete mysql_thr;	
	l_mem_destroy(__thr_sfp);	
	return NULL;
}

void* child_telnet(void* arg)
{ 
	int bytes_read;
	//int i;
//	struct timeval tv;
	char line[LINESIZE+1];
	int client = *(int *)arg;
	free(arg);
	pthread_mutex_unlock(&sock_mutex);
//	gettimeofday(&tv, NULL);
//	printf("Client %d connected at %d.%d\n", client, (int)tv.tv_sec, (int)tv.tv_usec);
	memset(line,0,LINESIZE+1);
	while ((strncmp(line, "quit", 4) != 0) && glovars.shutdown==0) {
		bytes_read = recv(client, line, LINESIZE, 0);
		  if (bytes_read==-1) { 
			 break;
			 }
		  char *eow = strchr(line, '\n');
			if (eow) *eow=0;
			SPA->is_command(line);
			if (strncmp(line,"shutdown",8)==0) glovars.shutdown=1;
		  if (send(client, line, strlen(line), MSG_NOSIGNAL)==-1) break;
		  if (send(client, "\nOK\n", 4, MSG_NOSIGNAL)==-1) break;
	}
//	gettimeofday(&tv, NULL);
//	printf("Client %d disconnected at %d.%d\n", client, (int)tv.tv_sec, (int)tv.tv_usec);
	shutdown(client,SHUT_RDWR);
	close(client);
	return arg;
}

void* child_telnet_also(void* arg)
{ 
	int bytes_read;
	//int i;
//	struct timeval tv;
	char line[LINESIZE+1];
	int client = *(int *)arg;
	free(arg);
	pthread_mutex_unlock(&sock_mutex);
//	gettimeofday(&tv, NULL);
//	printf("Client %d connected at %d.%d\n", client, (int)tv.tv_sec, (int)tv.tv_usec);
	memset(line,0,LINESIZE+1);
	while ((strncmp(line, "quit", 4) != 0) && glovars.shutdown==0) {
		bytes_read = recv(client, line, LINESIZE, 0);
		  if (bytes_read==-1) { 
			 break;
			 }
		  char *eow = strchr(line, '\n');
			if (eow) *eow=0;
			if (strncmp(line,"shutdown",8)==0) glovars.shutdown=1;
		  if (send(client, line, strlen(line), MSG_NOSIGNAL)==-1) break;
		  if (send(client, "\nNOT OK\n", 8, MSG_NOSIGNAL)==-1) break;
	}
//	gettimeofday(&tv, NULL);
//	printf("Client %d disconnected at %d.%d\n", client, (int)tv.tv_sec, (int)tv.tv_usec);
	shutdown(client,SHUT_RDWR);
	close(client);
	return arg;
}





static void * admin_main_loop(void *arg)
{
	int i;
	int version=0;
	//size_t c;
	//int sd;
	struct sockaddr_in addr;
	size_t mystacksize=256*1024;
	struct pollfd *fds=((struct _main_args *)arg)->fds;
	int nfds=((struct _main_args *)arg)->nfds;
	int *callback_func=((struct _main_args *)arg)->callback_func;
	volatile int *shutdown=((struct _main_args *)arg)->shutdown;
	char *socket_names[MAX_ADMIN_LISTENERS];
	for (i=0;i<MAX_ADMIN_LISTENERS;i++) { socket_names[i]=NULL; }
	pthread_attr_t attr; 
  pthread_attr_init(&attr);
  pthread_attr_setdetachstate(&attr, PTHREAD_CREATE_DETACHED);
  pthread_attr_setstacksize (&attr, mystacksize);

	if(GloVars.global.nostart) {
		nostart_=true;
		pthread_mutex_lock(&GloVars.global.start_mutex);
	}
	__sync_fetch_and_add(&load_main_,1);
	while (glovars.shutdown==0 && *shutdown==0)
	{
		int *client;
		int client_t;
		socklen_t addr_size = sizeof(addr);
		pthread_t child;
		size_t stacks;
		rc=poll(fds,nfds,1000);
		//if (__sync_fetch_and_add(&GloVars.global.nostart,0)==0) {
		//	__sync_fetch_and_add(&GloVars.global.nostart,1);
		if ((nostart_ && __sync_val_compare_and_swap(&GloVars.global.nostart,0,1)==0) || __sync_fetch_and_add(&glovars.shutdown,0)==1) {
			nostart_=false;
			pthread_mutex_unlock(&GloVars.global.start_mutex);
//			if (glovars.reload) {
//				nostart_=true;
//				pthread_mutex_lock(&GloVars.global.start_mutex);
//			}
		}
		if ((rc == -1 && errno == EINTR) || rc==0) {
        // poll() timeout, try again
			goto __end_while_pool;
//        continue;
		}
		for (i=0;i<nfds;i++) {
			if (fds[i].revents==POLLIN) {
				client_t = accept(fds[i].fd, (struct sockaddr*)&addr, &addr_size);
//		printf("Connected: %s:%d  sock=%d\n", inet_ntoa(addr.sin_addr), ntohs(addr.sin_port), client_t);
				pthread_attr_getstacksize (&attr, &stacks);
//		printf("Default stack size = %d\n", stacks);
				pthread_mutex_lock (&sock_mutex);
				client=(int *)malloc(sizeof(int));
				*client= client_t;
				if ( pthread_create(&child, &attr, child_func[callback_func[i]], client) != 0 )
					perror("Thread creation");
			}
			fds[i].revents=0;
		}
__end_while_pool:
		if (S_amll.get_version()!=version) {
			S_amll.wrlock();
			version=S_amll.get_version();
			//S_amll.copy_new_descriptors(&S_amll.descriptor_new, &S_amll.descriptor_new_copy, false);
			for (i=0; i<nfds; i++) {
				char *add=NULL; char *port=NULL;
				close(fds[i].fd);
				c_split_2(socket_names[i], ":" , &add, &port);
				if (atoi(port)==0) { unlink(socket_names[i]); }
			}
			nfds=0;
			unsigned int j;
			i=0; j=0;
			for (j=0; j<S_amll.ifaces_mysql->ifaces->len; j++) {
				char *add=NULL; char *port=NULL; char *sn=(char *)S_amll.ifaces_mysql->ifaces->index(j);
				c_split_2(sn, ":" , &add, &port);
				int s = ( atoi(port) ? listen_on_port(add, atoi(port), 128) : listen_on_unix(add, 128));
				if (s>0) { fds[nfds].fd=s; fds[nfds].events=POLLIN; fds[nfds].revents=0; callback_func[nfds]=0; socket_names[nfds]=strdup(sn); nfds++; }
			}
//	FIXME: disabling this part until telnet modules will be implemented
//			for (j=0; j<S_amll.ifaces_telnet_admin->ifaces->len; j++) {
//				char *add=NULL; char *port=NULL; char *sn=(char *)S_amll.ifaces_telnet_admin->ifaces->index(j);
//				c_split_2(sn, ":" , &add, &port);
//				int s = ( atoi(port) ? listen_on_port(add, atoi(port), 50) : listen_on_unix(add, 50));
//				if (s>0) { fds[nfds].fd=s; fds[nfds].events=POLLIN; fds[nfds].revents=0; callback_func[nfds]=1; socket_names[nfds]=strdup(sn); nfds++; }
//			}
//			for (j=0; j<S_amll.ifaces_telnet_stats->ifaces->len; j++) {
//				char *add=NULL; char *port=NULL; char *sn=(char *)S_amll.ifaces_telnet_stats->ifaces->index(j);
//				c_split_2(sn, ":" , &add, &port);
//				int s = ( atoi(port) ? listen_on_port(add, atoi(port), 50) : listen_on_unix(add, 50));
//				if (s>0) { fds[nfds].fd=s; fds[nfds].events=POLLIN; fds[nfds].revents=0; callback_func[nfds]=2; socket_names[nfds]=strdup(sn); nfds++; }
//			}
			S_amll.wrunlock();	
		}
		
	}
	//if (__sync_add_and_fetch(shutdown,0)==0) __sync_add_and_fetch(shutdown,1);
	for (i=0; i<nfds; i++) {
		char *add=NULL; char *port=NULL;
		close(fds[i].fd);
		c_split_2(socket_names[i], ":" , &add, &port);
		if (atoi(port)==0) { unlink(socket_names[i]); }
	}
	free(arg);
	return NULL;
}

#ifdef DEBUG
#define DEB "_DEBUG"
#else
#define DEB ""
#endif /* DEBUG */
#define PROXYSQL_ADMIN_VERSION "0.2.0902" DEB

ProxySQL_Admin::ProxySQL_Admin() {
#ifdef DEBUG
		if (glovars.has_debug==false) {
#else
		if (glovars.has_debug==true) {
#endif /* DEBUG */
			perror("Incompatible debagging version");
			exit(EXIT_FAILURE);
		}

	SPA=this;
	spinlock_rwlock_init(&rwlock);
	variables.admin_credentials=strdup("admin:admin");
	variables.stats_credentials=strdup("stats:stats");
	if (GloVars.__cmd_proxysql_admin_socket) {
		variables.mysql_ifaces=strdup(GloVars.__cmd_proxysql_admin_socket);
	} else {
		variables.mysql_ifaces=strdup("127.0.0.1:6032");
	}
	variables.telnet_admin_ifaces=NULL;
	variables.telnet_stats_ifaces=NULL;
	//variables.telnet_admin_ifaces=strdup("127.0.0.1:6030");
	//variables.telnet_stats_ifaces=strdup("127.0.0.1:6031");
	variables.refresh_interval=2000;
	variables.admin_read_only=false;	// by default, the admin interface accepts writes
	variables.admin_version=(char *)PROXYSQL_VERSION;
#ifdef DEBUG
	variables.debug=GloVars.global.gdbg;
#endif /* DEBUG */
};

void ProxySQL_Admin::wrlock() {
	spin_wrlock(&rwlock);
};

void ProxySQL_Admin::wrunlock() {
	spin_wrunlock(&rwlock);
};

void ProxySQL_Admin::print_version() {
  fprintf(stderr,"Standard ProxySQL Admin rev. %s -- %s -- %s\n", PROXYSQL_ADMIN_VERSION, __FILE__, __TIMESTAMP__);
};

bool ProxySQL_Admin::init() {
	//int i;
	size_t mystacksize=256*1024;

	child_func[0]=child_mysql;
	child_func[1]=child_telnet;
	child_func[2]=child_telnet_also;
	main_shutdown=0;
	main_poll_nfds=0;
	main_poll_fds=NULL;
	main_callback_func=NULL;

	main_callback_func=(int *)malloc(sizeof(int)*MAX_ADMIN_LISTENERS);
	main_poll_fds=(struct pollfd *)malloc(sizeof(struct pollfd)*MAX_ADMIN_LISTENERS);
	main_poll_nfds=0;

	pthread_attr_t attr; 
  pthread_attr_init(&attr);
  pthread_attr_setstacksize (&attr, mystacksize);

	admindb=new SQLite3DB();
	admindb->open((char *)"file:mem_admindb?mode=memory&cache=shared", SQLITE_OPEN_READWRITE | SQLITE_OPEN_CREATE | SQLITE_OPEN_FULLMUTEX);
	statsdb=new SQLite3DB();
	statsdb->open((char *)"file:mem_statsdb?mode=memory&cache=shared", SQLITE_OPEN_READWRITE | SQLITE_OPEN_CREATE | SQLITE_OPEN_FULLMUTEX);
	configdb=new SQLite3DB();
	configdb->open((char *)GloVars.admindb, SQLITE_OPEN_READWRITE | SQLITE_OPEN_CREATE | SQLITE_OPEN_FULLMUTEX);

	monitordb = new SQLite3DB();
	monitordb->open((char *)"file:mem_monitordb?mode=memory&cache=shared", SQLITE_OPEN_READWRITE | SQLITE_OPEN_CREATE | SQLITE_OPEN_FULLMUTEX);

	tables_defs_admin=new std::vector<table_def_t *>;
	tables_defs_stats=new std::vector<table_def_t *>;
	tables_defs_config=new std::vector<table_def_t *>;

	insert_into_tables_defs(tables_defs_admin,"mysql_servers", ADMIN_SQLITE_TABLE_MYSQL_SERVERS);
	insert_into_tables_defs(tables_defs_admin,"mysql_users", ADMIN_SQLITE_TABLE_MYSQL_USERS);
	insert_into_tables_defs(tables_defs_admin,"mysql_replication_hostgroups", ADMIN_SQLITE_TABLE_MYSQL_REPLICATION_HOSTGROUPS);
	insert_into_tables_defs(tables_defs_admin,"mysql_query_rules", ADMIN_SQLITE_TABLE_MYSQL_QUERY_RULES);
	insert_into_tables_defs(tables_defs_admin,"global_variables", ADMIN_SQLITE_TABLE_GLOBAL_VARIABLES);
	insert_into_tables_defs(tables_defs_admin,"mysql_collations", ADMIN_SQLITE_TABLE_MYSQL_COLLATIONS);
#ifdef DEBUG
	insert_into_tables_defs(tables_defs_admin,"debug_levels", ADMIN_SQLITE_TABLE_DEBUG_LEVELS);
#endif /* DEBUG */

	insert_into_tables_defs(tables_defs_config,"mysql_servers", ADMIN_SQLITE_TABLE_MYSQL_SERVERS);
	insert_into_tables_defs(tables_defs_config,"mysql_users", ADMIN_SQLITE_TABLE_MYSQL_USERS);
	insert_into_tables_defs(tables_defs_config,"mysql_replication_hostgroups", ADMIN_SQLITE_TABLE_MYSQL_REPLICATION_HOSTGROUPS);
	insert_into_tables_defs(tables_defs_config,"mysql_query_rules", ADMIN_SQLITE_TABLE_MYSQL_QUERY_RULES);
	insert_into_tables_defs(tables_defs_config,"global_variables", ADMIN_SQLITE_TABLE_GLOBAL_VARIABLES);
	insert_into_tables_defs(tables_defs_config,"mysql_collations", ADMIN_SQLITE_TABLE_MYSQL_COLLATIONS);
#ifdef DEBUG
	insert_into_tables_defs(tables_defs_config,"debug_levels", ADMIN_SQLITE_TABLE_DEBUG_LEVELS);
#endif /* DEBUG */


	insert_into_tables_defs(tables_defs_stats,"stats_mysql_query_rules", STATS_SQLITE_TABLE_MYSQL_QUERY_RULES);
	insert_into_tables_defs(tables_defs_stats,"stats_mysql_commands_counters", STATS_SQLITE_TABLE_MYSQL_COMMANDS_COUNTERS);
	insert_into_tables_defs(tables_defs_stats,"stats_mysql_processlist", STATS_SQLITE_TABLE_MYSQL_PROCESSLIST);
	insert_into_tables_defs(tables_defs_stats,"stats_mysql_connection_pool", STATS_SQLITE_TABLE_MYSQL_CONNECTION_POOL);
	insert_into_tables_defs(tables_defs_stats,"stats_mysql_query_digest", STATS_SQLITE_TABLE_MYSQL_QUERY_DIGEST);
	insert_into_tables_defs(tables_defs_stats,"stats_mysql_query_digest_reset", STATS_SQLITE_TABLE_MYSQL_QUERY_DIGEST_RESET);
	insert_into_tables_defs(tables_defs_stats,"stats_mysql_global", STATS_SQLITE_TABLE_MYSQL_GLOBAL);


	check_and_build_standard_tables(admindb, tables_defs_admin);
	check_and_build_standard_tables(configdb, tables_defs_config);
	check_and_build_standard_tables(statsdb, tables_defs_stats);

	__attach_db(admindb, configdb, (char *)"disk");
	__attach_db(admindb, statsdb, (char *)"stats");
	__attach_db(admindb, monitordb, (char *)"monitor");
	__attach_db(statsdb, monitordb, (char *)"monitor");

	dump_mysql_collations();

#ifdef DEBUG	
	admindb->execute("ATTACH DATABASE 'file:mem_mydb?mode=memory&cache=shared' AS myhgm");
#endif /* DEBUG */

#ifdef DEBUG
	flush_debug_levels_runtime_to_database(configdb, false);
	flush_debug_levels_runtime_to_database(admindb, true);
#endif /* DEBUG */

	flush_mysql_variables___runtime_to_database(configdb, false, false, false);
	flush_mysql_variables___runtime_to_database(admindb, false, true, false);

	flush_admin_variables___runtime_to_database(configdb, false, false, false);
	flush_admin_variables___runtime_to_database(admindb, false, true, false);

	__insert_or_replace_maintable_select_disktable();

	flush_admin_variables___database_to_runtime(admindb,true);
#ifdef DEBUG
	if (GloVars.global.gdbg==false && GloVars.__cmd_proxysql_gdbg) {
		proxy_debug(PROXY_DEBUG_ADMIN, 4, "Enabling GloVars.global.gdbg because GloVars.__cmd_proxysql_gdbg==%d\n", GloVars.__cmd_proxysql_gdbg);
		GloVars.global.gdbg=true;
	}
#endif /* DEBUG */

	if (GloVars.__cmd_proxysql_reload || GloVars.__cmd_proxysql_initial) {
		if (GloVars.configfile_open) {
			if (GloVars.confFile->cfg) { 
 				Read_MySQL_Servers_from_configfile();	
				Read_Global_Variables_from_configfile("admin");
				Read_Global_Variables_from_configfile("mysql");
				Read_MySQL_Users_from_configfile();
				Read_MySQL_Query_Rules_from_configfile();
				__insert_or_replace_disktable_select_maintable();
			} else {
				if (GloVars.confFile->OpenFile(GloVars.config_file)==true) {		
 					Read_MySQL_Servers_from_configfile();	
					Read_MySQL_Users_from_configfile();
					Read_MySQL_Query_Rules_from_configfile();
					Read_Global_Variables_from_configfile("admin");
					Read_Global_Variables_from_configfile("mysql");
					__insert_or_replace_disktable_select_maintable();
				}
			}
		}
	}
	flush_admin_variables___database_to_runtime(admindb,true);
	flush_mysql_variables___database_to_runtime(admindb,true);

	S_amll.update_ifaces(variables.mysql_ifaces, &S_amll.ifaces_mysql);
	S_amll.update_ifaces(variables.telnet_admin_ifaces, &S_amll.ifaces_telnet_admin);
	S_amll.update_ifaces(variables.telnet_stats_ifaces, &S_amll.ifaces_telnet_stats);

	

//	pthread_t admin_thr;
	struct _main_args *arg=(struct _main_args *)malloc(sizeof(struct _main_args));
	arg->nfds=main_poll_nfds;
	arg->fds=main_poll_fds;
	arg->shutdown=&main_shutdown;
	arg->callback_func=main_callback_func;
	if (pthread_create(&admin_thr, &attr, admin_main_loop, (void *)arg) !=0 ) {
		perror("Thread creation");
		exit(EXIT_FAILURE);
	}
	do { usleep(50); } while (__sync_fetch_and_sub(&load_main_,0)==0);
	load_main_=0;
	return true;
};


void ProxySQL_Admin::admin_shutdown() {
	int i;
//	do { usleep(50); } while (main_shutdown==0);
	pthread_join(admin_thr, NULL);
	delete admindb;
	delete statsdb;
	delete configdb;
	delete monitordb;
	sqlite3_shutdown();
	if (main_poll_fds) {
		for (i=0;i<main_poll_nfds;i++) {
			shutdown(main_poll_fds[i].fd,SHUT_RDWR);
			close(main_poll_fds[i].fd);
		}
		free(main_poll_fds);
	}
	if (main_callback_func) {
		free(main_callback_func);
	}
	drop_tables_defs(tables_defs_admin);
	delete tables_defs_admin;
	drop_tables_defs(tables_defs_stats);
	delete tables_defs_stats;
	drop_tables_defs(tables_defs_config);
	delete tables_defs_config;
};

ProxySQL_Admin::~ProxySQL_Admin() {
	admin_shutdown();
};


bool ProxySQL_Admin::is_command(std::string s) {
	std::string cps;
	std::size_t found = s.find_first_of("\n\r\t ");
	if (found!=std::string::npos) {
		cps=s.substr(0,found);
	} else {
		cps=s;
	}
	transform(cps.begin(), cps.end(), cps.begin(), toupper);
	uint32 cmd_hash=SpookyHash::Hash32(cps.c_str(),cps.length(),0);
	std::cout<<cps<<"  "<<cmd_hash<<"  "<<std::endl;
	switch (keyfromhash(cmd_hash)) {
		case CMD1:
			std::cout<<"This is a SHOW command"<<std::endl;
			break;
		case CMD2:
			std::cout<<"This is a SET command"<<std::endl;
			break;
		case CMD3:
			std::cout<<"This is a FLUSH command"<<std::endl;
			break;
		default:
			return false;
			break;
	}
	return true;
};


void ProxySQL_Admin::dump_mysql_collations() {
	const CHARSET_INFO * c = compiled_charsets;
	char buf[1024];
	char *query=(char *)"INSERT INTO mysql_collations VALUES (%d, \"%s\", \"%s\", \"\")";
	admindb->execute("DELETE FROM mysql_collations");
	do {
		sprintf(buf,query,c->nr, c->name, c->csname);
		admindb->execute(buf);
		++c;
	} while (c[0].nr != 0);
	admindb->execute("INSERT OR REPLACE INTO mysql_collations SELECT Id, Collation, Charset, 'Yes' FROM mysql_collations JOIN (SELECT MIN(Id) minid FROM mysql_collations GROUP BY Charset) t ON t.minid=mysql_collations.Id");
	admindb->execute("DELETE FROM disk.mysql_collations");
	admindb->execute("INSERT INTO disk.mysql_collations SELECT * FROM main.mysql_collations");
}

void ProxySQL_Admin::check_and_build_standard_tables(SQLite3DB *db, std::vector<table_def_t *> *tables_defs) {
//	int i;
	table_def_t *td;
	db->execute("PRAGMA foreign_keys = OFF");
	for (std::vector<table_def_t *>::iterator it=tables_defs->begin(); it!=tables_defs->end(); ++it) {
		td=*it;
		db->check_and_build_table(td->table_name, td->table_def);
	}
	db->execute("PRAGMA foreign_keys = ON");
};



void ProxySQL_Admin::insert_into_tables_defs(std::vector<table_def_t *> *tables_defs, const char *table_name, const char *table_def) {
	table_def_t *td = new table_def_t;
	td->table_name=strdup(table_name);
	td->table_def=strdup(table_def);
	tables_defs->push_back(td);
};

void ProxySQL_Admin::drop_tables_defs(std::vector<table_def_t *> *tables_defs) {
	table_def_t *td;
	while (!tables_defs->empty()) {
		td=tables_defs->back();
		free(td->table_name);
		td->table_name=NULL;
		free(td->table_def);
		td->table_def=NULL;
		tables_defs->pop_back();
		delete td;
	}
};


void ProxySQL_Admin::flush_admin_variables___database_to_runtime(SQLite3DB *db, bool replace) {
	proxy_debug(PROXY_DEBUG_ADMIN, 4, "Flushing ADMIN variables. Replace:%d\n", replace);
	char *error=NULL;
	int cols=0;
	int affected_rows=0;
	SQLite3_result *resultset=NULL;
	char *q=(char *)"SELECT substr(variable_name,7) vn, variable_value FROM global_variables WHERE variable_name LIKE 'admin-%'";
	admindb->execute_statement(q, &error , &cols , &affected_rows , &resultset);
	if (error) {
		proxy_error("Error on %s : %s\n", q, error);
		return;
	} else {
		wrlock();
		for (std::vector<SQLite3_row *>::iterator it = resultset->rows.begin() ; it != resultset->rows.end(); ++it) {
			SQLite3_row *r=*it;
			bool rc=set_variable(r->fields[0],r->fields[1]);
			if (rc==false) {
				proxy_debug(PROXY_DEBUG_ADMIN, 4, "Impossible to set variable %s with value \"%s\"\n", r->fields[0],r->fields[1]);
				if (replace) {
					char *val=get_variable(r->fields[0]);
					char q[1000];
					if (val) {
						proxy_error("Impossible to set variable %s with value \"%s\". Resetting to current \"%s\".\n", r->fields[0],r->fields[1], val);
						sprintf(q,"INSERT OR REPLACE INTO global_variables VALUES(\"admin-%s\",\"%s\")",r->fields[0],val);
						db->execute(q);
						free(val);
					} else {
						proxy_error("Impossible to set not existing variable %s with value \"%s\". Deleting\n", r->fields[0],r->fields[1]);
						sprintf(q,"DELETE FROM global_variables WHERE variable_name=\"admin-%s\"",r->fields[0]);
						db->execute(q);
					}
				}
			} else {
				proxy_debug(PROXY_DEBUG_ADMIN, 4, "Set variable %s with value \"%s\"\n", r->fields[0],r->fields[1]);
			}
		}
		//commit(); NOT IMPLEMENTED
		wrunlock();
	}
	if (resultset) delete resultset;
}

void ProxySQL_Admin::flush_mysql_variables___database_to_runtime(SQLite3DB *db, bool replace) {
	proxy_debug(PROXY_DEBUG_ADMIN, 4, "Flushing MySQL variables. Replace:%d\n", replace);
	char *error=NULL;
	int cols=0;
	int affected_rows=0;
	SQLite3_result *resultset=NULL;
	char *q=(char *)"SELECT substr(variable_name,7) vn, variable_value FROM global_variables WHERE variable_name LIKE 'mysql-%'";
	admindb->execute_statement(q, &error , &cols , &affected_rows , &resultset);
	if (error) {
		proxy_error("Error on %s : %s\n", q, error);
		return;
	} else {
		GloMTH->wrlock();
		for (std::vector<SQLite3_row *>::iterator it = resultset->rows.begin() ; it != resultset->rows.end(); ++it) {
			SQLite3_row *r=*it;
			bool rc=GloMTH->set_variable(r->fields[0],r->fields[1]);
			if (rc==false) {
				proxy_debug(PROXY_DEBUG_ADMIN, 4, "Impossible to set variable %s with value \"%s\"\n", r->fields[0],r->fields[1]);
				if (replace) {
					char *val=GloMTH->get_variable(r->fields[0]);
					char q[1000];
					if (val) {
						if (strcmp(val,r->fields[1])) {
							proxy_error("Impossible to set variable %s with value \"%s\". Resetting to current \"%s\".\n", r->fields[0],r->fields[1], val);
							sprintf(q,"INSERT OR REPLACE INTO global_variables VALUES(\"mysql-%s\",\"%s\")",r->fields[0],val);
							db->execute(q);
						}
						free(val);
					} else {
						proxy_error("Impossible to set not existing variable %s with value \"%s\". Deleting\n", r->fields[0],r->fields[1]);
						sprintf(q,"DELETE FROM global_variables WHERE variable_name=\"mysql-%s\"",r->fields[0]);
						db->execute(q);
					}
				}
			} else {
				proxy_debug(PROXY_DEBUG_ADMIN, 4, "Set variable %s with value \"%s\"\n", r->fields[0],r->fields[1]);
			}
		}
		GloMTH->commit();
		GloMTH->wrunlock();
	}
	if (resultset) delete resultset;
}

void ProxySQL_Admin::flush_mysql_variables___runtime_to_database(SQLite3DB *db, bool replace, bool del, bool onlyifempty) {
	proxy_debug(PROXY_DEBUG_ADMIN, 4, "Flushing MySQL variables. Replace:%d, Delete:%d, Only_If_Empty:%d\n", replace, del, onlyifempty);
	if (onlyifempty) {
		char *error=NULL;
	  int cols=0;
	  int affected_rows=0;
	  SQLite3_result *resultset=NULL;
	  char *q=(char *)"SELECT COUNT(*) FROM global_variables WHERE variable_name LIKE 'mysql-%'";
	  db->execute_statement(q, &error , &cols , &affected_rows , &resultset);
		int matching_rows=0;
		if (error) {
			proxy_error("Error on %s : %s\n", q, error);
			return;
		} else {
			for (std::vector<SQLite3_row *>::iterator it = resultset->rows.begin() ; it != resultset->rows.end(); ++it) {
				SQLite3_row *r=*it;
				matching_rows+=atoi(r->fields[0]);
			}
	  }
	  if (resultset) delete resultset;
		if (matching_rows) {
			proxy_debug(PROXY_DEBUG_ADMIN, 4, "Table global_variables has MySQL variables - skipping\n");
			return;
		}
	}
	if (del) {
		proxy_debug(PROXY_DEBUG_ADMIN, 4, "Deleting MySQL variables from global_variables\n");
		db->execute("DELETE FROM global_variables WHERE variable_name LIKE 'mysql-%'");
	}
	char *a;
  if (replace) {
    a=(char *)"REPLACE INTO global_variables(variable_name, variable_value) VALUES(\"mysql-%s\",\"%s\")";
  } else {
    a=(char *)"INSERT OR IGNORE INTO global_variables(variable_name, variable_value) VALUES(\"mysql-%s\",\"%s\")";
  }
  int l=strlen(a)+200;
	GloMTH->wrlock();
	char **varnames=GloMTH->get_variables_list();	
  char *query=(char *)malloc(l);
	for (int i=0; varnames[i]; i++) {
		char *val=GloMTH->get_variable(varnames[i]);
		sprintf(query, a, varnames[i], val);
		db->execute(query);
		free(val);
	}
	GloMTH->wrunlock();
	free(query);
	for (int i=0; varnames[i]; i++) {
		free(varnames[i]);
	}
	free(varnames);
}

char **ProxySQL_Admin::get_variables_list() {
	size_t l=sizeof(admin_variables_names)/sizeof(char *);
	unsigned int i;
	char **ret=(char **)malloc(sizeof(char *)*l);
	for (i=0;i<l;i++) {
		ret[i]=(i==l-1 ? NULL : strdup(admin_variables_names[i]));
	}
	return ret;
}

char * ProxySQL_Admin::get_variable(char *name) {
#define INTBUFSIZE  4096
	char intbuf[INTBUFSIZE];
	if (!strcasecmp(name,"version")) return s_strdup(variables.admin_version);
	if (!strcasecmp(name,"admin_credentials")) return s_strdup(variables.admin_credentials);
	if (!strcasecmp(name,"stats_credentials")) return s_strdup(variables.stats_credentials);
	if (!strcasecmp(name,"mysql_ifaces")) return s_strdup(variables.mysql_ifaces);
	if (!strcasecmp(name,"telnet_admin_ifaces")) return s_strdup(variables.telnet_admin_ifaces);
	if (!strcasecmp(name,"telnet_stats_ifaces")) return s_strdup(variables.telnet_stats_ifaces);
	if (!strcasecmp(name,"refresh_interval")) {
		sprintf(intbuf,"%d",variables.refresh_interval);
		return strdup(intbuf);
	}
	if (!strcasecmp(name,"read_only")) {
		return strdup((variables.admin_read_only ? "true" : "false"));
	}
#ifdef DEBUG
	if (!strcasecmp(name,"debug")) {
		return strdup((variables.debug ? "true" : "false"));
	}
#endif /* DEBUG */
	return NULL;
}


#ifdef DEBUG
void ProxySQL_Admin::add_credentials(char *type, char *credentials, int hostgroup_id) {
#else
void ProxySQL_Admin::add_credentials(char *credentials, int hostgroup_id) {
#endif /* DEBUG */
	proxy_debug(PROXY_DEBUG_ADMIN, 4, "Adding %s credentials: %s\n", type, credentials);
	tokenizer_t tok = tokenizer( credentials, ";", TOKENIZER_NO_EMPTIES );
	const char* token;
	for (token = tokenize( &tok ); token; token = tokenize( &tok )) {
		char *user=NULL;
		char *pass=NULL;
		c_split_2(token, ":", &user, &pass);
		proxy_debug(PROXY_DEBUG_ADMIN, 4, "Adding %s credential: \"%s\", user:%s, pass:%s\n", type, token, user, pass);
		if (GloMyAuth) { // this check if required if GloMyAuth doesn't exist yet
			GloMyAuth->add(user,pass,USERNAME_FRONTEND,0,hostgroup_id,(char *)"main",0,0,0,1000);
		}
		free(user);
		free(pass);
	}
	free_tokenizer( &tok );
}

#ifdef DEBUG
void ProxySQL_Admin::delete_credentials(char *type, char *credentials) {
#else
void ProxySQL_Admin::delete_credentials(char *credentials) {
#endif /* DEBUG */
	proxy_debug(PROXY_DEBUG_ADMIN, 4, "Removing old %s credentials: %s\n", type, credentials);
	tokenizer_t tok = tokenizer( credentials, ";", TOKENIZER_NO_EMPTIES );
	const char* token;
	for (token = tokenize( &tok ); token; token = tokenize( &tok )) {
		char *user=NULL;
		char *pass=NULL;
		c_split_2(token, ":", &user, &pass);
		proxy_debug(PROXY_DEBUG_ADMIN, 4, "Removing %s credential: \"%s\", user:%s, pass:%s\n", type, token, user, pass);
		if (GloMyAuth) { // this check if required if GloMyAuth doesn't exist yet
			GloMyAuth->del(user,USERNAME_FRONTEND);
		}
		free(user);
		free(pass);
	}
	free_tokenizer( &tok );
}

bool ProxySQL_Admin::set_variable(char *name, char *value) {  // this is the public function, accessible from admin
	size_t vallen=strlen(value);

	if (!strcasecmp(name,"admin_credentials")) {
		// always (re)add monitor user
		if (mysql_thread___monitor_username && mysql_thread___monitor_password) {
			if (GloMyAuth) { // this check if required if GloMyAuth doesn't exist yet
				GloMyAuth->add(mysql_thread___monitor_username,mysql_thread___monitor_password,USERNAME_FRONTEND,0,STATS_HOSTGROUP,(char *)"main",0,0,0,1000);
			}
		}
		if (vallen) {
			bool update_creds=false;
			if ((variables.admin_credentials==NULL) || strcasecmp(variables.admin_credentials,value) ) update_creds=true;
			if (update_creds && variables.admin_credentials) {
#ifdef DEBUG
				delete_credentials((char *)"admin",variables.admin_credentials);
#else
				delete_credentials(variables.admin_credentials);
#endif /* DEBUG */
			}
			free(variables.admin_credentials);
			variables.admin_credentials=strdup(value);
			if (update_creds && variables.admin_credentials) {
#ifdef DEBUG
				add_credentials((char *)"admin",variables.admin_credentials, ADMIN_HOSTGROUP);
#else
				add_credentials(variables.admin_credentials, ADMIN_HOSTGROUP);
#endif /* DEBUG */
			}
			return true;
		} else {
			return false;
		}
	}
	if (!strcasecmp(name,"stats_credentials")) {
		if (vallen) {
			bool update_creds=false;
			if ((variables.stats_credentials==NULL) || strcasecmp(variables.stats_credentials,value) ) update_creds=true;
			if (update_creds && variables.stats_credentials) {
#ifdef DEBUG
				delete_credentials((char *)"stats",variables.stats_credentials);
#else
				delete_credentials(variables.stats_credentials);
#endif /* DEBUG */
			}
			free(variables.stats_credentials);
			variables.stats_credentials=strdup(value);
			if (update_creds && variables.stats_credentials) {
#ifdef DEBUG
				add_credentials((char *)"admin",variables.stats_credentials, STATS_HOSTGROUP);
#else
				add_credentials(variables.stats_credentials, STATS_HOSTGROUP);
#endif /* DEBUG */
			}
			return true;
		} else {
			return false;
		}
	}
	if (!strcasecmp(name,"mysql_ifaces")) {
		if (vallen) {
			bool update_creds=false;
			if ((variables.mysql_ifaces==NULL) || strcasecmp(variables.mysql_ifaces,value) ) update_creds=true;
			if (variables.mysql_ifaces)
				free(variables.mysql_ifaces);
			variables.mysql_ifaces=strdup(value);
			if (update_creds && variables.mysql_ifaces) {
				S_amll.update_ifaces(variables.mysql_ifaces, &S_amll.ifaces_mysql);
			}
			return true;
		} else {
			return false;
		}
	}
	if (!strcasecmp(name,"telnet_admin_ifaces")) {
		if (vallen) {
			bool update_creds=false;
			if ((variables.telnet_admin_ifaces==NULL) || strcasecmp(variables.telnet_admin_ifaces,value) ) update_creds=true;
			if (variables.telnet_admin_ifaces)
				free(variables.telnet_admin_ifaces);
			variables.telnet_admin_ifaces=strdup(value);
			if (update_creds && variables.telnet_admin_ifaces) {
				S_amll.update_ifaces(variables.telnet_admin_ifaces, &S_amll.ifaces_telnet_admin);
			}
			return true;
		} else {
			return false;
		}
	}
	if (!strcasecmp(name,"telnet_stats_ifaces")) {
		if (vallen) {
			bool update_creds=false;
			if ((variables.telnet_stats_ifaces==NULL) || strcasecmp(variables.telnet_stats_ifaces,value) ) update_creds=true;
			if (variables.telnet_stats_ifaces)
				free(variables.telnet_stats_ifaces);
			variables.telnet_stats_ifaces=strdup(value);
			if (update_creds && variables.telnet_stats_ifaces) {
				S_amll.update_ifaces(variables.telnet_stats_ifaces, &S_amll.ifaces_telnet_stats);
			}
			return true;
		} else {
			return false;
		}
	}
	if (!strcasecmp(name,"refresh_interval")) {
		int intv=atoi(value);
		if (intv > 100 && intv < 100000) {
			variables.refresh_interval=intv;
			__admin_refresh_interval=intv;
			return true;
		} else {
			return false;
		}
	}
	if (!strcasecmp(name,"version")) {
		if (strcasecmp(value,(char *)PROXYSQL_VERSION)==0) {
			return true;
		} else {
			return false;
		}
	}
	if (!strcasecmp(name,"read_only")) {
		if (strcasecmp(value,"true")==0 || strcasecmp(value,"1")==0) {
			variables.admin_read_only=true;
			return true;
		}
		if (strcasecmp(value,"false")==0 || strcasecmp(value,"0")==0) {
			variables.admin_read_only=false;
			return true;
		}
		return false;
	}
#ifdef DEBUG
	if (!strcasecmp(name,"debug")) {
		if (strcasecmp(value,"true")==0 || strcasecmp(value,"1")==0) {
			variables.debug=true;
			GloVars.global.gdbg=true;
			return true;
		}
		if (strcasecmp(value,"false")==0 || strcasecmp(value,"0")==0) {
			variables.debug=false;
			GloVars.global.gdbg=false;
			return true;
		}
		return false;
	}
#endif /* DEBUG */
	return false;
}




void ProxySQL_Admin::stats___mysql_global() {
	if (!GloMTH) return;
	SQLite3_result * resultset=GloMTH->SQL3_GlobalStatus();
	if (resultset==NULL) return;
	statsdb->execute("BEGIN");
	statsdb->execute("DELETE FROM stats_mysql_global");
	char *a=(char *)"INSERT INTO stats_mysql_global VALUES (\"%s\",\"%s\")";
	for (std::vector<SQLite3_row *>::iterator it = resultset->rows.begin() ; it != resultset->rows.end(); ++it) {
		SQLite3_row *r=*it;
		int arg_len=0;
		for (int i=0; i<2; i++) {
			arg_len+=strlen(r->fields[i]);
		}
		char *query=(char *)malloc(strlen(a)+arg_len+32);
		sprintf(query,a,r->fields[0],r->fields[1]);
		statsdb->execute(query);
		free(query);
	}
	statsdb->execute("COMMIT");
	delete resultset;
}

void ProxySQL_Admin::stats___mysql_processlist() {
	if (!GloMTH) return;
	SQLite3_result * resultset=GloMTH->SQL3_Processlist();
	if (resultset==NULL) return;
	statsdb->execute("BEGIN");
	statsdb->execute("DELETE FROM stats_mysql_processlist");
	char *a=(char *)"INSERT INTO stats_mysql_processlist VALUES (\"%s\",\"%s\",\"%s\",\"%s\",\"%s\",\"%s\",\"%s\",\"%s\",\"%s\",\"%s\",\"%s\",\"%s\",\"%s\",\"%s\")";
	for (std::vector<SQLite3_row *>::iterator it = resultset->rows.begin() ; it != resultset->rows.end(); ++it) {
		SQLite3_row *r=*it;
		int arg_len=0;
		for (int i=0; i<14; i++) {
			if (r->fields[i])
				arg_len+=strlen(r->fields[i]);
		}
		char *query=(char *)malloc(strlen(a)+arg_len+32);
		sprintf(query,a,
			(r->fields[0] ? r->fields[0] : ""),
			(r->fields[1] ? r->fields[1] : ""),
			(r->fields[2] ? r->fields[2] : ""),
			(r->fields[3] ? r->fields[3] : ""),
			(r->fields[4] ? r->fields[4] : ""),
			(r->fields[5] ? r->fields[5] : ""),
			(r->fields[6] ? r->fields[6] : ""),
			(r->fields[7] ? r->fields[7] : ""),
			(r->fields[8] ? r->fields[8] : ""),
			(r->fields[9] ? r->fields[9] : ""),
			(r->fields[10] ? r->fields[10] : ""),
			(r->fields[11] ? r->fields[11] : ""),
			(r->fields[12] ? r->fields[12] : ""),
			(r->fields[13] ? r->fields[13] : "")
		);
		statsdb->execute(query);
		free(query);
	}
	statsdb->execute("COMMIT");
	delete resultset;
}

void ProxySQL_Admin::stats___mysql_connection_pool() {

	if (!MyHGM) return;
	SQLite3_result * resultset=MyHGM->SQL3_Connection_Pool();
	if (resultset==NULL) return;
	statsdb->execute("BEGIN");
	statsdb->execute("DELETE FROM stats_mysql_connection_pool");
	char *a=(char *)"INSERT INTO stats_mysql_connection_pool VALUES (\"%s\",\"%s\",\"%s\",\"%s\",\"%s\",\"%s\",\"%s\",\"%s\",\"%s\",\"%s\",\"%s\")";
	for (std::vector<SQLite3_row *>::iterator it = resultset->rows.begin() ; it != resultset->rows.end(); ++it) {
		SQLite3_row *r=*it;
		int arg_len=0;
		for (int i=0; i<11; i++) {
			arg_len+=strlen(r->fields[i]);
		}
		char *query=(char *)malloc(strlen(a)+arg_len+32);
		sprintf(query,a,r->fields[0],r->fields[1],r->fields[2],r->fields[3],r->fields[4],r->fields[5],r->fields[6],r->fields[7],r->fields[8],r->fields[9],r->fields[10]);
		statsdb->execute(query);
		free(query);
	}
	statsdb->execute("COMMIT");
	delete resultset;
}

void ProxySQL_Admin::stats___mysql_commands_counters() {
	if (!GloQPro) return;
	SQLite3_result * resultset=GloQPro->get_stats_commands_counters();
	if (resultset==NULL) return;
	statsdb->execute("BEGIN");
	statsdb->execute("DELETE FROM stats_mysql_commands_counters");
	char *a=(char *)"INSERT INTO stats_mysql_commands_counters VALUES (\"%s\",\"%s\",\"%s\",\"%s\",\"%s\",\"%s\",\"%s\",\"%s\",\"%s\",\"%s\",\"%s\",\"%s\",\"%s\",\"%s\",\"%s\")";
	for (std::vector<SQLite3_row *>::iterator it = resultset->rows.begin() ; it != resultset->rows.end(); ++it) {
		SQLite3_row *r=*it;
		int arg_len=0;
		for (int i=0; i<15; i++) {
			arg_len+=strlen(r->fields[i]);
		}
		char *query=(char *)malloc(strlen(a)+arg_len+32);
		sprintf(query,a,r->fields[0],r->fields[1],r->fields[2],r->fields[3],r->fields[4],r->fields[5],r->fields[6],r->fields[7],r->fields[8],r->fields[9],r->fields[10],r->fields[11],r->fields[12],r->fields[13],r->fields[14]);
		statsdb->execute(query);
		free(query);
	}
	statsdb->execute("COMMIT");
	delete resultset;
}

void ProxySQL_Admin::stats___mysql_query_rules() {
	if (!GloQPro) return;
	SQLite3_result * resultset=GloQPro->get_stats_query_rules();
	if (resultset==NULL) return;
	statsdb->execute("BEGIN");
	statsdb->execute("DELETE FROM stats_mysql_query_rules");
	char *a=(char *)"INSERT INTO stats_mysql_query_rules VALUES (\"%s\",\"%s\")";
	for (std::vector<SQLite3_row *>::iterator it = resultset->rows.begin() ; it != resultset->rows.end(); ++it) {
		SQLite3_row *r=*it;
		int arg_len=0;
		for (int i=0; i<2; i++) {
			arg_len+=strlen(r->fields[i]);
		}
		char *query=(char *)malloc(strlen(a)+arg_len+32);
		sprintf(query,a,r->fields[0],r->fields[1]);
		statsdb->execute(query);
		free(query);
	}
	statsdb->execute("COMMIT");
	delete resultset;
}

void ProxySQL_Admin::stats___mysql_query_digests() {
	if (!GloQPro) return;
	SQLite3_result * resultset=GloQPro->get_query_digests();
	if (resultset==NULL) return;
	statsdb->execute("BEGIN");
	statsdb->execute("DELETE FROM stats_mysql_query_digest");
	char *a=(char *)"INSERT INTO stats_mysql_query_digest VALUES (%s,\"%s\",\"%s\",\"%s\",\"%s\",%s,%s,%s,%s,%s,%s)";
	for (std::vector<SQLite3_row *>::iterator it = resultset->rows.begin() ; it != resultset->rows.end(); ++it) {
		SQLite3_row *r=*it;
		int arg_len=0;
		for (int i=0; i<11; i++) {
			arg_len+=strlen(r->fields[i]);
		}
		char *query=(char *)malloc(strlen(a)+arg_len+32);
		sprintf(query,a,r->fields[10],r->fields[0],r->fields[1],r->fields[2],r->fields[3],r->fields[4],r->fields[5],r->fields[6],r->fields[7],r->fields[8],r->fields[9]);
		statsdb->execute(query);
		free(query);
	}
	statsdb->execute("COMMIT");
	delete resultset;
}

void ProxySQL_Admin::stats___mysql_query_digests_reset() {
	if (!GloQPro) return;
	SQLite3_result * resultset=GloQPro->get_query_digests_reset();
	if (resultset==NULL) return;
	statsdb->execute("BEGIN");
	statsdb->execute("DELETE FROM stats_mysql_query_digest_reset");
	char *a=(char *)"INSERT INTO stats_mysql_query_digest_reset VALUES (%s,\"%s\",\"%s\",\"%s\",\"%s\",%s,%s,%s,%s,%s,%s)";
	for (std::vector<SQLite3_row *>::iterator it = resultset->rows.begin() ; it != resultset->rows.end(); ++it) {
		SQLite3_row *r=*it;
		int arg_len=0;
		for (int i=0; i<11; i++) {
			arg_len+=strlen(r->fields[i]);
		}
		char *query=(char *)malloc(strlen(a)+arg_len+32);
		sprintf(query,a,r->fields[10],r->fields[0],r->fields[1],r->fields[2],r->fields[3],r->fields[4],r->fields[5],r->fields[6],r->fields[7],r->fields[8],r->fields[9]);
		statsdb->execute(query);
		free(query);
	}
	statsdb->execute("COMMIT");
	delete resultset;
}

void ProxySQL_Admin::save_mysql_query_rules_from_runtime() {
	SQLite3_result * resultset=GloQPro->get_current_query_rules();
	if (resultset==NULL) return;
	admindb->execute("DELETE FROM mysql_query_rules");
	//char *a=(char *)"INSERT INTO mysql_query_rules VALUES (\"%s\",\"%s\",\"%s\",\"%s\",\"%s\",\"%s\",\"%s\",\"%s\",\"%s\",\"%s\",\"%s\",\"%s\",\"%s\",\"%s\",\"%s\")";
	char *a=(char *)"INSERT INTO mysql_query_rules (rule_id, active, username, schemaname, flagIN, match_digest, match_pattern, negate_match_pattern, flagOUT, replace_pattern, destination_hostgroup, cache_ttl, reconnect, timeout, delay, error_msg, apply) VALUES (%s, %s, %s, %s, %s, %s, %s, %s, %s, %s, %s, %s, %s, %s, %s, %s, %s)";
	for (std::vector<SQLite3_row *>::iterator it = resultset->rows.begin() ; it != resultset->rows.end(); ++it) {
		SQLite3_row *r=*it;
		int arg_len=0;
		char *buffs[17];
		for (int i=0; i<17; i++) {
			if (r->fields[i]) {
				int l=strlen(r->fields[i])+4;
				arg_len+=l;
				buffs[i]=(char *)malloc(l);
				sprintf(buffs[i],"\"%s\"",r->fields[i]);
			} else {
				int l=9;
				arg_len+=l;
				buffs[i]=(char *)malloc(l);
				sprintf(buffs[i],"NULL");
			}
		}
		char *query=(char *)malloc(strlen(a)+arg_len+32);

		sprintf(query,a,
			buffs[0],
			buffs[1],
			buffs[2],
			buffs[3],
			( strcmp(r->fields[4],"-1")==0 ? "NULL" : r->fields[4] ), // flagIN
			buffs[5], // match_digest
			buffs[6], // match_pattern
			r->fields[7], // negate
			( strcmp(r->fields[8],"-1")==0 ? "NULL" : r->fields[8] ), // flagOUT
			buffs[9], // replace_pattern
			( strcmp(r->fields[10],"-1")==0 ? "NULL" : r->fields[10] ), // destination_hostgroup
			( strcmp(r->fields[11],"-1")==0 ? "NULL" : r->fields[11] ), // cache_ttl
			( strcmp(r->fields[12],"-1")==0 ? "NULL" : r->fields[12] ), // reconnect
			( strcmp(r->fields[13],"-1")==0 ? "NULL" : r->fields[13] ), // timeout
			( strcmp(r->fields[14],"-1")==0 ? "NULL" : r->fields[14] ), // delay
			buffs[15], // error_msg
			( strcmp(r->fields[16],"-1")==0 ? "NULL" : r->fields[16] ) // apply
		);
		//fprintf(stderr,"%s\n",query);
		admindb->execute(query);
		for (int i=0; i<16; i++) {
			free(buffs[i]);
		}
		free(query);
	}
	delete resultset;
}

void ProxySQL_Admin::flush_admin_variables___runtime_to_database(SQLite3DB *db, bool replace, bool del, bool onlyifempty) {
	proxy_debug(PROXY_DEBUG_ADMIN, 4, "Flushing ADMIN variables. Replace:%d, Delete:%d, Only_If_Empty:%d\n", replace, del, onlyifempty);
	if (onlyifempty) {
		char *error=NULL;
	  int cols=0;
	  int affected_rows=0;
	  SQLite3_result *resultset=NULL;
	  char *q=(char *)"SELECT COUNT(*) FROM global_variables WHERE variable_name LIKE 'admin-%'";
	  db->execute_statement(q, &error , &cols , &affected_rows , &resultset);
		int matching_rows=0;
		if (error) {
			proxy_error("Error on %s : %s\n", q, error);
			return;
		} else {
			for (std::vector<SQLite3_row *>::iterator it = resultset->rows.begin() ; it != resultset->rows.end(); ++it) {
				SQLite3_row *r=*it;
				matching_rows+=atoi(r->fields[0]);
			}
	  }
	  if (resultset) delete resultset;
		if (matching_rows) {
			proxy_debug(PROXY_DEBUG_ADMIN, 4, "Table global_variables has ADMIN variables - skipping\n");
			return;
		}
	}
	if (del) {
		proxy_debug(PROXY_DEBUG_ADMIN, 4, "Deleting ADMIN variables from global_variables\n");
		db->execute("DELETE FROM global_variables WHERE variable_name LIKE 'admin-%'");
	}
	char *a;
  if (replace) {
    a=(char *)"REPLACE INTO global_variables(variable_name, variable_value) VALUES(\"admin-%s\",\"%s\")";
  } else {
    a=(char *)"INSERT OR IGNORE INTO global_variables(variable_name, variable_value) VALUES(\"admin-%s\",\"%s\")";
  }
  int l=strlen(a)+200;

	char **varnames=get_variables_list();	
  char *query=(char *)malloc(l);
	for (int i=0; varnames[i]; i++) {
		char *val=get_variable(varnames[i]);
		sprintf(query, a, varnames[i], val);
		db->execute(query);
		free(val);
	}
	free(query);
	for (int i=0; varnames[i]; i++) {
		free(varnames[i]);
	}
	free(varnames);

}


#ifdef DEBUG
void ProxySQL_Admin::flush_debug_levels_runtime_to_database(SQLite3DB *db, bool replace) {
	int i;
	char *a=NULL;
	db->execute("DELETE FROM debug_levels WHERE verbosity=0");
  if (replace) {
    a=(char *)"REPLACE INTO debug_levels(module,verbosity) VALUES(\"%s\",%d)";
  } else {
    a=(char *)"INSERT OR IGNORE INTO debug_levels(module,verbosity) VALUES(\"%s\",%d)";
  }
  int l=strlen(a)+100;
  for (i=0;i<PROXY_DEBUG_UNKNOWN;i++) {
    char *query=(char *)malloc(l);
    sprintf(query, a, GloVars.global.gdbg_lvl[i].name, GloVars.global.gdbg_lvl[i].verbosity);
    db->execute(query);
    free(query);
  }
}
#endif /* DEBUG */

#ifdef DEBUG
int ProxySQL_Admin::flush_debug_levels_database_to_runtime(SQLite3DB *db) {
  int i;
  char *query=(char *)"SELECT verbosity FROM debug_levels WHERE module=\"%s\"";
  int l=strlen(query)+100;
  int rownum=0;
  int result;
	sqlite3 *_db=db->get_db();
  for (i=0;i<PROXY_DEBUG_UNKNOWN;i++) {
    sqlite3_stmt *statement;
    char *buff=(char *)malloc(l);
    sprintf(buff,query,GloVars.global.gdbg_lvl[i].name);
    if(sqlite3_prepare_v2(_db, buff, -1, &statement, 0) != SQLITE_OK) {
      proxy_debug(PROXY_DEBUG_SQLITE, 1, "SQLITE: Error on sqlite3_prepare_v2() running query \"%s\" : %s\n", buff, sqlite3_errmsg(_db));
      sqlite3_finalize(statement);
      free(buff);
      return 0;
    }
    while ((result=sqlite3_step(statement))==SQLITE_ROW) {
      GloVars.global.gdbg_lvl[i].verbosity=sqlite3_column_int(statement,0);
      rownum++;
    }
    sqlite3_finalize(statement);
    free(buff);
  }
  return rownum;
}
#endif /* DEBUG */


void ProxySQL_Admin::__insert_or_ignore_maintable_select_disktable() {
  admindb->execute("PRAGMA foreign_keys = OFF");
  admindb->execute("INSERT OR IGNORE INTO main.mysql_servers SELECT * FROM disk.mysql_servers");
  admindb->execute("INSERT OR IGNORE INTO main.mysql_replication_hostgroups SELECT * FROM disk.mysql_replication_hostgroups");
  admindb->execute("INSERT OR IGNORE INTO main.mysql_users SELECT * FROM disk.mysql_users");
	admindb->execute("INSERT OR IGNORE INTO main.mysql_query_rules SELECT * FROM disk.mysql_query_rules");
	admindb->execute("INSERT OR IGNORE INTO main.global_variables SELECT * FROM disk.global_variables");
#ifdef DEBUG
  admindb->execute("INSERT OR IGNORE INTO main.debug_levels SELECT * FROM disk.debug_levels");
#endif /* DEBUG */
  admindb->execute("PRAGMA foreign_keys = ON");
}

void ProxySQL_Admin::__insert_or_replace_maintable_select_disktable() {
  admindb->execute("PRAGMA foreign_keys = OFF");
  admindb->execute("INSERT OR REPLACE INTO main.mysql_servers SELECT * FROM disk.mysql_servers");
  admindb->execute("INSERT OR REPLACE INTO main.mysql_replication_hostgroups SELECT * FROM disk.mysql_replication_hostgroups");
  admindb->execute("INSERT OR REPLACE INTO main.mysql_users SELECT * FROM disk.mysql_users");
	admindb->execute("INSERT OR REPLACE INTO main.mysql_query_rules SELECT * FROM disk.mysql_query_rules");
	admindb->execute("INSERT OR REPLACE INTO main.global_variables SELECT * FROM disk.global_variables");
#ifdef DEBUG
  admindb->execute("INSERT OR IGNORE INTO main.debug_levels SELECT * FROM disk.debug_levels");
#endif /* DEBUG */
  admindb->execute("PRAGMA foreign_keys = ON");
}

void ProxySQL_Admin::__delete_disktable() {
  admindb->execute("DELETE FROM disk.mysql_servers");
  admindb->execute("DELETE FROM disk.mysql_replication_hostgroups");
  admindb->execute("DELETE FROM disk.mysql_users");
	admindb->execute("DELETE FROM disk.mysql_query_rules");
	admindb->execute("DELETE FROM disk.global_variables");
#ifdef DEBUG
  admindb->execute("DELETE FROM disk.debug_levels");
#endif /* DEBUG */
}

void ProxySQL_Admin::__insert_or_replace_disktable_select_maintable() {
  admindb->execute("INSERT OR REPLACE INTO disk.mysql_servers SELECT * FROM main.mysql_servers");
  admindb->execute("INSERT OR REPLACE INTO disk.mysql_replication_hostgroups SELECT * FROM main.mysql_replication_hostgroups");
  admindb->execute("INSERT OR REPLACE INTO disk.mysql_query_rules SELECT * FROM main.mysql_query_rules");
  admindb->execute("INSERT OR REPLACE INTO disk.mysql_users SELECT * FROM main.mysql_users");
	admindb->execute("INSERT OR REPLACE INTO disk.mysql_query_rules SELECT * FROM main.mysql_query_rules");
	admindb->execute("INSERT OR REPLACE INTO disk.global_variables SELECT * FROM main.global_variables");
#ifdef DEBUG
  admindb->execute("INSERT OR REPLACE INTO disk.debug_levels SELECT * FROM main.debug_levels");
#endif /* DEBUG */
}


void ProxySQL_Admin::flush_mysql_users__from_disk_to_memory() {
	admindb->wrlock();
	admindb->execute("PRAGMA foreign_keys = OFF");
	admindb->execute("DELETE FROM main.mysql_users");
	admindb->execute("INSERT INTO main.mysql_users SELECT * FROM disk.mysql_users");
	admindb->execute("PRAGMA foreign_keys = ON");
	admindb->wrunlock();
}

void ProxySQL_Admin::flush_mysql_users__from_memory_to_disk() {
	admindb->wrlock();
	admindb->execute("PRAGMA foreign_keys = OFF");
	admindb->execute("DELETE FROM disk.mysql_users");
	admindb->execute("INSERT INTO disk.mysql_users SELECT * FROM main.mysql_users");
	admindb->execute("PRAGMA foreign_keys = ON");
	admindb->wrunlock();
}

void ProxySQL_Admin::flush_mysql_servers__from_disk_to_memory() {
	admindb->wrlock();
	admindb->execute("PRAGMA foreign_keys = OFF");
	admindb->execute("DELETE FROM main.mysql_servers");
	admindb->execute("DELETE FROM main.mysql_replication_hostgroups");
	admindb->execute("INSERT INTO main.mysql_servers SELECT * FROM disk.mysql_servers");
	admindb->execute("INSERT INTO main.mysql_replication_hostgroups SELECT * FROM disk.mysql_replication_hostgroups");
	admindb->execute("PRAGMA foreign_keys = ON");
	admindb->wrunlock();
}

void ProxySQL_Admin::flush_mysql_servers__from_memory_to_disk() {
	admindb->wrlock();
	admindb->execute("PRAGMA foreign_keys = OFF");
	admindb->execute("DELETE FROM disk.mysql_servers");
	admindb->execute("DELETE FROM disk.mysql_replication_hostgroups");
	admindb->execute("INSERT INTO disk.mysql_servers SELECT * FROM main.mysql_servers");
	admindb->execute("INSERT INTO disk.mysql_replication_hostgroups SELECT * FROM main.mysql_replication_hostgroups");
	admindb->execute("PRAGMA foreign_keys = ON");
	admindb->wrunlock();
}

void ProxySQL_Admin::flush_mysql_query_rules__from_disk_to_memory() {
	admindb->wrlock();
	admindb->execute("PRAGMA foreign_keys = OFF");
	admindb->execute("DELETE FROM main.mysql_query_rules");
	admindb->execute("INSERT INTO main.mysql_query_rules SELECT * FROM disk.mysql_query_rules");
	admindb->execute("PRAGMA foreign_keys = ON");
	admindb->wrunlock();
}

void ProxySQL_Admin::flush_mysql_query_rules__from_memory_to_disk() {
	admindb->wrlock();
	admindb->execute("PRAGMA foreign_keys = OFF");
	admindb->execute("DELETE FROM disk.mysql_query_rules");
	admindb->execute("INSERT INTO disk.mysql_query_rules SELECT * FROM main.mysql_query_rules");
	admindb->execute("PRAGMA foreign_keys = ON");
	admindb->wrunlock();
}

void ProxySQL_Admin::__attach_db(SQLite3DB *db1, SQLite3DB *db2, char *alias) {
	const char *a="ATTACH DATABASE '%s' AS %s";
	int l=strlen(a)+strlen(db2->get_url())+strlen(alias)+5;
	char *cmd=(char *)malloc(l);
	sprintf(cmd,a,db2->get_url(), alias);
	db1->execute(cmd);
	free(cmd);
}


void ProxySQL_Admin::init_users() {
	__refresh_users();
}

void ProxySQL_Admin::init_mysql_servers() {
	load_mysql_servers_to_runtime();
}

void ProxySQL_Admin::init_mysql_query_rules() {
	load_mysql_query_rules_to_runtime();
}

void ProxySQL_Admin::add_admin_users() {
#ifdef DEBUG
	add_credentials((char *)"admin",variables.admin_credentials, ADMIN_HOSTGROUP);
	add_credentials((char *)"stats",variables.stats_credentials, STATS_HOSTGROUP);
#else
	add_credentials(variables.admin_credentials, ADMIN_HOSTGROUP);
	add_credentials(variables.stats_credentials, STATS_HOSTGROUP);
#endif /* DEBUG */
}

void ProxySQL_Admin::__refresh_users() {
	__delete_inactive_users(USERNAME_BACKEND);
	__delete_inactive_users(USERNAME_FRONTEND);
	//add_default_user((char *)"admin",(char *)"admin");
	add_admin_users();
	__add_active_users(USERNAME_BACKEND);
	__add_active_users(USERNAME_FRONTEND);
	set_variable((char *)"admin_credentials",(char *)"");
}

void ProxySQL_Admin::send_MySQL_OK(MySQL_Protocol *myprot, char *msg, int rows) {
	assert(myprot);
	MySQL_Data_Stream *myds=myprot->get_myds();
	myds->DSS=STATE_QUERY_SENT_DS;
	myprot->generate_pkt_OK(true,NULL,NULL,1,rows,0,2,0,msg);
	myds->DSS=STATE_SLEEP;
}

void ProxySQL_Admin::send_MySQL_ERR(MySQL_Protocol *myprot, char *msg) {
	assert(myprot);
	MySQL_Data_Stream *myds=myprot->get_myds();
	myds->DSS=STATE_QUERY_SENT_DS;
	myprot->generate_pkt_ERR(true,NULL,NULL,1,1045,(char *)"#28000",msg);
	myds->DSS=STATE_SLEEP;
}

void ProxySQL_Admin::__delete_inactive_users(enum cred_username_type usertype) {
	char *error=NULL;
	int cols=0;
	int affected_rows=0;
	SQLite3_result *resultset=NULL;
	char *str=(char *)"SELECT username FROM main.mysql_users WHERE %s=1 AND active=0";
	char *query=(char *)malloc(strlen(str)+15);
	sprintf(query,str,(usertype==USERNAME_BACKEND ? "backend" : "frontend"));
	admindb->execute_statement(query, &error , &cols , &affected_rows , &resultset);
	if (error) {
		proxy_error("Error on %s : %s\n", query, error);
	} else {
		for (std::vector<SQLite3_row *>::iterator it = resultset->rows.begin() ; it != resultset->rows.end(); ++it) {
      SQLite3_row *r=*it;
			GloMyAuth->del(r->fields[0], usertype);
		}
	}
//	if (error) free(error);
	if (resultset) delete resultset;
	free(query);
}

void ProxySQL_Admin::__add_active_users(enum cred_username_type usertype) {
	char *error=NULL;
	int cols=0;
	int affected_rows=0;
	SQLite3_result *resultset=NULL;
	char *str=(char *)"SELECT username,password,use_ssl,default_hostgroup,default_schema,schema_locked,transaction_persistent,fast_forward,max_connections FROM main.mysql_users WHERE %s=1 AND active=1 AND default_hostgroup>=0";
	char *query=(char *)malloc(strlen(str)+15);
	sprintf(query,str,(usertype==USERNAME_BACKEND ? "backend" : "frontend"));
	admindb->execute_statement(query, &error , &cols , &affected_rows , &resultset);
	if (error) {
		proxy_error("Error on %s : %s\n", query, error);
	} else {
		for (std::vector<SQLite3_row *>::iterator it = resultset->rows.begin() ; it != resultset->rows.end(); ++it) {
      SQLite3_row *r=*it;
			GloMyAuth->add(
				r->fields[0], // username
				(r->fields[1]==NULL ? (char *)"" : r->fields[1]), //password
				usertype, // backend/frontend
				(strcmp(r->fields[2],"1")==0 ? true : false) , // use_ssl
				atoi(r->fields[3]), // default_hostgroup
				//(r->fields[4]==NULL ? (char *)mysql_thread___default_schema : r->fields[4]), //default_schema
				(r->fields[4]==NULL ? (char *)"" : r->fields[4]), //default_schema
				(strcmp(r->fields[5],"1")==0 ? true : false) , // schema_locked
				(strcmp(r->fields[6],"1")==0 ? true : false) , // transaction_persistent
				(strcmp(r->fields[7],"1")==0 ? true : false), // fast_forward
				( atoi(r->fields[8])>0 ? atoi(r->fields[8]) : 0)  // max_connections
			);
		}
	}
//	if (error) free(error);
	if (resultset) delete resultset;
	free(query);
}


void ProxySQL_Admin::save_mysql_users_runtime_to_database() {
/*
	char *error=NULL;
	int cols=0;
	int affected_rows=0;
	SQLite3_result *resultset=NULL;
	char *query;
	query=(char *)"SELECT username, backend, frontend FROM mysql_users WHERE active=1";
	admindb->execute_statement(query, &error , &cols , &affected_rows , &resultset);
	if (!resultset) return;
	for (std::vector<SQLite3_row *>::iterator it = resultset->rows.begin() ; it != resultset->rows.end(); ++it) {
		SQLite3_row *r=*it;
	}	
	if(resultset) delete resultset;
*/
	char *qd=(char *)"UPDATE mysql_users SET active=0";
	proxy_debug(PROXY_DEBUG_ADMIN, 4, "%s\n", qd);
	admindb->execute(qd);
	account_details_t **ads=NULL;
	int num_users;
	int i;
	char *qf=(char *)"REPLACE INTO mysql_users(username,password,active,use_ssl,default_hostgroup,default_schema,schema_locked,transaction_persistent,fast_forward,backend,frontend,max_connections) VALUES(\"%s\",\"%s\",1,%d,%d,\"%s\",%d,%d,%d,COALESCE((SELECT backend FROM mysql_users WHERE username=\"%s\" AND frontend=1),0),1,%d)";
	char *qb=(char *)"REPLACE INTO mysql_users(username,password,active,use_ssl,default_hostgroup,default_schema,schema_locked,transaction_persistent,fast_forward,backend,frontend,max_connections) VALUES(\"%s\",\"%s\",1,%d,%d,\"%s\",%d,%d,%d,1,COALESCE((SELECT frontend FROM mysql_users WHERE username=\"%s\" AND backend=1),0),%d)";
	num_users=GloMyAuth->dump_all_users(&ads);
	if (num_users==0) return;
	for (i=0; i<num_users; i++) {
	//fprintf(stderr,"%s %d\n", ads[i]->username, ads[i]->default_hostgroup);
		account_details_t *ad=ads[i];
		if (ads[i]->default_hostgroup >= 0) {
			char *query;
			char *q;
			if (ad->__frontend) {
				q=qf;
			} else {
				q=qb;
			}
			query=(char *)malloc(strlen(q)+strlen(ad->username)*2+strlen(ad->password)+strlen(ad->default_schema)+256);
			sprintf(query, q, ad->username, ad->password, ad->use_ssl, ad->default_hostgroup, ad->default_schema, ad->schema_locked, ad->transaction_persistent, ad->fast_forward, ad->username, ad->max_connections);
			//fprintf(stderr,"%s\n",query);
			proxy_debug(PROXY_DEBUG_ADMIN, 4, "%s\n", query);
			admindb->execute(query);
		}
		free(ad->username);
		free(ad->password);
		free(ad->default_schema);
		free(ad);
	}
	free(ads);
}

void ProxySQL_Admin::save_mysql_servers_runtime_to_database() {
	char *query=NULL;
	SQLite3_result *resultset=NULL;
	// dump mysql_servers
	query=(char *)"DELETE FROM main.mysql_servers";
	proxy_debug(PROXY_DEBUG_ADMIN, 4, "%s\n", query);
	admindb->execute(query);
	resultset=MyHGM->dump_table_mysql_servers();
	if (resultset) {
		char *q=(char *)"INSERT INTO mysql_servers VALUES(%s,\"%s\",%s,\"%s\",%s,%s,%s,%s)";
		for (std::vector<SQLite3_row *>::iterator it = resultset->rows.begin() ; it != resultset->rows.end(); ++it) {
			SQLite3_row *r=*it;
			char *query=(char *)malloc(strlen(q)+strlen(r->fields[0])+strlen(r->fields[1])+strlen(r->fields[2])+strlen(r->fields[3])+strlen(r->fields[4])+strlen(r->fields[5])+strlen(r->fields[6])+strlen(r->fields[7])+16);
			sprintf(query, q, r->fields[0], r->fields[1], r->fields[2], r->fields[4], r->fields[3], r->fields[5], r->fields[6], r->fields[7]);
			proxy_debug(PROXY_DEBUG_MYSQL_CONNPOOL, 4, "%s\n", query);
			admindb->execute(query);
			free(query);
		}
	}
	if(resultset) delete resultset;
	resultset=NULL;

	// dump mysql_replication_hostgroups
	query=(char *)"DELETE FROM main.mysql_replication_hostgroups";
	proxy_debug(PROXY_DEBUG_ADMIN, 4, "%s\n", query);
	admindb->execute(query);
	resultset=MyHGM->dump_table_mysql_replication_hostgroups();
	if (resultset) {
		char *q=(char *)"INSERT INTO mysql_replication_hostgroups VALUES(%s,%s)";
		for (std::vector<SQLite3_row *>::iterator it = resultset->rows.begin() ; it != resultset->rows.end(); ++it) {
			SQLite3_row *r=*it;
			char *query=(char *)malloc(strlen(q)+strlen(r->fields[0])+strlen(r->fields[1])+16);
			sprintf(query, q, r->fields[0], r->fields[1]);
			proxy_debug(PROXY_DEBUG_MYSQL_CONNPOOL, 4, "%s\n", query);
			admindb->execute(query);
			free(query);
		}
	}
	if(resultset) delete resultset;
	resultset=NULL;
}


void ProxySQL_Admin::load_mysql_servers_to_runtime() {
	char *error=NULL;
	int cols=0;
	int affected_rows=0;
	SQLite3_result *resultset=NULL;
	char *query=(char *)"SELECT hostgroup_id,hostname,port,status,weight,compression,max_connections,max_replication_lag FROM main.mysql_servers";
	proxy_debug(PROXY_DEBUG_ADMIN, 4, "%s\n", query);
	admindb->execute_statement(query, &error , &cols , &affected_rows , &resultset);
	//MyHGH->wrlock();
	if (error) {
		proxy_error("Error on %s : %s\n", query, error);
	} else {
		for (std::vector<SQLite3_row *>::iterator it = resultset->rows.begin() ; it != resultset->rows.end(); ++it) {
			SQLite3_row *r=*it;
			MySerStatus status=MYSQL_SERVER_STATUS_ONLINE;
			if (strcasecmp(r->fields[3],"ONLINE")) {
				if (!strcasecmp(r->fields[3],"SHUNNED")) {
					status=MYSQL_SERVER_STATUS_SHUNNED;
				}	else {
					if (!strcasecmp(r->fields[3],"OFFLINE_SOFT")) {
						status=MYSQL_SERVER_STATUS_OFFLINE_SOFT;
					} else {
						if (!strcasecmp(r->fields[3],"OFFLINE_HARD")) {
							status=MYSQL_SERVER_STATUS_OFFLINE_HARD;
						}
					}
				}
			}
			proxy_debug(PROXY_DEBUG_ADMIN, 4, "hid=%d , hostname=%s , port=%d , status=%s , weight=%d , compression=%d , max_connections=%d , max_replication_lag=%d\n", atoi(r->fields[0]), r->fields[1], atoi(r->fields[2]), r->fields[3], atoi(r->fields[4]), atoi(r->fields[5]), atoi(r->fields[6]), atoi(r->fields[7]));
			MyHGM->server_add(atoi(r->fields[0]), r->fields[1], atoi(r->fields[2]), atoi(r->fields[4]), status, atoi(r->fields[5]), atoi(r->fields[6]), atoi(r->fields[7]));
			//MyHGH->server_add_hg(atoi(r->fields[0]), r->fields[1], atoi(r->fields[2]), atoi(r->fields[3]));
		}
	}
	if (resultset) delete resultset;
	resultset=NULL;

	query=(char *)"SELECT a.* FROM mysql_replication_hostgroups a JOIN mysql_replication_hostgroups b ON a.writer_hostgroup=b.reader_hostgroup WHERE b.reader_hostgroup";
	proxy_debug(PROXY_DEBUG_ADMIN, 4, "%s\n", query);
	admindb->execute_statement(query, &error , &cols , &affected_rows , &resultset);
	if (error) {
		proxy_error("Error on %s : %s\n", query, error);
	} else {
		for (std::vector<SQLite3_row *>::iterator it = resultset->rows.begin() ; it != resultset->rows.end(); ++it) {
			SQLite3_row *r=*it;
			proxy_error("Incompatible entry in mysql_replication_hostgroups will be ignored : ( %s , %s )\n", r->fields[0], r->fields[1]);
		}
	}
	if (resultset) delete resultset;
	resultset=NULL;

	query=(char *)"SELECT a.* FROM mysql_replication_hostgroups a LEFT JOIN mysql_replication_hostgroups b ON a.writer_hostgroup=b.reader_hostgroup WHERE b.reader_hostgroup IS NULL";	
	proxy_debug(PROXY_DEBUG_ADMIN, 4, "%s\n", query);
	admindb->execute_statement(query, &error , &cols , &affected_rows , &resultset);

	//MyHGH->wrlock();
	if (error) {
		proxy_error("Error on %s : %s\n", query, error);
	} else {
		MyHGM->set_incoming_replication_hostgroups(resultset);
	}
	MyHGM->commit();
	if (resultset) delete resultset;
}


char * ProxySQL_Admin::load_mysql_query_rules_to_runtime() {
	char *error=NULL;
	int cols=0;
	int affected_rows=0;
	if (GloQPro==NULL) return (char *)"Global Query Processor not started: command impossible to run";
	SQLite3_result *resultset=NULL;
	char *query=(char *)"SELECT rule_id, username, schemaname, flagIN, match_digest, match_pattern, negate_match_pattern, flagOUT, replace_pattern, destination_hostgroup, cache_ttl, reconnect, timeout, delay, error_msg, apply FROM main.mysql_query_rules WHERE active=1";
	admindb->execute_statement(query, &error , &cols , &affected_rows , &resultset);
	if (error) {
		proxy_error("Error on %s : %s\n", query, error);
	} else {
		GloQPro->wrlock();
		GloQPro->reset_all(false);
		QP_rule_t * nqpr;
		for (std::vector<SQLite3_row *>::iterator it = resultset->rows.begin() ; it != resultset->rows.end(); ++it) {
			SQLite3_row *r=*it;
			nqpr=GloQPro->new_query_rule(
				atoi(r->fields[0]),
				true,
				r->fields[1],
				r->fields[2],
				atoi(r->fields[3]),
				r->fields[4],
				r->fields[5],
				(atoi(r->fields[6])==1 ? true : false),
				(r->fields[7]==NULL ? -1 : atol(r->fields[7])),
				r->fields[8],
				(r->fields[9]==NULL ? -1 : atoi(r->fields[9])),
				(r->fields[10]==NULL ? -1 : atol(r->fields[10])),
				(r->fields[11]==NULL ? -1 : atol(r->fields[11])),
				(r->fields[12]==NULL ? -1 : atol(r->fields[12])),
				(r->fields[13]==NULL ? -1 : atol(r->fields[13])),
				r->fields[14], // error_msg
				(atoi(r->fields[15])==1 ? true : false)
			);
			GloQPro->insert(nqpr, false);
		}
		GloQPro->sort(false);
		GloQPro->wrunlock();
		GloQPro->commit();
	}
//	if (error) free(error);
	if (resultset) delete resultset;
	return NULL;
}

int ProxySQL_Admin::Read_Global_Variables_from_configfile(const char *prefix) {
	const Setting& root = GloVars.confFile->cfg->getRoot();
	char *groupname=(char *)malloc(strlen(prefix)+strlen((char *)"_variables")+1);
	sprintf(groupname,"%s%s",prefix,"_variables");
	if (root.exists(groupname)==false) {
		free(groupname);
		return 0;
	}
	const Setting &group = root[(const char *)groupname];
	int count = group.getLength();
	//fprintf(stderr, "Found %d %s_variables\n",count, prefix);
	int i;
	admindb->execute("PRAGMA foreign_keys = OFF");
	char *q=(char *)"INSERT OR REPLACE INTO global_variables VALUES (\"%s-%s\", \"%s\")";
	for (i=0; i< count; i++) {
		const Setting &sett = group[i];
		const char *n=sett.getName();
		bool value_bool;
		int value_int;
		std::string value_string="";
		if (group.lookupValue(n, value_bool)) {
			value_string = (value_bool ? "true" : "false");
		} else {
			if (group.lookupValue(n, value_int)) {
				value_string = std::to_string(value_int);
			} else {
				group.lookupValue(n, value_string);
			}
		}
		//fprintf(stderr,"%s = %s\n", n, value_string.c_str());
		char *query=(char *)malloc(strlen(q)+strlen(prefix)+strlen(n)+strlen(value_string.c_str()));
		sprintf(query,q, prefix, n, value_string.c_str());
		//fprintf(stderr, "%s\n", query);
  	admindb->execute(query);
	}
	admindb->execute("PRAGMA foreign_keys = ON");
	free(groupname);
	return i;
}

int ProxySQL_Admin::Read_MySQL_Users_from_configfile() {
	const Setting& root = GloVars.confFile->cfg->getRoot();
	if (root.exists("mysql_users")==false) return 0;
	const Setting &mysql_users = root["mysql_users"];
	int count = mysql_users.getLength();
	//fprintf(stderr, "Found %d users\n",count);
	int i;
	int rows=0;
	admindb->execute("PRAGMA foreign_keys = OFF");
	char *q=(char *)"INSERT OR REPLACE INTO mysql_users (username, password, active, default_hostgroup, default_schema, schema_locked, transaction_persistent, fast_forward, max_connections) VALUES (\"%s\", \"%s\", %d, %d, \"%s\", %d, %d, %d, %d)";
	for (i=0; i< count; i++) {
		const Setting &user = mysql_users[i];
		std::string username;
		std::string password="";
		int active=1;
		int default_hostgroup=0;
		std::string default_schema="";
		int schema_locked=0;
		int transaction_persistent=0;
		int fast_forward=0;
		int max_connections=10000;
		if (user.lookupValue("username", username)==false) continue;
		user.lookupValue("password", password);
		user.lookupValue("default_hostgroup", default_hostgroup);
		user.lookupValue("active", active);
		//if (user.lookupValue("default_schema", default_schema)==false) default_schema="";
		user.lookupValue("default_schema", default_schema);
		user.lookupValue("schema_locked", schema_locked);
		user.lookupValue("transaction_persistent", transaction_persistent);
		user.lookupValue("fast_forward", fast_forward);
		user.lookupValue("max_connections", max_connections);
		char *query=(char *)malloc(strlen(q)+strlen(username.c_str())+strlen(password.c_str())+128);
		sprintf(query,q, username.c_str(), password.c_str(), active, default_hostgroup, default_schema.c_str(), schema_locked, transaction_persistent, fast_forward, max_connections);
		//fprintf(stderr, "%s\n", query);
  	admindb->execute(query);
		free(query);
		rows++;
	}
	admindb->execute("PRAGMA foreign_keys = ON");
	return rows;
}

int ProxySQL_Admin::Read_MySQL_Query_Rules_from_configfile() {
	const Setting& root = GloVars.confFile->cfg->getRoot();
	if (root.exists("mysql_query_rules")==false) return 0;
	const Setting &mysql_query_rules = root["mysql_query_rules"];
	int count = mysql_query_rules.getLength();
	//fprintf(stderr, "Found %d users\n",count);
	int i;
	int rows=0;
	admindb->execute("PRAGMA foreign_keys = OFF");
	char *q=(char *)"INSERT OR REPLACE INTO mysql_query_rules (rule_id, active, username, schemaname, flagIN, match_digest, match_pattern, negate_match_pattern, flagOUT, replace_pattern, destination_hostgroup, cache_ttl, reconnect, timeout, delay, error_msg, apply) VALUES (%d, %d, %s, %s, %s, %s, %s, %d, %s, %s, %s, %s, %s, %s, %s, %s, %d)";
	for (i=0; i< count; i++) {
		const Setting &rule = mysql_query_rules[i];
		int rule_id;
		int active=1;
		bool username_exists=false;
		std::string username;
		bool schemaname_exists=false;
		std::string schemaname;
		int flagIN=0;
		bool match_digest_exists=false;
		std::string match_digest;
		bool match_pattern_exists=false;
		std::string match_pattern;
		int negate_match_pattern=0;
		int flagOUT=-1;
		bool replace_pattern_exists=false;
		std::string replace_pattern;
		int destination_hostgroup=-1;
		int cache_ttl=-1;
		int reconnect=-1;
		int timeout=-1;
		int delay=-1;
		bool error_msg_exists=false;
		std::string error_msg;
		int apply=0;
		if (rule.lookupValue("rule_id", rule_id)==false) continue;
		rule.lookupValue("active", active);
		if (rule.lookupValue("username", username)) username_exists=true;
		if (rule.lookupValue("schemaname", schemaname)) schemaname_exists=true;
		rule.lookupValue("flagIN", flagIN);
		if (rule.lookupValue("match_digest", match_digest)) match_digest_exists=true;
		if (rule.lookupValue("match_pattern", match_pattern)) match_pattern_exists=true;
		rule.lookupValue("negate_match_pattern", negate_match_pattern);
		rule.lookupValue("flagOUT", flagOUT);
		if (rule.lookupValue("replace_pattern", replace_pattern)) replace_pattern_exists=true;
		rule.lookupValue("destination_hostgroup", destination_hostgroup);
		rule.lookupValue("cache_ttl", cache_ttl);
		rule.lookupValue("reconnect", reconnect);
		rule.lookupValue("timeout", timeout);
		rule.lookupValue("delay", delay);
		if (rule.lookupValue("error_msg", username)) error_msg_exists=true;
		rule.lookupValue("apply", apply);
		//if (user.lookupValue("default_schema", default_schema)==false) default_schema="";
		int query_len=0;
		query_len+=strlen(q) +
			strlen(std::to_string(rule_id).c_str()) +
			strlen(std::to_string(active).c_str()) +
			( username_exists ? strlen(username.c_str()) : 0 ) + 4 +
			( schemaname_exists ? strlen(schemaname.c_str()) : 0 ) + 4 +
			strlen(std::to_string(flagIN).c_str()) + 4 +
			( match_digest_exists ? strlen(match_digest.c_str()) : 0 ) + 4 +
			( match_pattern_exists ? strlen(match_pattern.c_str()) : 0 ) + 4 +
			strlen(std::to_string(negate_match_pattern).c_str()) + 4 +
			strlen(std::to_string(flagOUT).c_str()) + 4 +
			( replace_pattern_exists ? strlen(replace_pattern.c_str()) : 0 ) + 4 +
			strlen(std::to_string(destination_hostgroup).c_str()) + 4 +
			strlen(std::to_string(cache_ttl).c_str()) + 4 +
			strlen(std::to_string(reconnect).c_str()) + 4 +
			strlen(std::to_string(timeout).c_str()) + 4 +
			strlen(std::to_string(delay).c_str()) + 4 +
			( error_msg_exists ? strlen(error_msg.c_str()) : 0 ) + 4 +
			strlen(std::to_string(apply).c_str()) + 4 +
			40;
		char *query=(char *)malloc(query_len);
		if (username_exists)
			username="\"" + username + "\"";
		else
			username = "NULL";
		if (schemaname_exists)
			schemaname="\"" + schemaname + "\"";
		else
			schemaname = "NULL";
		if (match_digest_exists)
			match_digest="\"" + match_digest + "\"";
		else
			match_digest = "NULL";
		if (match_pattern_exists)
			match_pattern="\"" + match_pattern + "\"";
		else
			match_pattern = "NULL";
		if (replace_pattern_exists)
			replace_pattern="\"" + replace_pattern + "\"";
		else
			replace_pattern = "NULL";
		if (error_msg_exists)
			error_msg="\"" + error_msg + "\"";
		else
			error_msg = "NULL";
		sprintf(query, q,
			rule_id, active,
			username.c_str(),
			schemaname.c_str(),
			( flagIN >= 0 ? std::to_string(flagIN).c_str() : "NULL") ,
			match_digest.c_str(),
			match_pattern.c_str(),
			( negate_match_pattern == 0 ? 0 : 1) ,
			( flagOUT >= 0 ? std::to_string(flagOUT).c_str() : "NULL") ,
			replace_pattern.c_str(),
			( destination_hostgroup >= 0 ? std::to_string(destination_hostgroup).c_str() : "NULL") ,
			( cache_ttl >= 0 ? std::to_string(cache_ttl).c_str() : "NULL") ,
			( reconnect >= 0 ? std::to_string(reconnect).c_str() : "NULL") ,
			( timeout >= 0 ? std::to_string(timeout).c_str() : "NULL") ,
			( delay >= 0 ? std::to_string(delay).c_str() : "NULL") ,
			error_msg.c_str(),
			( apply == 0 ? 0 : 1)
			);
		//fprintf(stderr, "%s\n", query);
		admindb->execute(query);
		free(query);
		rows++;
	}
	admindb->execute("PRAGMA foreign_keys = ON");
	return rows;
}

int ProxySQL_Admin::Read_MySQL_Servers_from_configfile() {
	const Setting& root = GloVars.confFile->cfg->getRoot();
	if (root.exists("mysql_servers")==false) return 0;
	const Setting &mysql_servers = root["mysql_servers"];
	int count = mysql_servers.getLength();
	//fprintf(stderr, "Found %d servers\n",count);
	int i;
	int rows=0;
	admindb->execute("PRAGMA foreign_keys = OFF");
	char *q=(char *)"INSERT OR REPLACE INTO mysql_servers (hostname, port, hostgroup_id, compression, weight, status, max_connections, max_replication_lag) VALUES (\"%s\", %d, %d, %d, %d, \"%s\", %d, %d)";
	for (i=0; i< count; i++) {
		const Setting &server = mysql_servers[i];
		std::string address;
		std::string status="ONLINE";
		int port;
		int hostgroup;
		int weight=1;
		int compression=0;
		int max_connections=1000; // default
		int max_replication_lag=0; // default
		if (server.lookupValue("address", address)==false) continue;
		if (server.lookupValue("port", port)==false) continue;
		if (server.lookupValue("hostgroup", hostgroup)==false) continue;
		server.lookupValue("status", status);
		if (
			(strcasecmp(status.c_str(),(char *)"ONLINE"))
			&& (strcasecmp(status.c_str(),(char *)"SHUNNED"))
			&& (strcasecmp(status.c_str(),(char *)"OFFLINE_SOFT"))
			&& (strcasecmp(status.c_str(),(char *)"OFFLINE_HARD"))
		) {
				status="ONLINE";
		}
		server.lookupValue("compression", compression);
		server.lookupValue("weight", weight);
		server.lookupValue("max_connections", max_connections);
		server.lookupValue("max_replication_lag", max_replication_lag);
		char *query=(char *)malloc(strlen(q)+strlen(status.c_str())+strlen(address.c_str())+128);
		sprintf(query,q, address.c_str(), port, hostgroup, compression, weight, status.c_str(), max_connections, max_replication_lag);
		//fprintf(stderr, "%s\n", query);
  	admindb->execute(query);
		free(query);
		rows++;
	}
	admindb->execute("PRAGMA foreign_keys = ON");
	return rows;
}

extern "C" ProxySQL_Admin * create_ProxySQL_Admin_func() {
	return new ProxySQL_Admin();
}

extern "C" void destroy_Admin(ProxySQL_Admin * pa) {
	delete pa;
}

void ProxySQL_Admin::flush_error_log() {
	if (GloVars.global.foreground==true) return;
	int outfd=0;
	int errfd=0;
	outfd=open(GloVars.errorlog, O_WRONLY | O_APPEND | O_CREAT , S_IRUSR | S_IWUSR | S_IRGRP | S_IWGRP);
	if (outfd>0) {
		dup2(outfd, STDOUT_FILENO);
		close(outfd);
	} else {
		proxy_error("Impossible to open file\n");
	}
	errfd=open(GloVars.errorlog, O_WRONLY | O_APPEND | O_CREAT , S_IRUSR | S_IWUSR | S_IRGRP | S_IWGRP);
	if (errfd>0) {
		dup2(errfd, STDERR_FILENO);
		close(errfd);
	} else {
		proxy_error("Impossible to open file\n");
	}
}<|MERGE_RESOLUTION|>--- conflicted
+++ resolved
@@ -1357,7 +1357,6 @@
 		}
 	}
 
-<<<<<<< HEAD
 	if (!strncasecmp("SELECT @@version", query_no_space, strlen("SELECT @@version"))) {
 		l_free(query_length,query);
 		char *q=(char *)"SELECT '%s' AS '@@version'";
@@ -1366,7 +1365,6 @@
 		sprintf(query,q,PROXYSQL_VERSION);
 		goto __run_query;
 	}
-=======
 	if(!strncasecmp("CHECKSUM ", query_no_space, 9)){
 		proxy_debug(PROXYSQL_DEBUG_ADMIN, 4, "Received CHECKSUM command\n");
 		ProxySQL_Admin *SPA=(ProxySQL_Admin *)pa;
@@ -1470,8 +1468,7 @@
 			sprintf(query,q,tablename,checksum);
 		}
 		goto __run_query;
-        }
->>>>>>> d3f3dbae
+	}
 
 	if (strncasecmp("SHOW ", query_no_space, 5)) {
 		goto __end_show_commands; // in the next block there are only SHOW commands
