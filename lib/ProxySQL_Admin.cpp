--- conflicted
+++ resolved
@@ -3144,11 +3144,7 @@
 						delete resultset;
 					}
 				}
-<<<<<<< HEAD
-}			
-=======
-			}
->>>>>>> 698fb9e5
+			}			
 			if (GloProxyStats->system_cpu_timetoget(curtime)) {
 				GloProxyStats->system_cpu_sets();
 			}
