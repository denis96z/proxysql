#include <utility>

#include "proxysql.h"
#include "proxysql_utils.h"
#include "cpp.h"
#ifndef SPOOKYV2
#include "SpookyV2.h"
#define SPOOKYV2
#endif

#include "prometheus_helpers.h"

#include "ProxySQL_Cluster.hpp"
#include "MySQL_Authentication.hpp"
#include "MySQL_LDAP_Authentication.hpp"

#ifdef DEBUG
#define DEB "_DEBUG"
#else
#define DEB ""
#endif /* DEBUG */
#define PROXYSQL_CLUSTER_VERSION "0.4.0906" DEB

#define QUERY_ERROR_RATE 20

#define SAFE_SQLITE3_STEP(_stmt) do {\
  do {\
    rc=(*proxy_sqlite3_step)(_stmt);\
    if (rc!=SQLITE_DONE) {\
      assert(rc==SQLITE_LOCKED);\
      usleep(10);\
    }\
  } while (rc!=SQLITE_DONE);\
} while (0)

using std::vector;
using std::pair;
using std::string;

static char *NODE_COMPUTE_DELIMITER=(char *)"-gtyw23a-"; // a random string used for hashing

extern ProxySQL_Cluster * GloProxyCluster;
extern ProxySQL_Admin *GloAdmin;
extern MySQL_LDAP_Authentication* GloMyLdapAuth;
extern MySQL_Authentication* GloMyAuth;

void * ProxySQL_Cluster_Monitor_thread(void *args) {
	pthread_attr_t thread_attr;
	size_t tmp_stack_size=0;
	if (!pthread_attr_init(&thread_attr)) {
		if (!pthread_attr_getstacksize(&thread_attr , &tmp_stack_size )) {
			__sync_fetch_and_add(&GloVars.statuses.stack_memory_cluster_threads,tmp_stack_size);
		}
	}

	ProxySQL_Node_Address * node = (ProxySQL_Node_Address *)args;
	mysql_thread_init();
	pthread_detach(pthread_self());

	proxy_debug(PROXY_DEBUG_CLUSTER, 5, "Thread started for peer %s:%d\n", node->hostname, node->port);

	proxy_info("Cluster: starting thread for peer %s:%d\n", node->hostname, node->port);
	char *query1 = (char *)"SELECT GLOBAL_CHECKSUM()"; // in future this will be used for "light check"
	char *query2 = (char *)"SELECT * FROM stats_mysql_global ORDER BY Variable_Name";
	char *query3 = (char *)"SELECT * FROM runtime_checksums_values ORDER BY name";
	char *username = NULL;
	char *password = NULL;
	bool rc_bool = true;
	int query_error_counter = 0;
	char *query_error = NULL;
	int cluster_check_status_frequency_count = 0;
	MYSQL *conn = mysql_init(NULL);
//		goto __exit_monitor_thread;
	if (conn==NULL) {
		proxy_error("Unable to run mysql_init()\n");
		goto __exit_monitor_thread;
	}
	while (glovars.shutdown == 0 && rc_bool == true) {
		MYSQL * rc_conn = NULL;
		int rc_query = 0;
		bool update_checksum = false;
		if (username) { free(username); }
		if (password) { free(password); }
		GloProxyCluster->get_credentials(&username, &password);
		if (strlen(username)) { // do not monitor if the username is empty
			unsigned int timeout = 1;
			// unsigned int timeout_long = 60;
			if (conn == NULL) {
				conn = mysql_init(NULL);
				if (conn==NULL) {
					proxy_error("Unable to run mysql_init()\n");
					goto __exit_monitor_thread;
				}
			}
			mysql_options(conn, MYSQL_OPT_CONNECT_TIMEOUT, &timeout);
			//mysql_options(conn, MYSQL_OPT_READ_TIMEOUT, &timeout_long);
			//mysql_options(conn, MYSQL_OPT_WRITE_TIMEOUT, &timeout);
			{ unsigned char val = 1; mysql_options(conn, MYSQL_OPT_SSL_ENFORCE, &val); }
			//rc_conn = mysql_real_connect(conn, node->hostname, username, password, NULL, node->port, NULL, CLIENT_COMPRESS); // FIXME: add optional support for compression
			proxy_debug(PROXY_DEBUG_CLUSTER, 5, "Connecting to peer %s:%d\n", node->hostname, node->port);
			rc_conn = mysql_real_connect(conn, node->get_host_address(), username, password, NULL, node->port, NULL, 0);
//			if (rc_conn) {
//			}
			//char *query = query1;
			if (rc_conn) {
				MySQL_Monitor::dns_cache_update_socket(conn->host, conn->net.fd);

				rc_query = mysql_query(conn,(char *)"SELECT @@version");
				if (rc_query == 0) {
					query_error = NULL;
					query_error_counter = 0;
					MYSQL_RES *result = mysql_store_result(conn);
					MYSQL_ROW row;
					bool same_version = false;
					while ((row = mysql_fetch_row(result))) {
						if (row[0]) {
							const char* PROXYSQL_VERSION_ = GloMyLdapAuth == nullptr ? PROXYSQL_VERSION : PROXYSQL_VERSION"-Enterprise";
							if (strcmp(row[0], PROXYSQL_VERSION_)==0) {
								proxy_debug(PROXY_DEBUG_CLUSTER, 5, "Clustering with peer %s:%d . Remote version: %s . Self version: %s\n", node->hostname, node->port, row[0], PROXYSQL_VERSION_);
								proxy_info("Cluster: clustering with peer %s:%d . Remote version: %s . Self version: %s\n", node->hostname, node->port, row[0], PROXYSQL_VERSION_);
								same_version = true;
								std::string q = "PROXYSQL CLUSTER_NODE_UUID ";
								q += GloVars.uuid;
								q += " ";
								pthread_mutex_lock(&GloProxyCluster->admin_mysql_ifaces_mutex);
								q += GloProxyCluster->admin_mysql_ifaces;
								pthread_mutex_unlock(&GloProxyCluster->admin_mysql_ifaces_mutex);
								proxy_debug(PROXY_DEBUG_CLUSTER, 5, "Sending CLUSTER_NODE_UUID %s to peer %s:%d\n", GloVars.uuid, node->hostname, node->port);
								proxy_info("Cluster: sending CLUSTER_NODE_UUID %s to peer %s:%d\n", GloVars.uuid, node->hostname, node->port);
								rc_query = mysql_query(conn, q.c_str());
							} else {
								proxy_warning("Cluster: different ProxySQL version with peer %s:%d . Remote: %s . Self: %s\n", node->hostname, node->port, row[0], PROXYSQL_VERSION_);
							}
						}
					}
					mysql_free_result(result);
					if (same_version == false) {
						proxy_debug(PROXY_DEBUG_CLUSTER, 5, "Remote peer %s:%d proxysql version is different. Closing connection\n", node->hostname, node->port);
						mysql_close(conn);
						conn = mysql_init(NULL);
						int exit_after_N_seconds = 30; // hardcoded sleep time
						while (glovars.shutdown == 0 && exit_after_N_seconds) {
							sleep(1);
							exit_after_N_seconds--;
						}
						rc_query = 1;
					}
				}
				while ( glovars.shutdown == 0 && rc_query == 0 && rc_bool == true) {
					unsigned long long start_time=monotonic_time();
					//unsigned long long before_query_time=monotonic_time();
					rc_query = mysql_query(conn,query1);
					if ( rc_query == 0 ) {
						query_error = NULL;
						query_error_counter = 0;
						MYSQL_RES *result = mysql_store_result(conn);
						//unsigned long long after_query_time=monotonic_time();
						//unsigned long long elapsed_time_us = (after_query_time - before_query_time);
						update_checksum = GloProxyCluster->Update_Global_Checksum(node->hostname, node->port, result);
						mysql_free_result(result);
						// FIXME: update metrics are not updated for now. We only check checksum
						//rc_bool = GloProxyCluster->Update_Node_Metrics(node->hostname, node->port, result, elapsed_time_us);
						//unsigned long long elapsed_time_ms = elapsed_time_us / 1000;
/*
						int e_ms = (int)elapsed_time_ms;
						//fprintf(stderr,"Elapsed time = %d ms\n", e_ms);
						int ci = __sync_fetch_and_add(&GloProxyCluster->cluster_check_interval_ms,0);
						if (ci > e_ms) {
							if (rc_bool) {
								usleep((ci-e_ms)*1000); // remember, usleep is in us
							}
						}
*/
						//query = query3;
						//unsigned long long before_query_time2=monotonic_time();
						if (update_checksum) {
							unsigned long long before_query_time=monotonic_time();
							rc_query = mysql_query(conn,query3);
							if ( rc_query == 0 ) {
								query_error = NULL;
								query_error_counter = 0;
								MYSQL_RES *result = mysql_store_result(conn);
								//unsigned long long after_query_time2=monotonic_time();
								//unsigned long long elapsed_time_us2 = (after_query_time2 - before_query_time2);
								rc_bool = GloProxyCluster->Update_Node_Checksums(node->hostname, node->port, result);
								mysql_free_result(result);
								//unsigned long long elapsed_time_ms2 = elapsed_time_us2 / 1000;
								//int e_ms = (int)elapsed_time_ms + int(elapsed_time_ms2);
								//fprintf(stderr,"Elapsed time = %d ms\n", e_ms);
								//int ci = __sync_fetch_and_add(&GloProxyCluster->cluster_check_interval_ms,0);
								//if (ci > e_ms) {
								//	if (rc_bool) {
								//		tts = 1;
								//		//usleep((ci-e_ms)*1000); // remember, usleep is in us
								//	}
								//}
							} else {
								query_error = query3;
								if (query_error_counter == 0) {
									unsigned long long after_query_time=monotonic_time();
									unsigned long long elapsed_time_us = (after_query_time - before_query_time);
									proxy_error("Cluster: unable to run query on %s:%d using user %s after %llums : %s . Error: %s\n", node->hostname, node->port , username, elapsed_time_us/1000 , query_error, mysql_error(conn));
								}
								if (++query_error_counter == QUERY_ERROR_RATE) query_error_counter = 0;
							}
						} else {
							GloProxyCluster->Update_Node_Checksums(node->hostname, node->port);
							//int ci = __sync_fetch_and_add(&GloProxyCluster->cluster_check_interval_ms,0);
							//if (ci > elapsed_time_ms) {
							//	if (rc_bool) {
							//		usleep((ci-elapsed_time_ms)*1000); // remember, usleep is in us
							//	}
							//}
						}
						if (rc_query == 0) {
							cluster_check_status_frequency_count++;
							int freq = __sync_fetch_and_add(&GloProxyCluster->cluster_check_status_frequency,0);
							if (freq && cluster_check_status_frequency_count >= freq) {
								cluster_check_status_frequency_count = 0;
								unsigned long long before_query_time=monotonic_time();
								rc_query = mysql_query(conn,query2);
								if ( rc_query == 0 ) {
									query_error = NULL;
									query_error_counter = 0;
									MYSQL_RES *result = mysql_store_result(conn);
									unsigned long long after_query_time=monotonic_time();
									unsigned long long elapsed_time_us = (after_query_time - before_query_time);
									rc_bool = GloProxyCluster->Update_Node_Metrics(node->hostname, node->port, result, elapsed_time_us);
									mysql_free_result(result);
								} else {
									query_error = query2;
									if (query_error_counter == 0) {
										unsigned long long after_query_time=monotonic_time();
										unsigned long long elapsed_time_us = (after_query_time - before_query_time);
										proxy_error("Cluster: unable to run query on %s:%d using user %s after %llums : %s . Error: %s\n", node->hostname, node->port , username, elapsed_time_us/1000 , query_error, mysql_error(conn));
									}
									if (++query_error_counter == QUERY_ERROR_RATE) query_error_counter = 0;
								}
							}
						}
					} else {
						query_error = query1;
						if (query_error_counter == 0) {
							unsigned long long after_query_time=monotonic_time();
							unsigned long long elapsed_time_us = (after_query_time - start_time);
							proxy_error("Cluster: unable to run query on %s:%d using user %s after %llums : %s . Error: %s\n", node->hostname, node->port , username, elapsed_time_us/1000, query_error, mysql_error(conn));
						}
						if (++query_error_counter == QUERY_ERROR_RATE) query_error_counter = 0;
					}
					unsigned long long end_time=monotonic_time();
					if (rc_query == 0) {
						unsigned long long elapsed_time = (end_time - start_time);
						unsigned long long e_ms = elapsed_time / 1000;
						int ci = __sync_fetch_and_add(&GloProxyCluster->cluster_check_interval_ms,0);
						if ((unsigned) ci > e_ms) {
							usleep((ci-e_ms)*1000); // remember, usleep is in us
						}
					}
				}
				if (glovars.shutdown == 0) {
					// we arent' shutting down, but the query failed
				}
				if (conn->net.pvio) {
					mysql_close(conn);
					conn = NULL;
					int ci = __sync_fetch_and_add(&GloProxyCluster->cluster_check_interval_ms,0);
					usleep((ci)*1000); // remember, usleep is in us
				}
			} else {
				proxy_warning("Cluster: unable to connect to peer %s:%d . Error: %s\n", node->hostname, node->port, mysql_error(conn));
				mysql_close(conn);
				conn = mysql_init(NULL);
				int ci = __sync_fetch_and_add(&GloProxyCluster->cluster_check_interval_ms,0);
				usleep((ci)*1000); // remember, usleep is in us
			}
		} else {
			sleep(1);	// do not monitor if the username is empty
		}
		rc_bool = GloProxyCluster->Update_Node_Metrics(node->hostname, node->port, NULL, 0); // added extra check, see #1323
	}
__exit_monitor_thread:
	if (conn)
	if (conn->net.pvio) {
		mysql_close(conn);
	}
	proxy_info("Cluster: closing thread for peer %s:%d\n", node->hostname, node->port);
	delete node;
	//pthread_exit(0);
	mysql_thread_end();
	//GloProxyCluster->thread_ending(node->thrid);

	__sync_fetch_and_sub(&GloVars.statuses.stack_memory_cluster_threads,tmp_stack_size);

	return NULL;
}


static uint64_t generate_hash_proxysql_node(char *_hostname, uint16_t _port) {
	uint64_t hash1, hash2;
	SpookyHash myhash;
	myhash.Init(21,12); // rand
	myhash.Update(_hostname, strlen(_hostname));
	myhash.Update(NODE_COMPUTE_DELIMITER, strlen(NODE_COMPUTE_DELIMITER));
	myhash.Update(&_port, sizeof(_port));
	myhash.Final(&hash1,&hash2);
	return hash1;
}


void ProxySQL_Node_Metrics::reset() {
	memset(this, 0, sizeof(ProxySQL_Node_Metrics));
}

ProxySQL_Node_Entry::ProxySQL_Node_Entry(char *_hostname, uint16_t _port, uint64_t _weight, char * _comment) : 
	ProxySQL_Node_Entry(_hostname, _port, _weight, _comment, NULL) {
	// resolving DNS if available in Cache
	if (_hostname) {
		size_t ip_count = 0;
		const std::string& ip = MySQL_Monitor::dns_lookup(_hostname, false, &ip_count);

		if (ip_count > 1) {
			proxy_warning("ProxySQL Cluster node '%s' has more than one (%ld) mapped IP address: under some circumstances this may lead to undefined behavior. It is recommended to provide IP address or hostname with only one resolvable IP.\n",
				_hostname, ip_count);
		}

		if (ip.empty() == false) {
			ip_addr = strdup(ip.c_str());
		}
	}
}

ProxySQL_Node_Entry::ProxySQL_Node_Entry(char* _hostname, uint16_t _port, uint64_t _weight, char* _comment, char* ip) {
	hash = 0;
	global_checksum = 0;
	ip_addr = NULL;
	hostname = NULL;
	if (_hostname) {
		hostname = strdup(_hostname);
	}
	port = _port;
	weight = _weight;
	if (_comment == NULL) {
		comment = strdup((char*)"");
	} else {
		comment = strdup(_comment);
	}

	if (ip) {
		ip_addr = strdup(ip);
	}

	active = false;
	hash = generate_hash_proxysql_node(_hostname, _port);
	metrics_idx = 0;
	metrics = (ProxySQL_Node_Metrics**)malloc(sizeof(ProxySQL_Node_Metrics*) * PROXYSQL_NODE_METRICS_LEN);
	for (int i = 0; i < PROXYSQL_NODE_METRICS_LEN; i++) {
		metrics[i] = new ProxySQL_Node_Metrics();
	}
	proxy_info("Created new Cluster Node Entry for host %s:%d\n", hostname, port);
}

ProxySQL_Node_Entry::~ProxySQL_Node_Entry() {
	proxy_info("Destroyed Cluster Node Entry for host %s:%d\n",hostname,port);
	if (hostname) {
		free(hostname);
		hostname = NULL;
	}
	if (comment) {
		free(comment);
		comment = NULL;
	}
	if (ip_addr) {
		free(ip_addr);
		ip_addr = NULL;
	}
	for (int i = 0; i < PROXYSQL_NODE_METRICS_LEN ; i++) {
		delete metrics[i];
		metrics[i] = NULL;
	}
	free(metrics);
	metrics = NULL;
}

bool ProxySQL_Node_Entry::get_active() {
	return active;
}

void ProxySQL_Node_Entry::set_active(bool a) {
	active = a;
}

uint64_t ProxySQL_Node_Entry::get_weight() {
	return weight;
}

void ProxySQL_Node_Entry::set_weight(uint64_t w) {
	weight = w;
}

void ProxySQL_Node_Entry::set_comment(char *s) {
	if (comment) {
		free(comment);
	}
	if (s==NULL) {
		comment = strdup((char *)"");
	} else {
		comment = strdup(s);
	}
}

ProxySQL_Node_Metrics * ProxySQL_Node_Entry::get_metrics_curr() {
	ProxySQL_Node_Metrics *m = metrics[metrics_idx];
	return m;
}

ProxySQL_Node_Metrics * ProxySQL_Node_Entry::get_metrics_prev() {
	ProxySQL_Node_Metrics *m = metrics[metrics_idx_prev];
	return m;
}

void ProxySQL_Node_Entry::set_checksums(MYSQL_RES *_r) {
	MYSQL_ROW row;
	time_t now = time(NULL);

	// Fetch the cluster_*_diffs_before_sync variables to ensure consistency at local scope
	unsigned int diff_mqr = (unsigned int)__sync_fetch_and_add(&GloProxyCluster->cluster_mysql_query_rules_diffs_before_sync,0);
	unsigned int diff_ms = (unsigned int)__sync_fetch_and_add(&GloProxyCluster->cluster_mysql_servers_diffs_before_sync,0);
	unsigned int diff_mu = (unsigned int)__sync_fetch_and_add(&GloProxyCluster->cluster_mysql_users_diffs_before_sync,0);
	unsigned int diff_ps = (unsigned int)__sync_fetch_and_add(&GloProxyCluster->cluster_proxysql_servers_diffs_before_sync,0);
	unsigned int diff_mv = (unsigned int)__sync_fetch_and_add(&GloProxyCluster->cluster_mysql_variables_diffs_before_sync,0);
	unsigned int diff_lv = (unsigned int)__sync_fetch_and_add(&GloProxyCluster->cluster_ldap_variables_diffs_before_sync,0);
	unsigned int diff_av = (unsigned int)__sync_fetch_and_add(&GloProxyCluster->cluster_admin_variables_diffs_before_sync,0);

	pthread_mutex_lock(&GloVars.checksum_mutex);

	while ( _r && (row = mysql_fetch_row(_r))) {
		if (strcmp(row[0],"admin_variables")==0) {
			ProxySQL_Checksum_Value_2& checksum = checksums_values.admin_variables;
			ProxySQL_Checksum_Value& global_checksum = GloVars.checksums_values.admin_variables;
			checksums_values.admin_variables.version = atoll(row[1]);
			checksums_values.admin_variables.epoch = atoll(row[2]);
			checksums_values.admin_variables.last_updated = now;
			if (strcmp(checksums_values.admin_variables.checksum, row[3])) {
				strcpy(checksums_values.admin_variables.checksum, row[3]);
				checksums_values.admin_variables.last_changed = now;
				checksums_values.admin_variables.diff_check = 1;
<<<<<<< HEAD
				proxy_debug(PROXY_DEBUG_CLUSTER, 5, "Detected new checksum for admin_variables from peer %s:%d, version %llu, epoch %llu, checksum %s. Not syncing yet ...\n", hostname, port, checksums_values.admin_variables.version, checksums_values.admin_variables.epoch, checksums_values.admin_variables.checksum);
				proxy_info("Cluster: detected a new checksum for admin_variables from peer %s:%d, version %llu, epoch %llu, checksum %s . Not syncing yet ...\n", hostname, port, checksums_values.admin_variables.version, checksums_values.admin_variables.epoch, checksums_values.admin_variables.checksum);
				if (strcmp(checksums_values.admin_variables.checksum, GloVars.checksums_values.admin_variables.checksum) == 0) {
					proxy_debug(PROXY_DEBUG_CLUSTER, 5, "Checksum for admin_variables from peer %s:%d matches with local checksum %s, we won't sync.\n", hostname, port, GloVars.checksums_values.admin_variables.checksum);
					proxy_info("Cluster: checksum for admin_variables from peer %s:%d matches with local checksum %s , we won't sync.\n", hostname, port, GloVars.checksums_values.admin_variables.checksum);
=======
				const char* no_sync_message = NULL;

				if (diff_av) {
					no_sync_message = "Not syncing yet ...\n";
				} else {
					no_sync_message = "Not syncing due to 'admin-cluster_admin_variables_diffs_before_sync=0'.\n";
				}

				proxy_info(
					"Cluster: detected a new checksum for %s from peer %s:%d, version %llu, epoch %llu, checksum %s . %s",
					row[0], hostname, port, checksum.version, checksum.epoch, checksum.checksum, no_sync_message
				);

				if (strcmp(checksum.checksum, global_checksum.checksum) == 0) {
					proxy_info(
						"Cluster: checksum for %s from peer %s:%d matches with local checksum %s , we won't sync.\n",
						row[0], hostname, port, global_checksum.checksum
					);
>>>>>>> 85e6907b
				}
			} else {
				checksums_values.admin_variables.diff_check++;
				proxy_debug(PROXY_DEBUG_CLUSTER, 5, "Checksum for admin_variables from peer %s:%d, version %llu, epoch %llu, checksum %s is different from local checksum %s. Incremented diff_check %d ...\n", hostname, port, checksums_values.admin_variables.version, checksums_values.admin_variables.epoch,
					checksums_values.admin_variables.checksum, GloVars.checksums_values.admin_variables.checksum, checksums_values.admin_variables.diff_check);
			}
			if (strcmp(checksums_values.admin_variables.checksum, GloVars.checksums_values.admin_variables.checksum) == 0) {
				checksums_values.admin_variables.diff_check = 0;
				proxy_debug(PROXY_DEBUG_CLUSTER, 5, "Checksum for admin_variables from peer %s:%d matches with local checksum %s, reset diff_check to 0.\n", hostname, port, GloVars.checksums_values.admin_variables.checksum);
			}
			continue;
		}
		if (strcmp(row[0],"mysql_query_rules")==0) {
			ProxySQL_Checksum_Value_2& checksum = checksums_values.mysql_query_rules;
			ProxySQL_Checksum_Value& global_checksum = GloVars.checksums_values.mysql_query_rules;
			checksums_values.mysql_query_rules.version = atoll(row[1]);
			checksums_values.mysql_query_rules.epoch = atoll(row[2]);
			checksums_values.mysql_query_rules.last_updated = now;
			if (strcmp(checksums_values.mysql_query_rules.checksum, row[3])) {
				strcpy(checksums_values.mysql_query_rules.checksum, row[3]);
				checksums_values.mysql_query_rules.last_changed = now;
				checksums_values.mysql_query_rules.diff_check = 1;
<<<<<<< HEAD
				proxy_debug(PROXY_DEBUG_CLUSTER, 5, "Detected new checksum for mysql_query_rules from peer %s:%d, version %llu, epoch %llu, checksum %s . Not syncing yet ...\n", hostname, port, checksums_values.mysql_query_rules.version, checksums_values.mysql_query_rules.epoch, checksums_values.mysql_query_rules.checksum);
				proxy_info("Cluster: detected a new checksum for mysql_query_rules from peer %s:%d, version %llu, epoch %llu, checksum %s . Not syncing yet ...\n", hostname, port, checksums_values.mysql_query_rules.version, checksums_values.mysql_query_rules.epoch, checksums_values.mysql_query_rules.checksum);
				if (strcmp(checksums_values.mysql_query_rules.checksum, GloVars.checksums_values.mysql_query_rules.checksum) == 0) {
					proxy_debug(PROXY_DEBUG_CLUSTER, 5, "Checksum for mysql_query_rules from peer %s:%d matches with local checksum %s, we won't sync.\n", hostname, port, GloVars.checksums_values.mysql_query_rules.checksum);
					proxy_info("Cluster: checksum for mysql_query_rules from peer %s:%d matches with local checksum %s, we won't sync.\n", hostname, port, GloVars.checksums_values.mysql_query_rules.checksum);
=======
				const char* no_sync_message = NULL;

				if (diff_mqr) {
					no_sync_message = "Not syncing yet ...\n";
				} else {
					no_sync_message = "Not syncing due to 'admin-cluster_mysql_query_rules_diffs_before_sync=0'.\n";
				}

				proxy_info(
					"Cluster: detected a new checksum for %s from peer %s:%d, version %llu, epoch %llu, checksum %s . %s",
					row[0], hostname, port, checksum.version, checksum.epoch, checksum.checksum, no_sync_message
				);

				if (strcmp(checksum.checksum, global_checksum.checksum) == 0) {
					proxy_info(
						"Cluster: checksum for %s from peer %s:%d matches with local checksum %s , we won't sync.\n",
						row[0], hostname, port, global_checksum.checksum
					);
>>>>>>> 85e6907b
				}
			} else {
				checksums_values.mysql_query_rules.diff_check++;
				proxy_debug(PROXY_DEBUG_CLUSTER, 5, "Checksum for mysql_query_rules from peer %s:%d, version %llu, epoch %llu, checksum %s is different from local checksum %s. Incremented diff_check %d ...\n", hostname, port, checksums_values.mysql_query_rules.version, checksums_values.mysql_query_rules.epoch,
					checksums_values.mysql_query_rules.checksum, GloVars.checksums_values.mysql_query_rules.checksum, checksums_values.mysql_query_rules.diff_check);
			}
			if (strcmp(checksums_values.mysql_query_rules.checksum, GloVars.checksums_values.mysql_query_rules.checksum) == 0) {
				checksums_values.mysql_query_rules.diff_check = 0;
				proxy_debug(PROXY_DEBUG_CLUSTER, 5, "Checksum for mysql_query_rules from peer %s:%d matches with local checksum %s, reset diff_check to 0.\n", hostname, port, GloVars.checksums_values.mysql_query_rules.checksum);
			}
			continue;
		}
		if (strcmp(row[0],"mysql_servers")==0) {
			ProxySQL_Checksum_Value_2& checksum = checksums_values.mysql_servers;
			ProxySQL_Checksum_Value& global_checksum = GloVars.checksums_values.mysql_servers;
			checksums_values.mysql_servers.version = atoll(row[1]);
			checksums_values.mysql_servers.epoch = atoll(row[2]);
			checksums_values.mysql_servers.last_updated = now;
			if (strcmp(checksums_values.mysql_servers.checksum, row[3])) {
				strcpy(checksums_values.mysql_servers.checksum, row[3]);
				checksums_values.mysql_servers.last_changed = now;
				checksums_values.mysql_servers.diff_check = 1;
<<<<<<< HEAD
				proxy_debug(PROXY_DEBUG_CLUSTER, 5, "Detected new checksum for mysql_servers from peer %s:%d, version %llu, epoch %llu, checksum %s . Not syncing yet ...\n", hostname, port, checksums_values.mysql_servers.version, checksums_values.mysql_servers.epoch, checksums_values.mysql_servers.checksum);
				proxy_info("Cluster: detected a new checksum for mysql_servers from peer %s:%d, version %llu, epoch %llu, checksum %s . Not syncing yet ...\n", hostname, port, checksums_values.mysql_servers.version, checksums_values.mysql_servers.epoch, checksums_values.mysql_servers.checksum);
				if (strcmp(checksums_values.mysql_servers.checksum, GloVars.checksums_values.mysql_servers.checksum) == 0) {
					proxy_debug(PROXY_DEBUG_CLUSTER, 5, "Checksum for mysql_servers from peer %s:%d matches with local checksum %s, we won't sync.\n", hostname, port, GloVars.checksums_values.mysql_servers.checksum);
					proxy_info("Cluster: checksum for mysql_servers from peer %s:%d matches with local checksum %s, we won't sync.\n", hostname, port, GloVars.checksums_values.mysql_servers.checksum);
=======
				const char* no_sync_message = NULL;

				if (diff_ms) {
					no_sync_message = "Not syncing yet ...\n";
				} else {
					no_sync_message = "Not syncing due to 'admin-cluster_mysql_servers_diffs_before_sync=0'.\n";
				}

				proxy_info(
					"Cluster: detected a new checksum for %s from peer %s:%d, version %llu, epoch %llu, checksum %s . %s",
					row[0], hostname, port, checksum.version, checksum.epoch, checksum.checksum, no_sync_message
				);

				if (strcmp(checksum.checksum, global_checksum.checksum) == 0) {
					proxy_info(
						"Cluster: checksum for %s from peer %s:%d matches with local checksum %s , we won't sync.\n",
						row[0], hostname, port, global_checksum.checksum
					);
>>>>>>> 85e6907b
				}
			} else {
				checksums_values.mysql_servers.diff_check++;
				proxy_debug(PROXY_DEBUG_CLUSTER, 5, "Checksum for mysql_servers from peer %s:%d, version %llu, epoch %llu, checksum %s is different from local checksum %s. Incremented diff_check %d ...\n", hostname, port, checksums_values.mysql_servers.version, checksums_values.mysql_servers.epoch,
					checksums_values.mysql_servers.checksum, GloVars.checksums_values.mysql_servers.checksum, checksums_values.mysql_servers.diff_check);
			}
			if (strcmp(checksums_values.mysql_servers.checksum, GloVars.checksums_values.mysql_servers.checksum) == 0) {
				// See LOGGING-NOTE at 'admin_variables' above.
				if (checksums_values.mysql_servers.last_changed == now) {
					proxy_info(
						"Cluster: checksum for mysql_servers from peer %s:%d matches with local checksum %s , we won't sync.\n",
						hostname, port, GloVars.checksums_values.mysql_servers.checksum
					);
				}
				checksums_values.mysql_servers.diff_check = 0;
				proxy_debug(PROXY_DEBUG_CLUSTER, 5, "Checksum for mysql_servers from peer %s:%d matches with local checksum %s, reset diff_check to 0.\n", hostname, port, GloVars.checksums_values.mysql_servers.checksum);
			}
			continue;
		}
		if (strcmp(row[0], "mysql_servers_v2")==0) {
			checksums_values.mysql_servers_v2.version = atoll(row[1]);
			checksums_values.mysql_servers_v2.epoch = atoll(row[2]);
			checksums_values.mysql_servers_v2.last_updated = now;
			if (strcmp(checksums_values.mysql_servers_v2.checksum, row[3])) {
				strcpy(checksums_values.mysql_servers_v2.checksum, row[3]);
				checksums_values.mysql_servers_v2.last_changed = now;
				checksums_values.mysql_servers_v2.diff_check = 1;
				proxy_debug(PROXY_DEBUG_CLUSTER, 5, "Detected new checksum for mysql_servers_v2 from peer %s:%d, version %llu, epoch %llu, checksum %s . Not syncing yet ...\n", hostname, port, checksums_values.mysql_servers_v2.version, checksums_values.mysql_servers_v2.epoch, checksums_values.mysql_servers_v2.checksum);
				proxy_info("Cluster: detected a new checksum for mysql_servers_v2 from peer %s:%d, version %llu, epoch %llu, checksum %s . Not syncing yet ...\n", hostname, port, checksums_values.mysql_servers_v2.version, checksums_values.mysql_servers_v2.epoch, checksums_values.mysql_servers_v2.checksum);
				if (strcmp(checksums_values.mysql_servers_v2.checksum, GloVars.checksums_values.mysql_servers_v2.checksum) == 0) {
					proxy_debug(PROXY_DEBUG_CLUSTER, 5, "Checksum for mysql_servers_v2 from peer %s:%d matches with local checksum %s, we won't sync.\n", hostname, port, GloVars.checksums_values.mysql_servers_v2.checksum);
					proxy_info("Cluster: checksum for mysql_servers_v2 from peer %s:%d matches with local checksum %s, we won't sync.\n", hostname, port, GloVars.checksums_values.mysql_servers_v2.checksum);
				}
			} else {
				checksums_values.mysql_servers_v2.diff_check++;
				proxy_debug(PROXY_DEBUG_CLUSTER, 5, "Checksum for mysql_servers_v2 from peer %s:%d, version %llu, epoch %llu, checksum %s is different from local checksum %s. Incremented diff_check %d ...\n", hostname, port, checksums_values.mysql_servers_v2.version, checksums_values.mysql_servers_v2.epoch,
					checksums_values.mysql_servers_v2.checksum, GloVars.checksums_values.mysql_servers_v2.checksum, checksums_values.mysql_servers_v2.diff_check);
			}
			if (strcmp(checksums_values.mysql_servers_v2.checksum, GloVars.checksums_values.mysql_servers_v2.checksum) == 0) {
				checksums_values.mysql_servers_v2.diff_check = 0;
				proxy_debug(PROXY_DEBUG_CLUSTER, 5, "Checksum for mysql_servers_v2 from peer %s:%d matches with local checksum %s, reset diff_check to 0.\n", hostname, port, GloVars.checksums_values.mysql_servers_v2.checksum);
			}
			continue;
		}
		if (strcmp(row[0],"mysql_users")==0) {
			ProxySQL_Checksum_Value_2& checksum = checksums_values.mysql_users;
			ProxySQL_Checksum_Value& global_checksum = GloVars.checksums_values.mysql_users;
			checksums_values.mysql_users.version = atoll(row[1]);
			checksums_values.mysql_users.epoch = atoll(row[2]);
			checksums_values.mysql_users.last_updated = now;
			if (strcmp(checksums_values.mysql_users.checksum, row[3])) {
				strcpy(checksums_values.mysql_users.checksum, row[3]);
				checksums_values.mysql_users.last_changed = now;
				checksums_values.mysql_users.diff_check = 1;
<<<<<<< HEAD
				proxy_debug(PROXY_DEBUG_CLUSTER, 5, "Detected new checksum for mysql_users from peer %s:%d, version %llu, epoch %llu, checksum %s. Not syncing yet ...\n", hostname, port, checksums_values.mysql_users.version, checksums_values.mysql_users.epoch, checksums_values.mysql_users.checksum);
				proxy_info("Cluster: detected a new checksum for mysql_users from peer %s:%d, version %llu, epoch %llu, checksum %s . Not syncing yet ...\n", hostname, port, checksums_values.mysql_users.version, checksums_values.mysql_users.epoch, checksums_values.mysql_users.checksum);
				if (strcmp(checksums_values.mysql_users.checksum, GloVars.checksums_values.mysql_users.checksum) == 0) {
					proxy_debug(PROXY_DEBUG_CLUSTER, 5, "Checksum for mysql_users from peer %s:%d matches with local checksum %s, we won't sync.\n", hostname, port, GloVars.checksums_values.mysql_users.checksum);
					proxy_info("Cluster: checksum for mysql_users from peer %s:%d matches with local checksum %s, we won't sync.\n", hostname, port, GloVars.checksums_values.mysql_users.checksum);
=======
				const char* no_sync_message = NULL;

				if (diff_mu) {
					no_sync_message = "Not syncing yet ...\n";
				} else {
					no_sync_message = "Not syncing due to 'admin-cluster_mysql_users_diffs_before_sync=0'.\n";
				}

				proxy_info(
					"Cluster: detected a new checksum for %s from peer %s:%d, version %llu, epoch %llu, checksum %s . %s",
					row[0], hostname, port, checksum.version, checksum.epoch, checksum.checksum, no_sync_message
				);

				if (strcmp(checksum.checksum, global_checksum.checksum) == 0) {
					proxy_info(
						"Cluster: checksum for %s from peer %s:%d matches with local checksum %s , we won't sync.\n",
						row[0], hostname, port, global_checksum.checksum
					);
>>>>>>> 85e6907b
				}
			} else {
				checksums_values.mysql_users.diff_check++;
				proxy_debug(PROXY_DEBUG_CLUSTER, 5, "Checksum for mysql_users from peer %s:%d, version %llu, epoch %llu, checksum %s is different from local checksum %s. Incremented diff_check %d ...\n", hostname, port, checksums_values.mysql_users.version, checksums_values.mysql_users.epoch,
					checksums_values.mysql_users.checksum, GloVars.checksums_values.mysql_users.checksum, checksums_values.mysql_users.diff_check);
			}
			if (strcmp(checksums_values.mysql_users.checksum, GloVars.checksums_values.mysql_users.checksum) == 0) {
				checksums_values.mysql_users.diff_check = 0;
				proxy_debug(PROXY_DEBUG_CLUSTER, 5, "Checksum for mysql_users from peer %s:%d matches with local checksum %s, reset diff_check to 0.\n", hostname, port, GloVars.checksums_values.mysql_users.checksum);
			}
			continue;
		}
		if (strcmp(row[0],"mysql_variables")==0) {
			ProxySQL_Checksum_Value_2& checksum = checksums_values.mysql_variables;
			ProxySQL_Checksum_Value& global_checksum = GloVars.checksums_values.mysql_variables;
			checksums_values.mysql_variables.version = atoll(row[1]);
			checksums_values.mysql_variables.epoch = atoll(row[2]);
			checksums_values.mysql_variables.last_updated = now;
			if (strcmp(checksums_values.mysql_variables.checksum, row[3])) {
				strcpy(checksums_values.mysql_variables.checksum, row[3]);
				checksums_values.mysql_variables.last_changed = now;
				checksums_values.mysql_variables.diff_check = 1;
<<<<<<< HEAD
				proxy_debug(PROXY_DEBUG_CLUSTER, 5, "Detected new checksum for mysql_variables from peer %s:%d, version %llu, epoch %llu, checksum %s . Not syncing yet ...\n", hostname, port, checksums_values.mysql_variables.version, checksums_values.mysql_variables.epoch, checksums_values.mysql_variables.checksum);
				proxy_info("Cluster: detected a new checksum for mysql_variables from peer %s:%d, version %llu, epoch %llu, checksum %s. Not syncing yet ...\n", hostname, port, checksums_values.mysql_variables.version, checksums_values.mysql_variables.epoch, checksums_values.mysql_variables.checksum);
				if (strcmp(checksums_values.mysql_variables.checksum, GloVars.checksums_values.mysql_variables.checksum) == 0) {
					proxy_debug(PROXY_DEBUG_CLUSTER, 5, "Checksum for mysql_variables from peer %s:%d matches with local checksum %s, we won't sync.\n", hostname, port, GloVars.checksums_values.mysql_variables.checksum);
					proxy_info("Cluster: checksum for mysql_variables from peer %s:%d matches with local checksum %s, we won't sync.\n", hostname, port, GloVars.checksums_values.mysql_variables.checksum);
=======
				const char* no_sync_message = NULL;

				if (diff_mv) {
					no_sync_message = "Not syncing yet ...\n";
				} else {
					no_sync_message = "Not syncing due to 'admin-cluster_mysql_variables_diffs_before_sync=0'.\n";
				}

				proxy_info(
					"Cluster: detected a new checksum for %s from peer %s:%d, version %llu, epoch %llu, checksum %s . %s",
					row[0], hostname, port, checksum.version, checksum.epoch, checksum.checksum, no_sync_message
				);

				if (strcmp(checksum.checksum, global_checksum.checksum) == 0) {
					proxy_info(
						"Cluster: checksum for %s from peer %s:%d matches with local checksum %s , we won't sync.\n",
						row[0], hostname, port, global_checksum.checksum
					);
>>>>>>> 85e6907b
				}
			} else {
				checksums_values.mysql_variables.diff_check++;
				proxy_debug(PROXY_DEBUG_CLUSTER, 5, "Checksum for mysql_variables from peer %s:%d, version %llu, epoch %llu, checksum %s is different from local checksum %s. Incremented diff_check %d ...\n", hostname, port, checksums_values.mysql_variables.version, checksums_values.mysql_variables.epoch,
					checksums_values.mysql_variables.checksum, GloVars.checksums_values.mysql_variables.checksum, checksums_values.mysql_variables.diff_check);
			}
			if (strcmp(checksums_values.mysql_variables.checksum, GloVars.checksums_values.mysql_variables.checksum) == 0) {
				checksums_values.mysql_variables.diff_check = 0;
				proxy_debug(PROXY_DEBUG_CLUSTER, 5, "Checksum for mysql_variables from peer %s:%d matches with local checksum %s, reset diff_check to 0.\n", hostname, port, GloVars.checksums_values.mysql_variables.checksum);
			}
			continue;
		}
		if (strcmp(row[0],"proxysql_servers")==0) {
			ProxySQL_Checksum_Value_2& checksum = checksums_values.proxysql_servers;
			ProxySQL_Checksum_Value& global_checksum = GloVars.checksums_values.proxysql_servers;
			checksums_values.proxysql_servers.version = atoll(row[1]);
			checksums_values.proxysql_servers.epoch = atoll(row[2]);
			checksums_values.proxysql_servers.last_updated = now;
			if (strcmp(checksums_values.proxysql_servers.checksum, row[3])) {
				strcpy(checksums_values.proxysql_servers.checksum, row[3]);
				checksums_values.proxysql_servers.last_changed = now;
				checksums_values.proxysql_servers.diff_check = 1;
<<<<<<< HEAD
				proxy_debug(PROXY_DEBUG_CLUSTER, 5, "Detected a new checksum for proxysql_servers from peer %s:%d, version %llu, epoch %llu, checksum %s . Not syncing yet ...\n", hostname, port, checksums_values.proxysql_servers.version, checksums_values.proxysql_servers.epoch, checksums_values.proxysql_servers.checksum);
				proxy_info("Cluster: detected a new checksum for proxysql_servers from peer %s:%d, version %llu, epoch %llu, checksum %s . Not syncing yet ...\n", hostname, port, checksums_values.proxysql_servers.version, checksums_values.proxysql_servers.epoch, checksums_values.proxysql_servers.checksum);
				if (strcmp(checksums_values.proxysql_servers.checksum, GloVars.checksums_values.proxysql_servers.checksum) == 0) {
					proxy_debug(PROXY_DEBUG_CLUSTER, 5, "Checksum for proxysql_servers from peer %s:%d matches with local checksum %s, we won't sync.\n", hostname, port, GloVars.checksums_values.proxysql_servers.checksum);
					proxy_info("Cluster: checksum for proxysql_servers from peer %s:%d matches with local checksum %s, we won't sync.\n", hostname, port, GloVars.checksums_values.proxysql_servers.checksum);
=======
				const char* no_sync_message = NULL;

				if (diff_ps) {
					no_sync_message = "Not syncing yet ...\n";
				} else {
					no_sync_message = "Not syncing due to 'admin-cluster_proxysql_servers_diffs_before_sync=0'.\n";
				}

				proxy_info(
					"Cluster: detected a new checksum for %s from peer %s:%d, version %llu, epoch %llu, checksum %s . %s",
					row[0], hostname, port, checksum.version, checksum.epoch, checksum.checksum, no_sync_message
				);

				if (strcmp(checksum.checksum, global_checksum.checksum) == 0) {
					proxy_info(
						"Cluster: checksum for %s from peer %s:%d matches with local checksum %s , we won't sync.\n",
						row[0], hostname, port, global_checksum.checksum
					);
>>>>>>> 85e6907b
				}
			} else {
				checksums_values.proxysql_servers.diff_check++;
				proxy_debug(PROXY_DEBUG_CLUSTER, 5, "Checksum for proxysql_servers from peer %s:%d, version %llu, epoch %llu, checksum %s is different from local checksum %s. Incremented diff_check %d ...\n", hostname, port, checksums_values.proxysql_servers.version, checksums_values.proxysql_servers.epoch,
					checksums_values.proxysql_servers.checksum, GloVars.checksums_values.proxysql_servers.checksum, checksums_values.proxysql_servers.diff_check);
			}
			if (strcmp(checksums_values.proxysql_servers.checksum, GloVars.checksums_values.proxysql_servers.checksum) == 0) {
				checksums_values.proxysql_servers.diff_check = 0;
				proxy_debug(PROXY_DEBUG_CLUSTER, 5, "Checksum for proxysql_servers from peer %s:%d matches with local checksum %s, reset diff_check to 0.\n", hostname, port, GloVars.checksums_values.proxysql_servers.checksum);
			}
			continue;
		}
		if (GloMyLdapAuth && strcmp(row[0],"ldap_variables")==0) {
			ProxySQL_Checksum_Value_2& checksum = checksums_values.ldap_variables;
			ProxySQL_Checksum_Value& global_checksum = GloVars.checksums_values.ldap_variables;
			checksums_values.ldap_variables.version = atoll(row[1]);
			checksums_values.ldap_variables.epoch = atoll(row[2]);
			checksums_values.ldap_variables.last_updated = now;
			if (strcmp(checksums_values.ldap_variables.checksum, row[3])) {
				strcpy(checksums_values.ldap_variables.checksum, row[3]);
				checksums_values.ldap_variables.last_changed = now;
				checksums_values.ldap_variables.diff_check = 1;
<<<<<<< HEAD
				proxy_debug(PROXY_DEBUG_CLUSTER, 5, "Detected new checksum for ldap_variables from peer %s:%d, version %llu, epoch %llu, checksum %s . Not syncing yet ...\n", hostname, port, checksums_values.ldap_variables.version, checksums_values.ldap_variables.epoch, checksums_values.ldap_variables.checksum);
				proxy_info("Cluster: detected a new checksum for ldap_variables from peer %s:%d, version %llu, epoch %llu, checksum %s . Not syncing yet ...\n", hostname, port, checksums_values.ldap_variables.version, checksums_values.ldap_variables.epoch, checksums_values.ldap_variables.checksum);
				if (strcmp(checksums_values.ldap_variables.checksum, GloVars.checksums_values.ldap_variables.checksum) == 0) {
					proxy_debug(PROXY_DEBUG_CLUSTER, 5, "Checksum for ldap_variables from peer %s:%d matches with local checksum %s, we won't sync.\n", hostname, port, GloVars.checksums_values.ldap_variables.checksum);
					proxy_info("Cluster: checksum for ldap_variables from peer %s:%d matches with local checksum %s, we won't sync.\n", hostname, port, GloVars.checksums_values.ldap_variables.checksum);
=======
				const char* no_sync_message = NULL;

				if (diff_lv) {
					no_sync_message = "Not syncing yet ...\n";
				} else {
					no_sync_message = "Not syncing due to 'admin-cluster_ldap_variables_diffs_before_sync=0'.\n";
				}

				proxy_info(
					"Cluster: detected a new checksum for %s from peer %s:%d, version %llu, epoch %llu, checksum %s . %s",
					row[0], hostname, port, checksum.version, checksum.epoch, checksum.checksum, no_sync_message
				);

				if (strcmp(checksum.checksum, global_checksum.checksum) == 0) {
					proxy_info(
						"Cluster: checksum for %s from peer %s:%d matches with local checksum %s , we won't sync.\n",
						row[0], hostname, port, global_checksum.checksum
					);
>>>>>>> 85e6907b
				}
			} else {
				checksums_values.ldap_variables.diff_check++;
				proxy_debug(PROXY_DEBUG_CLUSTER, 5, "Checksum for ldap_variables from peer %s:%d, version %llu, epoch %llu, checksum %s is different from local checksum %s. Incremented diff_check %d ...\n", hostname, port, checksums_values.ldap_variables.version, checksums_values.ldap_variables.epoch,
					checksums_values.ldap_variables.checksum, GloVars.checksums_values.ldap_variables.checksum, checksums_values.ldap_variables.diff_check);
			}
			if (strcmp(checksums_values.ldap_variables.checksum, GloVars.checksums_values.ldap_variables.checksum) == 0) {
				checksums_values.ldap_variables.diff_check = 0;
				proxy_debug(PROXY_DEBUG_CLUSTER, 5, "Checksum for ldap_variables from peer %s:%d matches with local checksum %s, reset diff_check to 0.\n", hostname, port, GloVars.checksums_values.ldap_variables.checksum);
			}
			continue;
		}
	}
	if (_r == NULL) {
		ProxySQL_Checksum_Value_2 *v = NULL;
		v = &checksums_values.admin_variables;
		v->last_updated = now;
		if (strcmp(v->checksum, GloVars.checksums_values.admin_variables.checksum) == 0) {
			v->diff_check = 0;
		}
		if (v->diff_check)
			v->diff_check++;
		v = &checksums_values.mysql_query_rules;
		v->last_updated = now;
		if (strcmp(v->checksum, GloVars.checksums_values.mysql_query_rules.checksum) == 0) {
			v->diff_check = 0;
		}
		if (v->diff_check)
			v->diff_check++;
		v = &checksums_values.mysql_servers;
		v->last_updated = now;
		if (strcmp(v->checksum, GloVars.checksums_values.mysql_servers.checksum) == 0) {
			v->diff_check = 0;
		}
		if (v->diff_check)
			v->diff_check++;
		v = &checksums_values.mysql_servers_v2;
		v->last_updated = now;
		if (strcmp(v->checksum, GloVars.checksums_values.mysql_servers_v2.checksum) == 0) {
			v->diff_check = 0;
		}
		if (v->diff_check)
			v->diff_check++;
		v = &checksums_values.mysql_users;
		v->last_updated = now;
		if (strcmp(v->checksum, GloVars.checksums_values.mysql_users.checksum) == 0) {
			v->diff_check = 0;
		}
		if (v->diff_check)
			v->diff_check++;
		v = &checksums_values.mysql_variables;
		v->last_updated = now;
		if (strcmp(v->checksum, GloVars.checksums_values.mysql_variables.checksum) == 0) {
			v->diff_check = 0;
		}
		if (v->diff_check)
			v->diff_check++;
		v = &checksums_values.proxysql_servers;
		v->last_updated = now;
		if (strcmp(v->checksum, GloVars.checksums_values.proxysql_servers.checksum) == 0) {
			v->diff_check = 0;
		}
		if (v->diff_check)
			v->diff_check++;
		v = &checksums_values.ldap_variables;
		v->last_updated = now;
		if (strcmp(v->checksum, GloVars.checksums_values.ldap_variables.checksum) == 0) {
			v->diff_check = 0;
		}
		if (v->diff_check)
			v->diff_check++;
	}
	pthread_mutex_unlock(&GloVars.checksum_mutex);
	// we now do a series of checks, and we take action
	// note that this is done outside the critical section
	// as mutex on GloVars.checksum_mutex is already released
<<<<<<< HEAD
	unsigned int diff_av = (unsigned int)__sync_fetch_and_add(&GloProxyCluster->cluster_admin_variables_diffs_before_sync,0);
	unsigned int diff_mqr = (unsigned int)__sync_fetch_and_add(&GloProxyCluster->cluster_mysql_query_rules_diffs_before_sync,0);
	unsigned int diff_ms = (unsigned int)__sync_fetch_and_add(&GloProxyCluster->cluster_mysql_servers_diffs_before_sync,0);
	unsigned int diff_mu = (unsigned int)__sync_fetch_and_add(&GloProxyCluster->cluster_mysql_users_diffs_before_sync,0);
	unsigned int diff_ps = (unsigned int)__sync_fetch_and_add(&GloProxyCluster->cluster_proxysql_servers_diffs_before_sync,0);
	unsigned int diff_mv = (unsigned int)__sync_fetch_and_add(&GloProxyCluster->cluster_mysql_variables_diffs_before_sync,0);
	unsigned int diff_lv = (unsigned int)__sync_fetch_and_add(&GloProxyCluster->cluster_ldap_variables_diffs_before_sync,0);
=======
>>>>>>> 85e6907b
	ProxySQL_Checksum_Value_2 *v = NULL;
	if (diff_av) {
		v = &checksums_values.admin_variables;
		unsigned long long own_version = __sync_fetch_and_add(&GloVars.checksums_values.admin_variables.version, 0);
		unsigned long long own_epoch = __sync_fetch_and_add(&GloVars.checksums_values.admin_variables.epoch, 0);
		char* own_checksum = __sync_fetch_and_add(&GloVars.checksums_values.admin_variables.checksum, 0);
		const string expected_checksum { v->checksum };

		if (v->version > 1) {
			if (
				(own_version == 1) // we just booted
				||
				(v->epoch > own_epoch) // epoch is newer
			) {
				if (v->diff_check >= diff_av) {
					proxy_debug(PROXY_DEBUG_CLUSTER, 5, "Detected peer %s:%d with admin_variables version %llu, epoch %llu, diff_check %u. Own version: %llu, epoch: %llu. Proceeding with remote sync\n", hostname, port, v->version, v->epoch, v->diff_check, own_version, own_epoch);
					proxy_info("Cluster: detected a peer %s:%d with admin_variables version %llu, epoch %llu, diff_check %u. Own version: %llu, epoch: %llu. Proceeding with remote sync\n", hostname, port, v->version, v->epoch, v->diff_check, own_version, own_epoch);
					GloProxyCluster->pull_global_variables_from_peer("admin", expected_checksum, v->epoch);
				}
			}
			if ((v->epoch == own_epoch) && v->diff_check && ((v->diff_check % (diff_av*10)) == 0)) {
				proxy_debug(PROXY_DEBUG_CLUSTER, 5, "Detected peer %s:%d with admin_variables version %llu, epoch %llu, diff_check %u, checksum %s. Own version: %llu, epoch: %llu, checksum %s. Sync conflict, epoch times are EQUAL, can't determine which server holds the latest config, we won't sync. This message will be repeated every %u checks until LOAD ADMIN VARIABLES TO RUNTIME is executed on candidate master.\n", hostname, port, v->version, v->epoch, v->diff_check, v->checksum, own_version, own_epoch, own_checksum, (diff_av * 10));
				proxy_error("Cluster: detected a peer %s:%d with admin_variables version %llu, epoch %llu, diff_check %u, checksum %s. Own version: %llu, epoch: %llu, checksum %s. Sync conflict, epoch times are EQUAL, can't determine which server holds the latest config, we won't sync. This message will be repeated every %u checks until LOAD ADMIN VARIABLES TO RUNTIME is executed on candidate master.\n", hostname, port, v->version, v->epoch, v->diff_check, v->checksum, own_version, own_epoch, own_checksum, (diff_av*10));
				GloProxyCluster->metrics.p_counter_array[p_cluster_counter::sync_conflict_admin_variables_share_epoch]->Increment();
			}
		} else {
			if (v->diff_check && (v->diff_check % (diff_av*10)) == 0) {
				proxy_debug(PROXY_DEBUG_CLUSTER, 5, "Detected peer %s:%d with admin_variables version %llu, epoch %llu, diff_check %u. Own version: %llu, epoch: %llu. diff_check is increasing, but version 1 doesn't allow sync. This message will be repeated every %u checks until LOAD ADMIN VARIABLES TO RUNTIME is executed on candidate master.\n", hostname, port, v->version, v->epoch, v->diff_check, own_version, own_epoch, (diff_av * 10));
				proxy_warning("Cluster: detected a peer %s:%d with admin_variables version %llu, epoch %llu, diff_check %u. Own version: %llu, epoch: %llu. diff_check is increasing, but version 1 doesn't allow sync. This message will be repeated every %u checks until LOAD ADMIN VARIABLES TO RUNTIME is executed on candidate master.\n", hostname, port, v->version, v->epoch, v->diff_check, own_version, own_epoch, (diff_av*10));
				GloProxyCluster->metrics.p_counter_array[p_cluster_counter::sync_delayed_admin_variables_version_one]->Increment();
			}
		}
	}
	if (diff_mqr) {
		unsigned long long own_version = __sync_fetch_and_add(&GloVars.checksums_values.mysql_query_rules.version,0);
		unsigned long long own_epoch = __sync_fetch_and_add(&GloVars.checksums_values.mysql_query_rules.epoch,0);
		char* own_checksum = __sync_fetch_and_add(&GloVars.checksums_values.mysql_query_rules.checksum,0);
		v = &checksums_values.mysql_query_rules;
		const std::string v_exp_checksum { v->checksum };

		if (v->version > 1) {
			if (
				(own_version == 1) // we just booted
				||
				(v->epoch > own_epoch) // epoch is newer
			) {
				if (v->diff_check >= diff_mqr) {
					proxy_debug(PROXY_DEBUG_CLUSTER, 5, "Detected peer %s:%d with mysql_query_rules version %llu, epoch %llu, diff_check %u. Own version: %llu, epoch: %llu. Proceeding with remote sync\n", hostname, port, v->version, v->epoch, v->diff_check, own_version, own_epoch);
					proxy_info("Cluster: detected a peer %s:%d with mysql_query_rules version %llu, epoch %llu, diff_check %u. Own version: %llu, epoch: %llu. Proceeding with remote sync\n", hostname, port, v->version, v->epoch, v->diff_check, own_version, own_epoch);
					GloProxyCluster->pull_mysql_query_rules_from_peer(v_exp_checksum, v->epoch);
				}
			}
			if ((v->epoch == own_epoch) && v->diff_check && ((v->diff_check % (diff_mqr*10)) == 0)) {
				proxy_debug(PROXY_DEBUG_CLUSTER, 5, "Detected peer %s:%d with mysql_query_rules version %llu, epoch %llu, diff_check %u, checksum %s. Own version: %llu, epoch: %llu, checksum %s. Sync conflict, epoch times are EQUAL, can't determine which server holds the latest config, we won't sync. This message will be repeated every %u checks until LOAD MYSQL SERVERS TO RUNTIME is executed on candidate master.\n", hostname, port, v->version, v->epoch, v->diff_check, v->checksum, own_version, own_epoch, own_checksum, (diff_mqr * 10));
				proxy_error("Cluster: detected a peer %s:%d with mysql_query_rules version %llu, epoch %llu, diff_check %u, checksum %s. Own version: %llu, epoch: %llu, checksum %s. Sync conflict, epoch times are EQUAL, can't determine which server holds the latest config, we won't sync. This message will be repeated every %u checks until LOAD MYSQL SERVERS TO RUNTIME is executed on candidate master.\n", hostname, port, v->version, v->epoch, v->diff_check, v->checksum, own_version, own_epoch, own_checksum, (diff_mqr*10));
				GloProxyCluster->metrics.p_counter_array[p_cluster_counter::sync_conflict_mysql_query_rules_share_epoch]->Increment();
			}
		} else {
			if (v->diff_check && (v->diff_check % (diff_mqr*10)) == 0) {
				proxy_debug(PROXY_DEBUG_CLUSTER, 5, "Detected a peer %s:%d with mysql_query_rules version %llu, epoch %llu, diff_check %u. Own version: %llu, epoch: %llu. diff_check is increasing, but version 1 doesn't allow sync. This message will be repeated every %u checks until LOAD MYSQL QUERY RULES TO RUNTIME is executed on candidate master.\n", hostname, port, v->version, v->epoch, v->diff_check, own_version, own_epoch, (diff_mqr * 10));
				proxy_warning("Cluster: detected a peer %s:%d with mysql_query_rules version %llu, epoch %llu, diff_check %u. Own version: %llu, epoch: %llu. diff_check is increasing, but version 1 doesn't allow sync. This message will be repeated every %u checks until LOAD MYSQL QUERY RULES TO RUNTIME is executed on candidate master.\n", hostname, port, v->version, v->epoch, v->diff_check, own_version, own_epoch, (diff_mqr*10));
				GloProxyCluster->metrics.p_counter_array[p_cluster_counter::sync_delayed_mysql_query_rules_version_one]->Increment();
			}
		}
	}
	if (diff_ms) {
		mysql_servers_sync_algorithm mysql_server_sync_algo = (mysql_servers_sync_algorithm)__sync_fetch_and_add(&GloProxyCluster->cluster_mysql_servers_sync_algorithm, 0);

		if (mysql_server_sync_algo == mysql_servers_sync_algorithm::auto_select) {
			mysql_server_sync_algo = (GloVars.global.monitor == false) ? 
				mysql_servers_sync_algorithm::runtime_mysql_servers_and_mysql_servers_v2 : mysql_servers_sync_algorithm::mysql_servers_v2;
		}

		v = &checksums_values.mysql_servers_v2;
		const unsigned long long own_version = __sync_fetch_and_add(&GloVars.checksums_values.mysql_servers_v2.version, 0);
		const unsigned long long own_epoch = __sync_fetch_and_add(&GloVars.checksums_values.mysql_servers_v2.epoch, 0);
		const char* own_checksum = __sync_fetch_and_add(&GloVars.checksums_values.mysql_servers_v2.checksum, 0);
		bool runtime_mysql_servers_already_loaded = false;

		if (v->version > 1) {
			if (
				(own_version == 1) // we just booted
				||
				(v->epoch > own_epoch) // epoch is newer
				) {
				if (v->diff_check >= diff_ms) {
					proxy_debug(PROXY_DEBUG_CLUSTER, 5, "Detected peer %s:%d with mysql_servers_v2 version %llu, epoch %llu, diff_check %u. Own version: %llu, epoch: %llu. Proceeding with remote sync\n", hostname, port, v->version, v->epoch, v->diff_check, own_version, own_epoch);
					proxy_info("Cluster: detected a peer %s:%d with mysql_servers_v2 version %llu, epoch %llu, diff_check %u. Own version: %llu, epoch: %llu. Proceeding with remote sync\n", hostname, port, v->version, v->epoch, v->diff_check, own_version, own_epoch);
					
					ProxySQL_Checksum_Value_2* runtime_mysql_server_checksum = &checksums_values.mysql_servers;

					const bool fetch_runtime = (mysql_server_sync_algo == mysql_servers_sync_algorithm::runtime_mysql_servers_and_mysql_servers_v2);

					proxy_debug(PROXY_DEBUG_CLUSTER, 5, "Fetch mysql_servers_v2:'YES', mysql_servers:'%s' from peer %s:%d\n", (fetch_runtime ? "YES" : "NO"),
						hostname, port);
					proxy_info("Cluster: Fetch mysql_servers_v2:'YES', mysql_servers:'%s' from peer %s:%d\n", (fetch_runtime ? "YES" : "NO"),
						hostname, port);

					GloProxyCluster->pull_mysql_servers_v2_from_peer({ v->checksum, v->epoch },
							{ runtime_mysql_server_checksum->checksum, runtime_mysql_server_checksum->epoch }, fetch_runtime);

					runtime_mysql_servers_already_loaded = fetch_runtime;
				}
			}
			if ((v->epoch == own_epoch) && v->diff_check && ((v->diff_check % (diff_ms * 10)) == 0)) {
				proxy_debug(PROXY_DEBUG_CLUSTER, 5, "Detected peer %s:%d with mysql_servers_v2 version %llu, epoch %llu, diff_check %u, checksum %s. Own version: %llu, epoch: %llu, checksum %s. Sync conflict, epoch times are EQUAL, can't determine which server holds the latest config, we won't sync. This message will be repeated every %u checks until LOAD MYSQL SERVERS TO RUNTIME is executed on candidate master.\n", hostname, port, v->version, v->epoch, v->diff_check, v->checksum, own_version, own_epoch, own_checksum, (diff_ms * 10));
				proxy_error("Cluster: detected a peer %s:%d with mysql_servers_v2 version %llu, epoch %llu, diff_check %u, checksum %s. Own version: %llu, epoch: %llu, checksum %s. Sync conflict, epoch times are EQUAL, can't determine which server holds the latest config, we won't sync. This message will be repeated every %u checks until LOAD MYSQL SERVERS TO RUNTIME is executed on candidate master.\n", hostname, port, v->version, v->epoch, v->diff_check, v->checksum, own_version, own_epoch, own_checksum, (diff_ms * 10));
				GloProxyCluster->metrics.p_counter_array[p_cluster_counter::sync_conflict_mysql_servers_share_epoch]->Increment();
			}
		} else {
			if (v->diff_check && (v->diff_check % (diff_ms * 10)) == 0) {
				proxy_debug(PROXY_DEBUG_CLUSTER, 5, "Detected peer %s:%d with mysql_servers version %llu, epoch %llu, diff_check %u. Own version: %llu, epoch: %llu. diff_check is increasing, but version 1 doesn't allow sync. This message will be repeated every %u checks until LOAD MYSQL SERVERS TO RUNTIME is executed on candidate master.\n", hostname, port, v->version, v->epoch, v->diff_check, own_version, own_epoch, (diff_ms * 10));
				proxy_warning("Cluster: detected a peer %s:%d with mysql_servers version %llu, epoch %llu, diff_check %u. Own version: %llu, epoch: %llu. diff_check is increasing, but version 1 doesn't allow sync. This message will be repeated every %u checks until LOAD MYSQL SERVERS TO RUNTIME is executed on candidate master.\n", hostname, port, v->version, v->epoch, v->diff_check, own_version, own_epoch, (diff_ms * 10));
				GloProxyCluster->metrics.p_counter_array[p_cluster_counter::sync_delayed_mysql_servers_version_one]->Increment();
			}
		}

		if (mysql_server_sync_algo == mysql_servers_sync_algorithm::runtime_mysql_servers_and_mysql_servers_v2 && 
			runtime_mysql_servers_already_loaded == false) {
			v = &checksums_values.mysql_servers;
			unsigned long long own_version = __sync_fetch_and_add(&GloVars.checksums_values.mysql_servers.version, 0);
			unsigned long long own_epoch = __sync_fetch_and_add(&GloVars.checksums_values.mysql_servers.epoch, 0);
			char* own_checksum = __sync_fetch_and_add(&GloVars.checksums_values.mysql_servers.checksum, 0);

			if (v->version > 1) {
				if (
					(own_version == 1) // we just booted
					||
					(v->epoch > own_epoch) // epoch is newer
					//||
					//(v->checksum != own_checksum) // as runtime mysql server is generated on node itself, epoch can be newer so we also check checksum
					) {
					if (v->diff_check >= diff_ms) {
						proxy_debug(PROXY_DEBUG_CLUSTER, 5, "Detected peer %s:%d with mysql_servers version %llu, epoch %llu, diff_check %u. Own version: %llu, epoch: %llu. Proceeding with remote sync\n", hostname, port, v->version, v->epoch, v->diff_check, own_version, own_epoch);
						proxy_info("Cluster: detected a peer %s:%d with mysql_servers version %llu, epoch %llu, diff_check %u. Own version: %llu, epoch: %llu. Proceeding with remote sync\n", hostname, port, v->version, v->epoch, v->diff_check, own_version, own_epoch);
						GloProxyCluster->pull_runtime_mysql_servers_from_peer({ v->checksum, v->epoch });
					}
				}
				if ((v->epoch == own_epoch) && v->diff_check && ((v->diff_check % (diff_ms * 10)) == 0)) {
					proxy_debug(PROXY_DEBUG_CLUSTER, 5, "Detected peer %s:%d with mysql_servers version %llu, epoch %llu, diff_check %u, checksum %s. Own version: %llu, epoch: %llu, checksum %s. Sync conflict, epoch times are EQUAL, can't determine which server holds the latest config, we won't sync. This message will be repeated every %u checks until LOAD MYSQL SERVERS TO RUNTIME is executed on candidate master.\n", hostname, port, v->version, v->epoch, v->diff_check, v->checksum, own_version, own_epoch, own_checksum, (diff_ms * 10));
					proxy_error("Cluster: detected a peer %s:%d with mysql_servers version %llu, epoch %llu, diff_check %u, checksum %s. Own version: %llu, epoch: %llu, checksum %s. Sync conflict, epoch times are EQUAL, can't determine which server holds the latest config, we won't sync. This message will be repeated every %u checks until LOAD MYSQL SERVERS TO RUNTIME is executed on candidate master.\n", hostname, port, v->version, v->epoch, v->diff_check, v->checksum, own_version, own_epoch, own_checksum, (diff_ms * 10));
					GloProxyCluster->metrics.p_counter_array[p_cluster_counter::sync_conflict_mysql_servers_share_epoch]->Increment();
				}
			} else {
				if (v->diff_check && (v->diff_check % (diff_ms * 10)) == 0) {
					proxy_debug(PROXY_DEBUG_CLUSTER, 5, "Detected peer %s:%d with mysql_servers version %llu, epoch %llu, diff_check %u. Own version: %llu, epoch: %llu. diff_check is increasing, but version 1 doesn't allow sync. This message will be repeated every %u checks until LOAD MYSQL SERVERS TO RUNTIME is executed on candidate master.\n", hostname, port, v->version, v->epoch, v->diff_check, own_version, own_epoch, (diff_ms * 10));
					proxy_warning("Cluster: detected a peer %s:%d with mysql_servers version %llu, epoch %llu, diff_check %u. Own version: %llu, epoch: %llu. diff_check is increasing, but version 1 doesn't allow sync. This message will be repeated every %u checks until LOAD MYSQL SERVERS TO RUNTIME is executed on candidate master.\n", hostname, port, v->version, v->epoch, v->diff_check, own_version, own_epoch, (diff_ms * 10));
					GloProxyCluster->metrics.p_counter_array[p_cluster_counter::sync_delayed_mysql_servers_version_one]->Increment();
				}
			}
		} 
	}
	if (diff_mu) {
		v = &checksums_values.mysql_users;
		unsigned long long own_version = __sync_fetch_and_add(&GloVars.checksums_values.mysql_users.version,0);
		unsigned long long own_epoch = __sync_fetch_and_add(&GloVars.checksums_values.mysql_users.epoch,0);
		char* own_checksum = __sync_fetch_and_add(&GloVars.checksums_values.mysql_users.checksum,0);
		const std::string v_exp_checksum { v->checksum };

		if (v->version > 1) {
			if (
				(own_version == 1) // we just booted
				||
				(v->epoch > own_epoch) // epoch is newer
			) {
				if (v->diff_check >= diff_mu) {
					proxy_debug(PROXY_DEBUG_CLUSTER, 5, "Detected peer %s:%d with mysql_users version %llu, epoch %llu, diff_check %u. Own version: %llu, epoch: %llu. Proceeding with remote sync\n", hostname, port, v->version, v->epoch, v->diff_check, own_version, own_epoch);
					proxy_info("Cluster: detected a peer %s:%d with mysql_users version %llu, epoch %llu, diff_check %u. Own version: %llu, epoch: %llu. Proceeding with remote sync\n", hostname, port, v->version, v->epoch, v->diff_check, own_version, own_epoch);
					GloProxyCluster->pull_mysql_users_from_peer(v_exp_checksum, v->epoch);
				}
			}
			if ((v->epoch == own_epoch) && v->diff_check && ((v->diff_check % (diff_mu*10)) == 0)) {
				proxy_debug(PROXY_DEBUG_CLUSTER, 5, "Detected peer %s:%d with mysql_users version %llu, epoch %llu, diff_check %u, checksum %s. Own version: %llu, epoch: %llu, checksum %s. Sync conflict, epoch times are EQUAL, can't determine which server holds the latest config, we won't sync. This message will be repeated every %u checks until LOAD MYSQL SERVERS TO RUNTIME is executed on candidate master.\n", hostname, port, v->version, v->epoch, v->diff_check, v->checksum, own_version, own_epoch, own_checksum, (diff_mu * 10));
				proxy_error("Cluster: detected a peer %s:%d with mysql_users version %llu, epoch %llu, diff_check %u, checksum %s. Own version: %llu, epoch: %llu, checksum %s. Sync conflict, epoch times are EQUAL, can't determine which server holds the latest config, we won't sync. This message will be repeated every %u checks until LOAD MYSQL SERVERS TO RUNTIME is executed on candidate master.\n", hostname, port, v->version, v->epoch, v->diff_check, v->checksum, own_version, own_epoch, own_checksum, (diff_mu*10));
				GloProxyCluster->metrics.p_counter_array[p_cluster_counter::sync_conflict_mysql_users_share_epoch]->Increment();
			}
		} else {
			if (v->diff_check && (v->diff_check % (diff_mu*10)) == 0) {
				proxy_debug(PROXY_DEBUG_CLUSTER, 5, "Detected a peer %s:%d with mysql_users version %llu, epoch %llu, diff_check %u. Own version: %llu, epoch: %llu. diff_check is increasing, but version 1 doesn't allow sync. This message will be repeated every %u checks until LOAD MYSQL USERS TO RUNTIME is executed on candidate master.\n", hostname, port, v->version, v->epoch, v->diff_check, own_version, own_epoch, (diff_mu * 10));
				proxy_warning("Cluster: detected a peer %s:%d with mysql_users version %llu, epoch %llu, diff_check %u. Own version: %llu, epoch: %llu. diff_check is increasing, but version 1 doesn't allow sync. This message will be repeated every %u checks until LOAD MYSQL USERS TO RUNTIME is executed on candidate master.\n", hostname, port, v->version, v->epoch, v->diff_check, own_version, own_epoch, (diff_mu*10));
				GloProxyCluster->metrics.p_counter_array[p_cluster_counter::sync_delayed_mysql_users_version_one]->Increment();
			}
		}
	}
	if (diff_mv) {
		v = &checksums_values.mysql_variables;
		unsigned long long own_version = __sync_fetch_and_add(&GloVars.checksums_values.mysql_variables.version, 0);
		unsigned long long own_epoch = __sync_fetch_and_add(&GloVars.checksums_values.mysql_variables.epoch, 0);
		char* own_checksum = __sync_fetch_and_add(&GloVars.checksums_values.mysql_variables.checksum, 0);
		const string expected_checksum { v->checksum };

		if (v->version > 1) {
			if (
				(own_version == 1) // we just booted
				||
				(v->epoch > own_epoch) // epoch is newer
			) {
				if (v->diff_check >= diff_mv) {
					proxy_debug(PROXY_DEBUG_CLUSTER, 5, "Detected peer %s:%d with mysql_variables version %llu, epoch %llu, diff_check %u. Own version: %llu, epoch: %llu. Proceeding with remote sync\n", hostname, port, v->version, v->epoch, v->diff_check, own_version, own_epoch);
					proxy_info("Cluster: detected a peer %s:%d with mysql_variables version %llu, epoch %llu, diff_check %u. Own version: %llu, epoch: %llu. Proceeding with remote sync\n", hostname, port, v->version, v->epoch, v->diff_check, own_version, own_epoch);
					GloProxyCluster->pull_global_variables_from_peer("mysql", expected_checksum, v->epoch);
				}
			}
			if ((v->epoch == own_epoch) && v->diff_check && ((v->diff_check % (diff_mv*10)) == 0)) {
				proxy_debug(PROXY_DEBUG_CLUSTER, 5, "Detected peer %s:%d with mysql_variables version %llu, epoch %llu, diff_check %u, checksum %s. Own version: %llu, epoch: %llu, checksum %s. Sync conflict, epoch times are EQUAL, can't determine which server holds the latest config, we won't sync. This message will be repeated every %u checks until LOAD MYSQL VARIABLES TO RUNTIME is executed on candidate master.\n", hostname, port, v->version, v->epoch, v->diff_check, v->checksum, own_version, own_epoch, own_checksum, (diff_mv * 10));
				proxy_error("Cluster: detected a peer %s:%d with mysql_variables version %llu, epoch %llu, diff_check %u, checksum %s. Own version: %llu, epoch: %llu, checksum %s. Sync conflict, epoch times are EQUAL, can't determine which server holds the latest config, we won't sync. This message will be repeated every %u checks until LOAD MYSQL VARIABLES TO RUNTIME is executed on candidate master.\n", hostname, port, v->version, v->epoch, v->diff_check, v->checksum, own_version, own_epoch, own_checksum, (diff_mv*10));
				GloProxyCluster->metrics.p_counter_array[p_cluster_counter::sync_conflict_mysql_variables_share_epoch]->Increment();
			}
		} else {
			if (v->diff_check && (v->diff_check % (diff_mv*10)) == 0) {
				proxy_debug(PROXY_DEBUG_CLUSTER, 5, "Detected peer %s:%d with mysql_variables version %llu, epoch %llu, diff_check %u. Own version: %llu, epoch: %llu. diff_check is increasing, but version 1 doesn't allow sync. This message will be repeated every %u checks until LOAD MYSQL VARIABLES TO RUNTIME is executed on candidate master.\n", hostname, port, v->version, v->epoch, v->diff_check, own_version, own_epoch, (diff_mv * 10));
				proxy_warning("Cluster: detected a peer %s:%d with mysql_variables version %llu, epoch %llu, diff_check %u. Own version: %llu, epoch: %llu. diff_check is increasing, but version 1 doesn't allow sync. This message will be repeated every %u checks until LOAD MYSQL VARIABLES TO RUNTIME is executed on candidate master.\n", hostname, port, v->version, v->epoch, v->diff_check, own_version, own_epoch, (diff_mv*10));
				GloProxyCluster->metrics.p_counter_array[p_cluster_counter::sync_delayed_mysql_variables_version_one]->Increment();
			}
		}
	}
	if (GloMyLdapAuth && diff_lv) {
		v = &checksums_values.ldap_variables;
		unsigned long long own_version = __sync_fetch_and_add(&GloVars.checksums_values.ldap_variables.version, 0);
		unsigned long long own_epoch = __sync_fetch_and_add(&GloVars.checksums_values.ldap_variables.epoch, 0);
		char* own_checksum = __sync_fetch_and_add(&GloVars.checksums_values.ldap_variables.checksum, 0);
		const string expected_checksum { v->checksum };

		if (v->version > 1) {
			if (
				(own_version == 1) // we just booted
				||
				(v->epoch > own_epoch) // epoch is newer
			) {
				if (v->diff_check >= diff_lv) {
					proxy_debug(PROXY_DEBUG_CLUSTER, 5, "Detected peer %s:%d with ldap_variables version %llu, epoch %llu, diff_check %u. Own version: %llu, epoch: %llu. Proceeding with remote sync\n", hostname, port, v->version, v->epoch, v->diff_check, own_version, own_epoch);
					proxy_info("Cluster: detected a peer %s:%d with ldap_variables version %llu, epoch %llu, diff_check %u. Own version: %llu, epoch: %llu. Proceeding with remote sync\n", hostname, port, v->version, v->epoch, v->diff_check, own_version, own_epoch);
					GloProxyCluster->pull_global_variables_from_peer("ldap", expected_checksum, v->epoch);
				}
			}
			if ((v->epoch == own_epoch) && v->diff_check && ((v->diff_check % (diff_lv*10)) == 0)) {
				proxy_debug(PROXY_DEBUG_CLUSTER, 5, "Detected peer %s:%d with ldap_variables version %llu, epoch %llu, diff_check %u, checksum %s. Own version: %llu, epoch: %llu, checksum %s. Sync conflict, epoch times are EQUAL, can't determine which server holds the latest config, we won't sync. This message will be repeated every %u checks until LOAD LDAP VARIABLES is executed on candidate master.\n", hostname, port, v->version, v->epoch, v->diff_check, v->checksum, own_version, own_epoch, own_checksum, (diff_lv * 10));
				proxy_error("Cluster: detected a peer %s:%d with ldap_variables version %llu, epoch %llu, diff_check %u, checksum %s. Own version: %llu, epoch: %llu, checksum %s. Sync conflict, epoch times are EQUAL, can't determine which server holds the latest config, we won't sync. This message will be repeated every %u checks until LOAD LDAP VARIABLES is executed on candidate master.\n", hostname, port, v->version, v->epoch, v->diff_check, v->checksum, own_version, own_epoch, own_checksum, (diff_lv*10));
				GloProxyCluster->metrics.p_counter_array[p_cluster_counter::sync_conflict_ldap_variables_share_epoch]->Increment();
			}
		} else {
			if (v->diff_check && (v->diff_check % (diff_lv*10)) == 0) {
				proxy_debug(PROXY_DEBUG_CLUSTER, 5, "Detected peer %s:%d with ldap_variables version %llu, epoch %llu, diff_check %u. Own version: %llu, epoch: %llu. diff_check is increasing, but version 1 doesn't allow sync. This message will be repeated every %u checks until LOAD LDAP VARIABLES TO RUNTIME is executed on candidate master.\n", hostname, port, v->version, v->epoch, v->diff_check, own_version, own_epoch, (diff_lv * 10));
				proxy_warning("Cluster: detected a peer %s:%d with ldap_variables version %llu, epoch %llu, diff_check %u. Own version: %llu, epoch: %llu. diff_check is increasing, but version 1 doesn't allow sync. This message will be repeated every %u checks until LOAD LDAP VARIABLES TO RUNTIME is executed on candidate master.\n", hostname, port, v->version, v->epoch, v->diff_check, own_version, own_epoch, (diff_lv*10));
				GloProxyCluster->metrics.p_counter_array[p_cluster_counter::sync_delayed_ldap_variables_version_one]->Increment();
			}
		}
	}
	// IMPORTANT-NOTE: This action should ALWAYS be performed the last, since the 'checksums_values' gets
	// invalidated by 'pull_proxysql_servers_from_peer' and further memory accesses would be invalid.
	if (diff_ps) {
		v = &checksums_values.proxysql_servers;
		unsigned long long own_version = __sync_fetch_and_add(&GloVars.checksums_values.proxysql_servers.version,0);
		unsigned long long own_epoch = __sync_fetch_and_add(&GloVars.checksums_values.proxysql_servers.epoch,0);
		char* own_checksum = __sync_fetch_and_add(&GloVars.checksums_values.proxysql_servers.checksum,0);
		if (v->version > 1) {
			// NOTE: Backup values: 'v' gets invalidated by 'pull_proxysql_servers_from_peer()'
			unsigned long long v_epoch = v->epoch;
			unsigned long long v_version = v->version;
			unsigned int v_diff_check = v->diff_check;
			const string v_exp_checksum { v->checksum };

			if (
				(own_version == 1) // we just booted
				||
				(v->epoch > own_epoch) // epoch is newer
			) {
				if (v->diff_check >= diff_ps) {
					proxy_debug(PROXY_DEBUG_CLUSTER, 5, "Detected peer %s:%d with proxysql_servers version %llu, epoch %llu, diff_check %u. Own version: %llu, epoch: %llu. Proceeding with remote sync\n", hostname, port, v->version, v->epoch, v->diff_check, own_version, own_epoch);
					proxy_info("Cluster: detected a peer %s:%d with proxysql_servers version %llu, epoch %llu, diff_check %u. Own version: %llu, epoch: %llu. Proceeding with remote sync\n", hostname, port, v->version, v->epoch, v->diff_check, own_version, own_epoch);
					GloProxyCluster->pull_proxysql_servers_from_peer(v_exp_checksum, v->epoch);
				}
			}
			if ((v_epoch == own_epoch) && v_diff_check && ((v_diff_check % (diff_ps*10)) == 0)) {
				proxy_debug(PROXY_DEBUG_CLUSTER, 5, "Detected peer %s:%d with proxysql_servers version %llu, epoch %llu, diff_check %u, checksum %s. Own version: %llu, epoch: %llu, checksum %s. Sync conflict, epoch times are EQUAL, can't determine which server holds the latest config, we won't sync. This message will be repeated every %u checks until LOAD MYSQL SERVERS TO RUNTIME is executed on candidate master.\n", hostname, port, v_version, v_epoch, v_diff_check, v->checksum, own_version, own_epoch, own_checksum, (diff_ps * 10));
				proxy_error("Cluster: detected a peer %s:%d with proxysql_servers version %llu, epoch %llu, diff_check %u, checksum %s. Own version: %llu, epoch: %llu, checksum %s. Sync conflict, epoch times are EQUAL, can't determine which server holds the latest config, we won't sync. This message will be repeated every %u checks until LOAD MYSQL SERVERS TO RUNTIME is executed on candidate master.\n", hostname, port, v_version, v_epoch, v_diff_check, v->checksum, own_version, own_epoch, own_checksum, (diff_ps*10));
				GloProxyCluster->metrics.p_counter_array[p_cluster_counter::sync_conflict_proxysql_servers_share_epoch]->Increment();
			}
		} else {
			if (v->diff_check && (v->diff_check % (diff_ps*10)) == 0) {
				proxy_debug(PROXY_DEBUG_CLUSTER, 5, "Detected peer %s:%d with proxysql_servers version %llu, epoch %llu, diff_check %u. Own version: %llu, epoch: %llu. diff_check is increasing, but version 1 doesn't allow sync. This message will be repeated every %u checks until LOAD PROXYSQL SERVERS TO RUNTIME is executed on candidate master.\n", hostname, port, v->version, v->epoch, v->diff_check, own_version, own_epoch, (diff_ps * 10));
				proxy_warning("Cluster: detected a peer %s:%d with proxysql_servers version %llu, epoch %llu, diff_check %u. Own version: %llu, epoch: %llu. diff_check is increasing, but version 1 doesn't allow sync. This message will be repeated every %u checks until LOAD PROXYSQL SERVERS TO RUNTIME is executed on candidate master.\n", hostname, port, v->version, v->epoch, v->diff_check, own_version, own_epoch, (diff_ps*10));
				GloProxyCluster->metrics.p_counter_array[p_cluster_counter::sync_delayed_proxysql_servers_version_one]->Increment();
			}
		}
	}
}

std::string get_checksum_from_hash(uint64_t hash) {
	uint32_t d32[2] = { 0 };
	memcpy(&d32, &hash, sizeof(hash));

	vector<char> s_buf(20, 0);
	sprintf(&s_buf[0],"0x%0X%0X", d32[0], d32[1]);
	replace_checksum_zeros(&s_buf[0]);

	return string { &s_buf.front() };
}

/**
 * @brief Computes the checksum from a MySQL resultset in the same we already do in 'SQLite3_result::raw_checksum'.
 * @details For each received column computing the field length via 'strlen' is required, this is because we
 *  hardcode the fields length in 'MySQL_Session::SQLite3_to_MySQL'.
 * @param resultset The resulset which checksum needs to be computed.
 * @return The hash resulting from the checksum computation.
 */
uint64_t mysql_raw_checksum(MYSQL_RES* resultset) {
	if (resultset == nullptr) { return 0; }

	uint64_t num_rows = mysql_num_rows(resultset);
	if (num_rows == 0) { return 0; }

	uint32_t num_fields = mysql_num_fields(resultset);
	SpookyHash myhash {};
	myhash.Init(19, 3);

	while (MYSQL_ROW row = mysql_fetch_row(resultset)) {
		for (uint32_t i = 0; i < num_fields; i++) {
			if (row[i]) {
				// computing 'strlen' is required see @details
				myhash.Update(row[i], strlen(row[i]));
			} else {
				myhash.Update("", 0);
			}
		}
	}

	// restore the initial resulset index
	mysql_data_seek(resultset, 0);

	uint64_t res_hash = 0, hash2 = 0;
	myhash.Final(&res_hash, &hash2);

	return res_hash;
}

void ProxySQL_Cluster::pull_mysql_query_rules_from_peer(const string& expected_checksum, const time_t epoch) {
	char * hostname = NULL;
	char * ip_address = NULL;
	uint16_t port = 0;
	pthread_mutex_lock(&GloProxyCluster->update_mysql_query_rules_mutex);
	nodes.get_peer_to_sync_mysql_query_rules(&hostname, &port, &ip_address);
	if (hostname) {
		char *username = NULL;
		char *password = NULL;
		// bool rc_bool = true;
		MYSQL *rc_conn;
		int rc_query;
		int rc;
		MYSQL *conn = mysql_init(NULL);
		if (conn==NULL) {
			proxy_error("Unable to run mysql_init()\n");
			goto __exit_pull_mysql_query_rules_from_peer;
		}
		GloProxyCluster->get_credentials(&username, &password);
		if (strlen(username)) { // do not monitor if the username is empty
			unsigned int timeout = 1;
			// unsigned int timeout_long = 60;
			mysql_options(conn, MYSQL_OPT_CONNECT_TIMEOUT, &timeout);
			//mysql_options(conn, MYSQL_OPT_READ_TIMEOUT, &timeout_long);
			//mysql_options(conn, MYSQL_OPT_WRITE_TIMEOUT, &timeout);
			{ unsigned char val = 1; mysql_options(conn, MYSQL_OPT_SSL_ENFORCE, &val); }
			proxy_debug(PROXY_DEBUG_CLUSTER, 5, "Fetching MySQL Query Rules from peer %s:%d started. Expected checksum: %s\n", hostname, port, expected_checksum.c_str());
			proxy_info("Cluster: Fetching MySQL Query Rules from peer %s:%d started. Expected checksum: %s\n", hostname, port, expected_checksum.c_str());
			rc_conn = mysql_real_connect(conn, ip_address ? ip_address : hostname, username, password, NULL, port, NULL, 0);
			if (rc_conn) {
				MySQL_Monitor::dns_cache_update_socket(conn->host, conn->net.fd);

				MYSQL_RES *result1 = NULL;
				MYSQL_RES *result2 = NULL;
				//rc_query = mysql_query(conn,"SELECT rule_id, username, schemaname, flagIN, client_addr, proxy_addr, proxy_port, digest, match_digest, match_pattern, negate_match_pattern, re_modifiers, flagOUT, replace_pattern, destination_hostgroup, cache_ttl, cache_empty_result, cache_timeout, reconnect, timeout, retries, delay, next_query_flagIN, mirror_flagOUT, mirror_hostgroup, error_msg, ok_msg, sticky_conn, multiplex, gtid_from_hostgroup, log, apply, attributes, comment FROM runtime_mysql_query_rules");
				rc_query = mysql_query(conn,CLUSTER_QUERY_MYSQL_QUERY_RULES);
				if ( rc_query == 0 ) {
					MYSQL_RES *result1 = mysql_store_result(conn);
					rc_query = mysql_query(conn,CLUSTER_QUERY_MYSQL_QUERY_RULES_FAST_ROUTING);
					if ( rc_query == 0) {
						result2 = mysql_store_result(conn);
						proxy_debug(PROXY_DEBUG_CLUSTER, 5, "Fetching MySQL Query Rules from peer %s:%d completed\n", hostname, port);
						proxy_info("Cluster: Fetching MySQL Query Rules from peer %s:%d completed\n", hostname, port);

						std::unique_ptr<SQLite3_result> SQLite3_query_rules_resultset { get_SQLite3_resulset(result1) };
						std::unique_ptr<SQLite3_result> SQLite3_query_rules_fast_routing_resultset { get_SQLite3_resulset(result2) };

						const uint64_t query_rules_hash =
							SQLite3_query_rules_resultset->raw_checksum() + SQLite3_query_rules_fast_routing_resultset->raw_checksum();
						const string computed_checksum { get_checksum_from_hash(query_rules_hash) };
						proxy_debug(PROXY_DEBUG_CLUSTER, 5, "Computed checksum for MySQL Query Rules from peer %s:%d : %s\n", hostname, port, computed_checksum.c_str());
						proxy_info("Cluster: Computed checksum for MySQL Query Rules from peer %s:%d : %s\n", hostname, port, computed_checksum.c_str());

						if (expected_checksum == computed_checksum) {
						proxy_debug(PROXY_DEBUG_CLUSTER, 5, "Loading to runtime MySQL Query Rules from peer %s:%d\n", hostname, port);
						proxy_info("Cluster: Loading to runtime MySQL Query Rules from peer %s:%d\n", hostname, port);
						pthread_mutex_lock(&GloAdmin->sql_query_global_mutex);
						//GloAdmin->admindb->execute("PRAGMA quick_check");
						GloAdmin->admindb->execute("DELETE FROM mysql_query_rules");
						GloAdmin->admindb->execute("DELETE FROM mysql_query_rules_fast_routing");
						MYSQL_ROW row;
						char *q = (char *)"INSERT INTO mysql_query_rules (rule_id, active, username, schemaname, flagIN, client_addr, proxy_addr, proxy_port, digest, match_digest, match_pattern, negate_match_pattern, re_modifiers, flagOUT, replace_pattern, destination_hostgroup, cache_ttl, cache_empty_result, cache_timeout, reconnect, timeout, retries, delay, next_query_flagIN, mirror_flagOUT, mirror_hostgroup, error_msg, ok_msg, sticky_conn, multiplex, gtid_from_hostgroup, log, apply, attributes, comment) VALUES (?1 , ?2 , ?3 , ?4, ?5, ?6, ?7, ?8, ?9, ?10, ?11, ?12, ?13, ?14, ?15, ?16, ?17, ?18, ?19, ?20, ?21, ?22, ?23, ?24, ?25, ?26, ?27, ?28, ?29, ?30, ?31, ?32, ?33, ?34, ?35)";
						sqlite3_stmt *statement1 = NULL;
						//sqlite3 *mydb3 = GloAdmin->admindb->get_db();
						//rc=(*proxy_sqlite3_prepare_v2)(mydb3, q, -1, &statement1, 0);
						rc = GloAdmin->admindb->prepare_v2(q, &statement1);
						ASSERT_SQLITE_OK(rc, GloAdmin->admindb);
						GloAdmin->admindb->execute("BEGIN TRANSACTION");
						while ((row = mysql_fetch_row(result1))) {
							rc=(*proxy_sqlite3_bind_int64)(statement1, 1, atoll(row[0])); ASSERT_SQLITE_OK(rc, GloAdmin->admindb); // rule_id
							rc=(*proxy_sqlite3_bind_int64)(statement1, 2, 1); ASSERT_SQLITE_OK(rc, GloAdmin->admindb); // active
							rc=(*proxy_sqlite3_bind_text)(statement1, 3, row[1], -1, SQLITE_TRANSIENT); ASSERT_SQLITE_OK(rc, GloAdmin->admindb); // username
							rc=(*proxy_sqlite3_bind_text)(statement1, 4, row[2], -1, SQLITE_TRANSIENT); ASSERT_SQLITE_OK(rc, GloAdmin->admindb); // schemaname
							rc=(*proxy_sqlite3_bind_text)(statement1, 5, row[3], -1, SQLITE_TRANSIENT); ASSERT_SQLITE_OK(rc, GloAdmin->admindb); // flagIN
							rc=(*proxy_sqlite3_bind_text)(statement1, 6, row[4], -1, SQLITE_TRANSIENT); ASSERT_SQLITE_OK(rc, GloAdmin->admindb); // client_addr
							rc=(*proxy_sqlite3_bind_text)(statement1, 7, row[5], -1, SQLITE_TRANSIENT); ASSERT_SQLITE_OK(rc, GloAdmin->admindb); // proxy_addr
							rc=(*proxy_sqlite3_bind_text)(statement1, 8, row[6], -1, SQLITE_TRANSIENT); ASSERT_SQLITE_OK(rc, GloAdmin->admindb); // proxy_port
							rc=(*proxy_sqlite3_bind_text)(statement1, 9, row[7], -1, SQLITE_TRANSIENT); ASSERT_SQLITE_OK(rc, GloAdmin->admindb); // digest
							rc=(*proxy_sqlite3_bind_text)(statement1, 10, row[8], -1, SQLITE_TRANSIENT); ASSERT_SQLITE_OK(rc, GloAdmin->admindb); // match_digest
							rc=(*proxy_sqlite3_bind_text)(statement1, 11, row[9], -1, SQLITE_TRANSIENT); ASSERT_SQLITE_OK(rc, GloAdmin->admindb); // match_pattern
							rc=(*proxy_sqlite3_bind_text)(statement1, 12, row[10], -1, SQLITE_TRANSIENT); ASSERT_SQLITE_OK(rc, GloAdmin->admindb); // negate_match_pattern
							rc=(*proxy_sqlite3_bind_text)(statement1, 13, row[11], -1, SQLITE_TRANSIENT); ASSERT_SQLITE_OK(rc, GloAdmin->admindb); // re_modifiers
							rc=(*proxy_sqlite3_bind_text)(statement1, 14, row[12], -1, SQLITE_TRANSIENT); ASSERT_SQLITE_OK(rc, GloAdmin->admindb); // flagOUT
							rc=(*proxy_sqlite3_bind_text)(statement1, 15, row[13], -1, SQLITE_TRANSIENT); ASSERT_SQLITE_OK(rc, GloAdmin->admindb); // replace_pattern
							rc=(*proxy_sqlite3_bind_text)(statement1, 16, row[14], -1, SQLITE_TRANSIENT); ASSERT_SQLITE_OK(rc, GloAdmin->admindb); // destination_hostgroup
							rc=(*proxy_sqlite3_bind_text)(statement1, 17, row[15], -1, SQLITE_TRANSIENT); ASSERT_SQLITE_OK(rc, GloAdmin->admindb); // cache_ttl
							rc=(*proxy_sqlite3_bind_text)(statement1, 18, row[16], -1, SQLITE_TRANSIENT); ASSERT_SQLITE_OK(rc, GloAdmin->admindb); // cache_empty_result
							rc=(*proxy_sqlite3_bind_text)(statement1, 19, row[17], -1, SQLITE_TRANSIENT); ASSERT_SQLITE_OK(rc, GloAdmin->admindb); // cache_timeout
							rc=(*proxy_sqlite3_bind_text)(statement1, 20, row[18], -1, SQLITE_TRANSIENT); ASSERT_SQLITE_OK(rc, GloAdmin->admindb); // reconnect
							rc=(*proxy_sqlite3_bind_text)(statement1, 21, row[19], -1, SQLITE_TRANSIENT); ASSERT_SQLITE_OK(rc, GloAdmin->admindb); // timeout
							rc=(*proxy_sqlite3_bind_text)(statement1, 22, row[20], -1, SQLITE_TRANSIENT); ASSERT_SQLITE_OK(rc, GloAdmin->admindb); // retries
							rc=(*proxy_sqlite3_bind_text)(statement1, 23, row[21], -1, SQLITE_TRANSIENT); ASSERT_SQLITE_OK(rc, GloAdmin->admindb); // delay
							rc=(*proxy_sqlite3_bind_text)(statement1, 24, row[22], -1, SQLITE_TRANSIENT); ASSERT_SQLITE_OK(rc, GloAdmin->admindb); // next_query_flagIN
							rc=(*proxy_sqlite3_bind_text)(statement1, 25, row[23], -1, SQLITE_TRANSIENT); ASSERT_SQLITE_OK(rc, GloAdmin->admindb); // mirror_flagOUT
							rc=(*proxy_sqlite3_bind_text)(statement1, 26, row[24], -1, SQLITE_TRANSIENT); ASSERT_SQLITE_OK(rc, GloAdmin->admindb); // mirror_hostgroup
							rc=(*proxy_sqlite3_bind_text)(statement1, 27, row[25], -1, SQLITE_TRANSIENT); ASSERT_SQLITE_OK(rc, GloAdmin->admindb); // error_msg
							rc=(*proxy_sqlite3_bind_text)(statement1, 28, row[26], -1, SQLITE_TRANSIENT); ASSERT_SQLITE_OK(rc, GloAdmin->admindb); // OK_msg
							rc=(*proxy_sqlite3_bind_text)(statement1, 29, row[27], -1, SQLITE_TRANSIENT); ASSERT_SQLITE_OK(rc, GloAdmin->admindb); // sticky_conn
							rc=(*proxy_sqlite3_bind_text)(statement1, 30, row[28], -1, SQLITE_TRANSIENT); ASSERT_SQLITE_OK(rc, GloAdmin->admindb); // multiplex
							rc=(*proxy_sqlite3_bind_text)(statement1, 31, row[29], -1, SQLITE_TRANSIENT); ASSERT_SQLITE_OK(rc, GloAdmin->admindb); // gtid_from_hostgroup
							rc=(*proxy_sqlite3_bind_text)(statement1, 32, row[30], -1, SQLITE_TRANSIENT); ASSERT_SQLITE_OK(rc, GloAdmin->admindb); // log
							rc=(*proxy_sqlite3_bind_text)(statement1, 33, row[31], -1, SQLITE_TRANSIENT); ASSERT_SQLITE_OK(rc, GloAdmin->admindb); // apply
							rc=(*proxy_sqlite3_bind_text)(statement1, 34, row[32], -1, SQLITE_TRANSIENT); ASSERT_SQLITE_OK(rc, GloAdmin->admindb); // attributes
							rc=(*proxy_sqlite3_bind_text)(statement1, 35, row[33], -1, SQLITE_TRANSIENT); ASSERT_SQLITE_OK(rc, GloAdmin->admindb); // comment
							SAFE_SQLITE3_STEP2(statement1);
							rc=(*proxy_sqlite3_clear_bindings)(statement1); ASSERT_SQLITE_OK(rc, GloAdmin->admindb);
							rc=(*proxy_sqlite3_reset)(statement1); ASSERT_SQLITE_OK(rc, GloAdmin->admindb);
						}
						GloAdmin->admindb->execute("COMMIT");


						std::string query32frs = "INSERT INTO mysql_query_rules_fast_routing(username, schemaname, flagIN, destination_hostgroup, comment) VALUES " + generate_multi_rows_query(32,5);
						char *q1fr = (char *)"INSERT INTO mysql_query_rules_fast_routing(username, schemaname, flagIN, destination_hostgroup, comment) VALUES (?1, ?2, ?3, ?4, ?5)";
						char *q32fr = (char *)query32frs.c_str();
						sqlite3_stmt *statement1fr = NULL;
						sqlite3_stmt *statement32fr = NULL;
						//rc=(*proxy_sqlite3_prepare_v2)(mydb3, q1fr, -1, &statement1fr, 0);
						rc = GloAdmin->admindb->prepare_v2(q1fr, &statement1fr);
						ASSERT_SQLITE_OK(rc, GloAdmin->admindb);
						//rc=(*proxy_sqlite3_prepare_v2)(mydb3, q32fr, -1, &statement32fr, 0);
						rc = GloAdmin->admindb->prepare_v2(q32fr, &statement32fr);
						ASSERT_SQLITE_OK(rc, GloAdmin->admindb);
						int row_idx=0;
						int max_bulk_row_idx=mysql_num_rows(result2)/32;
						max_bulk_row_idx=max_bulk_row_idx*32;
						GloAdmin->admindb->execute("BEGIN TRANSACTION");
						while ((row = mysql_fetch_row(result2))) {
							int idx=row_idx%32;
							if (row_idx<max_bulk_row_idx) { // bulk
								rc=(*proxy_sqlite3_bind_text)(statement32fr, (idx*5)+1, row[0], -1, SQLITE_TRANSIENT); ASSERT_SQLITE_OK(rc, GloAdmin->admindb); // username
								rc=(*proxy_sqlite3_bind_text)(statement32fr, (idx*5)+2, row[1], -1, SQLITE_TRANSIENT); ASSERT_SQLITE_OK(rc, GloAdmin->admindb); // schemaname
								rc=(*proxy_sqlite3_bind_int64)(statement32fr, (idx*5)+3, atoll(row[2])); ASSERT_SQLITE_OK(rc, GloAdmin->admindb); // flagIN
								rc=(*proxy_sqlite3_bind_int64)(statement32fr, (idx*5)+4, atoll(row[3])); ASSERT_SQLITE_OK(rc, GloAdmin->admindb); // destination_hostgroup
								rc=(*proxy_sqlite3_bind_text)(statement32fr, (idx*5)+5, row[4], -1, SQLITE_TRANSIENT); ASSERT_SQLITE_OK(rc, GloAdmin->admindb); // comment
								if (idx==31) {
									SAFE_SQLITE3_STEP2(statement32fr);
									rc=(*proxy_sqlite3_clear_bindings)(statement32fr); ASSERT_SQLITE_OK(rc, GloAdmin->admindb);
									rc=(*proxy_sqlite3_reset)(statement32fr); ASSERT_SQLITE_OK(rc, GloAdmin->admindb);
								}
							} else { // single row
								rc=(*proxy_sqlite3_bind_text)(statement1fr, 1, row[0], -1, SQLITE_TRANSIENT); ASSERT_SQLITE_OK(rc, GloAdmin->admindb); // username
								rc=(*proxy_sqlite3_bind_text)(statement1fr, 2, row[1], -1, SQLITE_TRANSIENT); ASSERT_SQLITE_OK(rc, GloAdmin->admindb); // schemaname
								rc=(*proxy_sqlite3_bind_int64)(statement1fr, 3, atoll(row[2])); ASSERT_SQLITE_OK(rc, GloAdmin->admindb); // flagIN
								rc=(*proxy_sqlite3_bind_int64)(statement1fr, 4, atoll(row[3])); ASSERT_SQLITE_OK(rc, GloAdmin->admindb); // destination_hostgroup
								rc=(*proxy_sqlite3_bind_text)(statement1fr, 5, row[4], -1, SQLITE_TRANSIENT); ASSERT_SQLITE_OK(rc, GloAdmin->admindb); // comment
								SAFE_SQLITE3_STEP2(statement1fr);
								rc=(*proxy_sqlite3_clear_bindings)(statement1fr); ASSERT_SQLITE_OK(rc, GloAdmin->admindb);
								rc=(*proxy_sqlite3_reset)(statement1fr); ASSERT_SQLITE_OK(rc, GloAdmin->admindb);
							}
							row_idx++;
						}
						//GloAdmin->admindb->execute("PRAGMA integrity_check");
						GloAdmin->admindb->execute("COMMIT");

						proxy_debug(PROXY_DEBUG_CLUSTER, 5, "Loading MySQL Query Rules to Runtime from peer %s:%d\n", hostname, port);
						// We release the ownership of the memory for 'SQLite3' resultsets here since now it's no longer
						// our responsability to free the memory, they should be directly passed to the 'Query Processor'
						GloAdmin->load_mysql_query_rules_to_runtime(
							SQLite3_query_rules_resultset.release(), SQLite3_query_rules_fast_routing_resultset.release(), expected_checksum, epoch
						);
						if (GloProxyCluster->cluster_mysql_query_rules_save_to_disk == true) {
							proxy_debug(PROXY_DEBUG_CLUSTER, 5, "Saving to disk MySQL Query Rules from peer %s:%d\n", hostname, port);
							proxy_info("Cluster: Saving to disk MySQL Query Rules from peer %s:%d\n", hostname, port);
							GloAdmin->flush_GENERIC__from_to("mysql_query_rules", "memory_to_disk");
						} else {
							proxy_debug(PROXY_DEBUG_CLUSTER, 5, "NOT saving to disk MySQL Query Rules from peer %s:%d\n", hostname, port);
							proxy_info("Cluster: NOT saving to disk MySQL Query Rules from peer %s:%d\n", hostname, port);
						}
						pthread_mutex_unlock(&GloAdmin->sql_query_global_mutex);
						metrics.p_counter_array[p_cluster_counter::pulled_mysql_query_rules_success]->Increment();

						} else {
							proxy_debug(PROXY_DEBUG_CLUSTER, 5, "Fetching MySQL Query Rules from peer %s:%d failed because of mismatching checksum. Expected: %s , Computed: %s\n",
								hostname, port, expected_checksum.c_str(), computed_checksum.c_str());
							proxy_info(
								"Cluster: Fetching MySQL Query Rules from peer %s:%d failed because of mismatching checksum. Expected: %s , Computed: %s\n",
								hostname, port, expected_checksum.c_str(), computed_checksum.c_str()
							);
							metrics.p_counter_array[p_cluster_counter::pulled_mysql_query_rules_failure]->Increment();
						}
					} else {
						proxy_debug(PROXY_DEBUG_CLUSTER, 5, "Fetching MySQL Query Rules from peer %s:%d failed: %s\n", hostname, port, mysql_error(conn));
						proxy_info("Cluster: Fetching MySQL Query Rules from peer %s:%d failed: %s\n", hostname, port, mysql_error(conn));
						metrics.p_counter_array[p_cluster_counter::pulled_mysql_query_rules_failure]->Increment();
					}
				} else {
					proxy_debug(PROXY_DEBUG_CLUSTER, 5, "Fetching MySQL Query Rules from peer %s:%d failed: %s\n", hostname, port, mysql_error(conn));
					proxy_info("Cluster: Fetching MySQL Query Rules from peer %s:%d failed: %s\n", hostname, port, mysql_error(conn));
					metrics.p_counter_array[p_cluster_counter::pulled_mysql_query_rules_failure]->Increment();
				}
				if (result1) {
					mysql_free_result(result1);
				}
				if (result2) {
					mysql_free_result(result2);
				}
			} else {
				proxy_debug(PROXY_DEBUG_CLUSTER, 5, "Fetching MySQL Query Rules from peer %s:%d failed: %s\n", hostname, port, mysql_error(conn));
				proxy_info("Cluster: Fetching MySQL Query Rules from peer %s:%d failed: %s\n", hostname, port, mysql_error(conn));
				metrics.p_counter_array[p_cluster_counter::pulled_mysql_query_rules_failure]->Increment();
			}
		}
__exit_pull_mysql_query_rules_from_peer:
		if (conn) {
			if (conn->net.pvio) {
				mysql_close(conn);
			}
		}
		free(hostname);

		if (ip_address)
			free(ip_address);
	} else {
		proxy_info("No hostname found\n");
	}
	pthread_mutex_unlock(&GloProxyCluster->update_mysql_query_rules_mutex);
}

uint64_t get_mysql_users_checksum(
	MYSQL_RES* resultset, MYSQL_RES* ldap_resultset, unique_ptr<SQLite3_result>& all_users
) {
	uint64_t raw_users_checksum = GloMyAuth->get_runtime_checksum(resultset, all_users);

	if (GloMyLdapAuth) {
		raw_users_checksum += mysql_raw_checksum(ldap_resultset);
	}

	return raw_users_checksum;
}

void update_mysql_users(MYSQL_RES* result) {
	GloAdmin->admindb->execute("DELETE FROM mysql_users");
	char* q = (char *)"INSERT INTO mysql_users (username, password, active, use_ssl, default_hostgroup, default_schema,"
		" schema_locked, transaction_persistent, fast_forward, backend, frontend, max_connections, attributes, comment)"
		" VALUES (?1 , ?2 , ?3 , ?4, ?5, ?6, ?7, ?8, ?9, ?10, ?11, ?12, ?13, ?14)";

	sqlite3_stmt *statement1 = NULL;
	int rc = GloAdmin->admindb->prepare_v2(q, &statement1);
	ASSERT_SQLITE_OK(rc, GloAdmin->admindb);

	while (MYSQL_ROW row = mysql_fetch_row(result)) {
		rc=(*proxy_sqlite3_bind_text)(statement1, 1, row[0], -1, SQLITE_TRANSIENT); ASSERT_SQLITE_OK(rc, GloAdmin->admindb); // username
		rc=(*proxy_sqlite3_bind_text)(statement1, 2, row[1], -1, SQLITE_TRANSIENT); ASSERT_SQLITE_OK(rc, GloAdmin->admindb); // password
		rc=(*proxy_sqlite3_bind_int64)(statement1, 3, 1); ASSERT_SQLITE_OK(rc, GloAdmin->admindb); // active
		rc=(*proxy_sqlite3_bind_int64)(statement1, 4, atoll(row[2])); ASSERT_SQLITE_OK(rc, GloAdmin->admindb); // use_ssl
		rc=(*proxy_sqlite3_bind_int64)(statement1, 5, atoll(row[3])); ASSERT_SQLITE_OK(rc, GloAdmin->admindb); // default_hostgroup
		rc=(*proxy_sqlite3_bind_text)(statement1, 6, row[4], -1, SQLITE_TRANSIENT); ASSERT_SQLITE_OK(rc, GloAdmin->admindb); // default_schema
		rc=(*proxy_sqlite3_bind_int64)(statement1, 7, atoll(row[5])); ASSERT_SQLITE_OK(rc, GloAdmin->admindb); // schema_locked
		rc=(*proxy_sqlite3_bind_int64)(statement1, 8, atoll(row[6])); ASSERT_SQLITE_OK(rc, GloAdmin->admindb); // transaction_persistent
		rc=(*proxy_sqlite3_bind_int64)(statement1, 9, atoll(row[7])); ASSERT_SQLITE_OK(rc, GloAdmin->admindb); // fast_forward
		rc=(*proxy_sqlite3_bind_int64)(statement1, 10, atoll(row[8])); ASSERT_SQLITE_OK(rc, GloAdmin->admindb); // backend
		rc=(*proxy_sqlite3_bind_int64)(statement1, 11, atoll(row[9])); ASSERT_SQLITE_OK(rc, GloAdmin->admindb); // frontend
		rc=(*proxy_sqlite3_bind_int64)(statement1, 12, atoll(row[10])); ASSERT_SQLITE_OK(rc, GloAdmin->admindb); // max_connection
		rc=(*proxy_sqlite3_bind_text)(statement1, 13, row[11], -1, SQLITE_TRANSIENT); ASSERT_SQLITE_OK(rc, GloAdmin->admindb); // attributes
		rc=(*proxy_sqlite3_bind_text)(statement1, 14, row[12], -1, SQLITE_TRANSIENT); ASSERT_SQLITE_OK(rc, GloAdmin->admindb); // comment

		SAFE_SQLITE3_STEP2(statement1);
		rc=(*proxy_sqlite3_clear_bindings)(statement1); ASSERT_SQLITE_OK(rc, GloAdmin->admindb);
		rc=(*proxy_sqlite3_reset)(statement1); ASSERT_SQLITE_OK(rc, GloAdmin->admindb);
	}
}

void update_ldap_mappings(MYSQL_RES* result) {
	GloAdmin->admindb->execute("DELETE FROM mysql_ldap_mapping");
	char* q = const_cast<char*>(
		"INSERT INTO mysql_ldap_mapping (priority, frontend_entity, backend_entity, comment)"
		" VALUES (?1 , ?2 , ?3 , ?4)"
	);

	sqlite3_stmt *statement1 = NULL;
	int rc = GloAdmin->admindb->prepare_v2(q, &statement1);
	ASSERT_SQLITE_OK(rc, GloAdmin->admindb);

	while (MYSQL_ROW row = mysql_fetch_row(result)) {
		rc=(*proxy_sqlite3_bind_int64)(statement1, 1, atoll(row[0])); ASSERT_SQLITE_OK(rc, GloAdmin->admindb); // priority
		rc=(*proxy_sqlite3_bind_text)(statement1, 2, row[1], -1, SQLITE_TRANSIENT); ASSERT_SQLITE_OK(rc, GloAdmin->admindb); // frontend_entity
		rc=(*proxy_sqlite3_bind_text)(statement1, 3, row[2], -1, SQLITE_TRANSIENT); ASSERT_SQLITE_OK(rc, GloAdmin->admindb); // backend_entity
		rc=(*proxy_sqlite3_bind_text)(statement1, 4, row[3], -1, SQLITE_TRANSIENT); ASSERT_SQLITE_OK(rc, GloAdmin->admindb); // comment

		SAFE_SQLITE3_STEP2(statement1);
		rc=(*proxy_sqlite3_clear_bindings)(statement1); ASSERT_SQLITE_OK(rc, GloAdmin->admindb);
		rc=(*proxy_sqlite3_reset)(statement1); ASSERT_SQLITE_OK(rc, GloAdmin->admindb);
	}
}

void ProxySQL_Cluster::pull_mysql_users_from_peer(const string& expected_checksum, const time_t epoch) {
	char * hostname = NULL;
	char * ip_address = NULL;
	uint16_t port = 0;
	pthread_mutex_lock(&GloProxyCluster->update_mysql_users_mutex);
	nodes.get_peer_to_sync_mysql_users(&hostname, &port, &ip_address);
	if (hostname) {
		char *username = NULL;
		char *password = NULL;
		MYSQL *rc_conn;
		int rc_query;
		MYSQL *conn = mysql_init(NULL);
		if (conn==NULL) {
			proxy_error("Unable to run mysql_init()\n");
			goto __exit_pull_mysql_users_from_peer;
		}
		GloProxyCluster->get_credentials(&username, &password);
		if (strlen(username)) { // do not monitor if the username is empty
			unsigned int timeout = 1;
			// unsigned int timeout_long = 60;
			mysql_options(conn, MYSQL_OPT_CONNECT_TIMEOUT, &timeout);
			//mysql_options(conn, MYSQL_OPT_READ_TIMEOUT, &timeout_long);
			//mysql_options(conn, MYSQL_OPT_WRITE_TIMEOUT, &timeout);
			{ unsigned char val = 1; mysql_options(conn, MYSQL_OPT_SSL_ENFORCE, &val); }
			proxy_debug(PROXY_DEBUG_CLUSTER, 5, "Fetching MySQL Users from peer %s:%d started. Expected checksum: %s\n", hostname, port, expected_checksum.c_str());
			proxy_info("Cluster: Fetching MySQL Users from peer %s:%d started. Expected checksum: %s\n", hostname, port, expected_checksum.c_str());

			rc_conn = mysql_real_connect(conn, ip_address ? ip_address : hostname, username, password, NULL, port, NULL, 0);
			if (rc_conn == nullptr) {
				proxy_debug(PROXY_DEBUG_CLUSTER, 5, "Fetching MySQL Users from peer %s:%d failed: %s\n", hostname, port, mysql_error(conn));
				proxy_info("Cluster: Fetching MySQL Users from peer %s:%d failed: %s\n", hostname, port, mysql_error(conn));
				metrics.p_counter_array[p_cluster_counter::pulled_mysql_users_failure]->Increment();

				if (GloMyLdapAuth) {
					proxy_debug(PROXY_DEBUG_CLUSTER, 5, "Fetching LDAP Mappings from peer %s:%d failed: %s\n", hostname, port, mysql_error(conn));
					proxy_info("Cluster: Fetching LDAP Mappings from peer %s:%d failed: %s\n", hostname, port, mysql_error(conn));
					metrics.p_counter_array[p_cluster_counter::pulled_mysql_ldap_mapping_failure]->Increment();
				}

				goto __exit_pull_mysql_users_from_peer;
			}
			
			MySQL_Monitor::dns_cache_update_socket(conn->host, conn->net.fd);

			rc_query = mysql_query(conn, CLUSTER_QUERY_MYSQL_USERS);
			if (rc_query == 0) {
				MYSQL_RES* mysql_users_result = mysql_store_result(conn);
				MYSQL_RES* ldap_mapping_result = nullptr;

				proxy_debug(PROXY_DEBUG_CLUSTER, 5, "Fetching MySQL Users from peer %s:%d completed\n", hostname, port);
				proxy_info("Cluster: Fetching MySQL Users from peer %s:%d completed\n", hostname, port);

				if (GloMyLdapAuth) {
					proxy_debug(PROXY_DEBUG_CLUSTER, 5, "Fetching LDAP Mappings from peer %s:%d.\n", hostname, port);
					proxy_info("Cluster: Fetching LDAP Mappings from peer %s:%d.\n", hostname, port);

					rc_query = mysql_query(
						conn, "SELECT priority, frontend_entity, backend_entity, comment FROM mysql_ldap_mapping ORDER BY priority"
					);

					if (rc_query == 0) {
						ldap_mapping_result = mysql_store_result(conn);
						proxy_debug(PROXY_DEBUG_CLUSTER, 5, "Fetching LDAP Mappings from peer %s:%d completed\n", hostname, port);
						proxy_info("Cluster: Fetching LDAP Mappings from peer %s:%d completed\n", hostname, port);
					} else {
						proxy_debug(PROXY_DEBUG_CLUSTER, 5, "Fetching LDAP Mappings from peer %s:%d failed: %s\n", hostname, port, mysql_error(conn));
						proxy_info("Cluster: Fetching LDAP Mappings from peer %s:%d failed: %s\n", hostname, port, mysql_error(conn));
						metrics.p_counter_array[p_cluster_counter::pulled_mysql_ldap_mapping_failure]->Increment();
					}
				}

				unique_ptr<SQLite3_result> mysql_users_resultset { nullptr };
				const uint64_t users_raw_checksum =
					get_mysql_users_checksum(mysql_users_result, ldap_mapping_result, mysql_users_resultset);
				const string computed_checksum { get_checksum_from_hash(users_raw_checksum) };
				proxy_debug(PROXY_DEBUG_CLUSTER, 5, "Computed checksum for MySQL Users from peer %s:%d : %s\n", hostname, port, computed_checksum.c_str());
				proxy_info("Cluster: Computed checksum for MySQL Users from peer %s:%d : %s\n", hostname, port, computed_checksum.c_str());

				if (expected_checksum == computed_checksum) {
					update_mysql_users(mysql_users_result);
					mysql_free_result(mysql_users_result);

					if (GloMyLdapAuth) {
						update_ldap_mappings(ldap_mapping_result);
						mysql_free_result(ldap_mapping_result);
					}

					proxy_debug(PROXY_DEBUG_CLUSTER, 5, "Loading to runtime MySQL Users from peer %s:%d\n", hostname, port);
					proxy_info("Cluster: Loading to runtime MySQL Users from peer %s:%d\n", hostname, port);
					if (GloMyLdapAuth) {
						proxy_debug(PROXY_DEBUG_CLUSTER, 5, "Loading to runtime LDAP Mappings from peer %s:%d\n", hostname, port);
						proxy_info("Cluster: Loading to runtime LDAP Mappings from peer %s:%d\n", hostname, port);
					}

					GloAdmin->init_users(std::move(mysql_users_resultset), expected_checksum, epoch);
					if (GloProxyCluster->cluster_mysql_users_save_to_disk == true) {
						proxy_debug(PROXY_DEBUG_CLUSTER, 5, "Saving to disk MySQL Users from peer %s:%d\n", hostname, port);
						proxy_info("Cluster: Saving to disk MySQL Users from peer %s:%d\n", hostname, port);
						if (GloMyLdapAuth) {
							proxy_debug(PROXY_DEBUG_CLUSTER, 5, "Saving to disk LDAP Mappings from peer %s:%d\n", hostname, port);
							proxy_info("Cluster: Saving to disk LDAP Mappings from peer %s:%d\n", hostname, port);
						}

						GloAdmin->flush_mysql_users__from_memory_to_disk();
					} else {
						proxy_debug(PROXY_DEBUG_CLUSTER, 5, "NOT saving to disk MySQL Users from peer %s:%d\n", hostname, port);
						proxy_info("Cluster: NOT saving to disk MySQL Users from peer %s:%d\n", hostname, port);
						if (GloMyLdapAuth) {
							proxy_debug(PROXY_DEBUG_CLUSTER, 5, "NOT Saving to disk LDAP Mappings from peer %s:%d\n", hostname, port);
							proxy_info("Cluster: NOT Saving to disk LDAP Mappings from peer %s:%d\n", hostname, port);
						}
					}

					metrics.p_counter_array[p_cluster_counter::pulled_mysql_users_success]->Increment();

					if (GloMyLdapAuth) {
						metrics.p_counter_array[p_cluster_counter::pulled_mysql_ldap_mapping_success]->Increment();
					}
				} else {
					if (mysql_users_result) {
						mysql_free_result(mysql_users_result);
					}
					if (ldap_mapping_result) {
						mysql_free_result(ldap_mapping_result);
					}

					proxy_debug(PROXY_DEBUG_CLUSTER, 5, "Fetching MySQL Users from peer %s:%d failed: Checksum changed from %s to %s\n",
						hostname, port, expected_checksum.c_str(), computed_checksum.c_str());
					proxy_info(
						"Cluster: Fetching MySQL Users from peer %s:%d failed: Checksum changed from %s to %s\n",
						hostname, port, expected_checksum.c_str(), computed_checksum.c_str()
					);
					metrics.p_counter_array[p_cluster_counter::pulled_mysql_users_failure]->Increment();

					if (GloMyLdapAuth) {
						metrics.p_counter_array[p_cluster_counter::pulled_mysql_ldap_mapping_failure]->Increment();
					}
				}
			} else {
				proxy_debug(PROXY_DEBUG_CLUSTER, 5, "Fetching MySQL Users from peer %s:%d failed: %s\n", hostname, port, mysql_error(conn));
				proxy_info("Cluster: Fetching MySQL Users from peer %s:%d failed: %s\n", hostname, port, mysql_error(conn));
				metrics.p_counter_array[p_cluster_counter::pulled_mysql_users_failure]->Increment();

				if (GloMyLdapAuth) {
					proxy_debug(PROXY_DEBUG_CLUSTER, 5, "Fetching LDAP Mappings from peer %s:%d failed: %s\n", hostname, port, mysql_error(conn));
					proxy_info("Cluster: Fetching LDAP Mappings from peer %s:%d failed: %s\n", hostname, port, mysql_error(conn));
					metrics.p_counter_array[p_cluster_counter::pulled_mysql_ldap_mapping_failure]->Increment();
				}
			}
		}
		if (username) {
			free(username);
		}
		if (password) {
			free(password);
		}
__exit_pull_mysql_users_from_peer:
		if (conn) {
			if (conn->net.pvio) {
				mysql_close(conn);
			}
		}
		free(hostname);

		if (ip_address)
			free(ip_address);
	}
	pthread_mutex_unlock(&GloProxyCluster->update_mysql_users_mutex);
}

/**
 * @brief Makes a query with the supplied connection and stores the result in the
 *  'MYSQL_RES' passed as a parameter.
 *
 * @param conn The MYSQL connectionn in which to perform the queries.
 * @param f_query A struct holding the query, three messages and the counters to update
 *  case of success, and in case of error:
 *   1. Message to display before performing the query.
 *   2. Message to display when the operation is complete.
 *   3. Message to display in case the query fails to be executed.
 * @param result The result of the executed query.
 * @return int The errno in case fo the query execution not being successful,
 *  zero otherwise.
 */
int ProxySQL_Cluster::fetch_and_store(MYSQL* conn, const fetch_query& f_query, MYSQL_RES** result) {
	const auto& msgs = f_query.msgs;
	const auto& query = f_query.query;

	// report operation to be performed
	if (!msgs[0].empty()) {
		proxy_info("%s", msgs[0].c_str());
	}

	int query_res = mysql_query(conn, query);

	if (query_res == 0) {
		*result = mysql_store_result(conn);
		query_res = mysql_errno(conn);
	} else {
		// report error
		if (!msgs[2].empty()) {
			std::string f_err = msgs[2] + mysql_error(conn);
			proxy_info("%s", f_err.c_str());
		}
		if (f_query.failure_counter != p_cluster_counter::metric(-1)) {
			metrics.p_counter_array[f_query.failure_counter]->Increment();
		}
	}

	// report finish msg
	if (query_res == 0 && !msgs[1].empty()) {
		proxy_info("%s", msgs[1].c_str());
	}

	if (f_query.success_counter != p_cluster_counter::metric(-1)) {
		metrics.p_counter_array[f_query.success_counter]->Increment();
	}

	return query_res;
}

/**
 * @brief Generates a hash for the resulset received for the query 'CLUSTER_QUERY_RUNTIME_MYSQL_SERVERS'.
 * @details Remember that this query query is intercepted by 'ProxySQL_Admin' and always answered via
 *  'MySQL_HostGroups_Manager::dump_table_proxysql_servers'.
 * @param resultset The resulset resulting from the mentioned query.
 * @return A hash representing the contents of the resulset.
 */
uint64_t mysql_servers_raw_checksum(MYSQL_RES* resultset) {
	if (resultset == nullptr) { return 0; }

	uint64_t num_rows = mysql_num_rows(resultset);
	if (num_rows == 0) { return 0; }

	MYSQL_FIELD* fields = mysql_fetch_fields(resultset);
	uint32_t num_fields = mysql_num_fields(resultset);
	uint32_t status_idx = 0;

	for (uint32_t i = 0; i < num_fields; i++) {
		if (strcmp(fields[i].name, "status") == 0) {
			status_idx = i;
		}
	}

	SpookyHash myhash {};
	myhash.Init(19,3);

	while (MYSQL_ROW row = mysql_fetch_row(resultset)) {
		for (uint32_t i = 0; i < num_fields; i++) {
			if (strcmp(row[status_idx], "OFFLINE_HARD") == 0) {
				continue;
			}

			if (row[i]) {
				if (strcmp(fields[i].name, "status") == 0) {
					if (strcmp(row[i], "ONLINE") == 0 || strcmp(row[i], "SHUNNED") == 0) {
						myhash.Update("0", strlen("0"));
					} else {
						myhash.Update("2", strlen("1"));
					}
				} else {
					// computing 'strlen' is required see @details
					myhash.Update(row[i], strlen(row[i]));
				}
			} else {
				myhash.Update("", 0);
			}
		}
	}

	// restore the initial resulset index
	mysql_data_seek(resultset, 0);

	uint64_t res_hash = 0, hash2 = 0;
	myhash.Final(&res_hash, &hash2);

	return res_hash;
}

/**
 * @brief Generates a hash from the received resultsets from executing the following queries in the specified
 *   order:
 *   - CLUSTER_QUERY_RUNTIME_MYSQL_SERVERS.
 *   - CLUSTER_QUERY_MYSQL_REPLICATION_HOSTGROUPS.
 *   - CLUSTER_QUERY_MYSQL_GROUP_REPLICATION_HOSTGROUPS.
 *   - CLUSTER_QUERY_MYSQL_GALERA.
 *   - CLUSTER_QUERY_MYSQL_AWS_AURORA.
 *   - CLUSTER_QUERY_MYSQL_HOSTGROUP_ATTRIBUTES.
 *
 *  IMPORTANT: It's assumed that the previous queries were successful and that the resultsets are received in
 *  the specified order.
 * @param results The resultsets from whose to compute the checksum. Previous described order is required.
 * @return Zero if the received resultset were empty, the computed hash otherwise.
 */
uint64_t compute_servers_tables_raw_checksum(const vector<MYSQL_RES*>& results, size_t size) {
	bool init = false;
	SpookyHash myhash {};

	for (size_t i = 0; i < size; i++) {
		uint64_t raw_hash = 0;

		if (i == 0) {
			raw_hash = mysql_servers_raw_checksum(results[i]);
		} else {
			raw_hash = mysql_raw_checksum(results[i]);
		}

		if (raw_hash != 0) {
			if (init == false) {
				init = true;
				myhash.Init(19, 3);
			}

			myhash.Update(&raw_hash, sizeof(raw_hash));
		}
	}

	uint64_t servers_hash = 0, _hash2 = 0;
	if (init) {
		myhash.Final(&servers_hash, &_hash2);
	}

	return servers_hash;
}

incoming_servers_t convert_mysql_servers_resultsets(const std::vector<MYSQL_RES*>& results) {
	if (results.size() != sizeof(incoming_servers_t) / sizeof(void*)) {
		return incoming_servers_t {};
	} else {
		return incoming_servers_t {
			get_SQLite3_resulset(results[0]).release(),
			get_SQLite3_resulset(results[1]).release(),
			get_SQLite3_resulset(results[2]).release(),
			get_SQLite3_resulset(results[3]).release(),
			get_SQLite3_resulset(results[4]).release(),
			get_SQLite3_resulset(results[5]).release(),
			get_SQLite3_resulset(results[6]).release(),
		};
	}
}

/**
 * @brief mysql_servers records will be fetched from remote peer and saved locally.
 *
 * @details This method involves fetching the mysql_servers records (also referred to as runtime_mysql_servers) from a remote peer 
 *    and comparing their checksum to the remote peer's checksum. If the checksums match, the local mysql_servers (i.e., runtime_mysql_servers)
 *    will be updated and saved to disk, but only if the cluster_mysql_servers_save_to_disk variable is set to true.
 * 
 *    It's important to note that the runtime_mysql_servers module is distinct from the mysql_servers_v2 module. It has 
 *    its own independent checksum (does not have dependent modules) and represents the current runtime state of the mysql_servers.
 * 
 * @param peer_runtime_mysql_server checksum and epoch of mysql_servers from remote peer 
 */
void ProxySQL_Cluster::pull_runtime_mysql_servers_from_peer(const runtime_mysql_servers_checksum_t& peer_runtime_mysql_server) {
	char * hostname = NULL;
	char * ip_address = NULL;
	uint16_t port = 0;
	char * peer_checksum = NULL;

	pthread_mutex_lock(&GloProxyCluster->update_runtime_mysql_servers_mutex);
	nodes.get_peer_to_sync_runtime_mysql_servers(&hostname, &port, &peer_checksum, &ip_address);
	if (hostname) {
		char *username = NULL;
		char *password = NULL;
		// bool rc_bool = true;
		MYSQL *rc_conn;
		MYSQL *conn = mysql_init(NULL);
		if (conn==NULL) {
			proxy_error("Unable to run mysql_init()\n");
			goto __exit_pull_mysql_servers_from_peer;
		}
		GloProxyCluster->get_credentials(&username, &password);
		if (strlen(username)) { // do not monitor if the username is empty
			unsigned int timeout = 1;
			mysql_options(conn, MYSQL_OPT_CONNECT_TIMEOUT, &timeout);

			{ unsigned char val = 1; mysql_options(conn, MYSQL_OPT_SSL_ENFORCE, &val); }
			proxy_debug(PROXY_DEBUG_CLUSTER, 5, "Fetching 'MySQL Servers' from peer %s:%d started. Expected checksum %s\n", hostname, port, peer_checksum);
			proxy_info("Cluster: Fetching 'MySQL Servers' from peer %s:%d started. Expected checksum %s\n", hostname, port, peer_checksum);
			rc_conn = mysql_real_connect(conn, ip_address ? ip_address : hostname, username, password, NULL, port, NULL, 0);
			if (rc_conn) {
				MySQL_Monitor::dns_cache_update_socket(conn->host, conn->net.fd);

				// servers messages
				std::string fetch_servers_done;
				string_format("Cluster: Fetching 'MySQL Servers' from peer %s:%d completed\n", fetch_servers_done, hostname, port);
				std::string fetch_servers_err;
				string_format("Cluster: Fetching 'MySQL Servers' from peer %s:%d failed: \n", fetch_servers_err, hostname, port);
				
				// Create fetching query
				fetch_query query = {
					CLUSTER_QUERY_RUNTIME_MYSQL_SERVERS,
					p_cluster_counter::pulled_mysql_servers_success,
					p_cluster_counter::pulled_mysql_servers_failure,
					{ "", fetch_servers_done, fetch_servers_err }
				};

				MYSQL_RES* result = nullptr;

				if (fetch_and_store(conn, query, &result) != 0) {
					if (result) {
						mysql_free_result(result);
						result = nullptr;
					}
				}
				
				if (result != nullptr) {
					const uint64_t servers_hash = mysql_servers_raw_checksum(result);
					const string computed_checksum{ get_checksum_from_hash(servers_hash) };
					proxy_debug(PROXY_DEBUG_CLUSTER, 5, "Computed checksum for MySQL Servers from peer %s:%d : %s\n", hostname, port, computed_checksum.c_str());
					proxy_info("Cluster: Computed checksum for MySQL Servers from peer %s:%d : %s\n", hostname, port, computed_checksum.c_str());

					if (computed_checksum == peer_checksum) {
						GloAdmin->mysql_servers_wrlock();
						std::unique_ptr<SQLite3_result> runtime_mysql_servers_resultset = get_SQLite3_resulset(result);
						proxy_debug(PROXY_DEBUG_CLUSTER, 5, "Loading runtime_mysql_servers from peer %s:%d into mysql_servers_incoming", hostname, port);
						MyHGM->servers_add(runtime_mysql_servers_resultset.get());
						proxy_debug(PROXY_DEBUG_CLUSTER, 5, "Updating runtime_mysql_servers from peer %s:%d", hostname, port);
						MyHGM->commit(runtime_mysql_servers_resultset.release(), peer_runtime_mysql_server, nullptr, {}, true);

						if (GloProxyCluster->cluster_mysql_servers_save_to_disk == true) {
							proxy_debug(PROXY_DEBUG_CLUSTER, 5, "Saving Runtime MySQL Servers to Database\n");
							GloAdmin->save_mysql_servers_runtime_to_database(false);
							proxy_debug(PROXY_DEBUG_CLUSTER, 5, "Saving to disk MySQL Servers v2 from peer %s:%d\n", hostname, port);
							proxy_info("Cluster: Saving to disk MySQL Servers v2 from peer %s:%d\n", hostname, port);
							GloAdmin->flush_GENERIC__from_to("mysql_servers", "memory_to_disk");
						}
						GloAdmin->mysql_servers_wrunlock();

						// free result
						mysql_free_result(result);

						metrics.p_counter_array[p_cluster_counter::pulled_mysql_servers_success]->Increment();
					}
				}
			} else {
				proxy_debug(PROXY_DEBUG_CLUSTER, 5, "Fetching MySQL Servers from peer %s:%d failed: %s\n", hostname, port, mysql_error(conn));
				proxy_info("Cluster: Fetching MySQL Servers from peer %s:%d failed: %s\n", hostname, port, mysql_error(conn));
				metrics.p_counter_array[p_cluster_counter::pulled_mysql_servers_failure]->Increment();
			}
		}
		if (username) {
			free(username);
		}
		if (password) {
			free(password);
		}
__exit_pull_mysql_servers_from_peer:
		if (conn) {
			if (conn->net.pvio) {
				mysql_close(conn);
			}
		}
		free(hostname);

		if (peer_checksum)
			free(peer_checksum);

		if (ip_address)
			free(ip_address);
	}
	pthread_mutex_unlock(&GloProxyCluster->update_runtime_mysql_servers_mutex);
}

/**
 * @brief mysql_servers_v2 records will be fetched from remote peer. mysql_servers records will be fetched if 
 *    fetch_runtime_mysql_servers flag is true.
 * 
 * @details The previous implementation of the "pull_mysql_servers_from_peer" method fetched data from "mysql_servers" (equivalent to runtime mysql_servers) 
 *    and other dependent modules like "mysql_replication_hostgroups", "mysql_group_replication_hostgroups", "mysql_galera_hostgroups", 
 *    "mysql_aws_aurora_hostgroups", and "mysql_hostgroup_attributes". It then computed an accumulated checksum and compares it with the 
 *    peer checksum. If they matched, the configuration was loaded and saved to disk if "cluster_mysql_servers_save_to_disk" was set to true.
 *
 *    The new implementation, "pull_mysql_servers_v2_from_peer", instead fetches data from "mysql_servers_v2" (equivalent to admin mysql_servers) 
 *    and the same dependent modules. It then computes an accumulated checksum and compares it with the peer checksum. If they matched, the 
 *    configuration was loaded and saved to disk if "cluster_mysql_servers_save_to_disk" was set to true. Additionally, if the "fetch_runtime_mysql_servers" 
 *    option is enabled (if cluster_mysql_servers_sync_algorithm value is set to 1), the "mysql_servers" table will also be fetched and its checksum will be 
 *    computed and matched with the peer checksum. If they match, the configuration will be loaded and saved to disk if the "cluster_mysql_servers_save_to_disk" 
 *    option is true.
 *
 *    Apart from separately fetching the runtime mysql_servers, the primary distinction between the previous and new implementations lies in the 
 *    fetching of different tables (mysql_servers vs mysql_servers_v2) and computing of checksum. In the previous version, 
 *    the checksum for "mysql_servers" was computed and added to the checksums of other dependent modules. In contrast, the new version 
 *    calculates the checksum for "mysql_servers_v2" and combines it with the checksums of other dependent modules.
 * 
 * @param peer_mysql_server_v2 checksum and epoch of mysql_servers_v2 from remote peer
 * @param peer_runtime_mysql_server checksum and epoch of mysql_servers from remote peer
 * @param fetch_runtime_mysql_servers fetch mysql_servers records if value is true
 * 
 * NOTE: pull_mysql_servers_v2_from_peer will always be called irrespective of cluster_mysql_servers_sync_algorithm value.
 */
void ProxySQL_Cluster::pull_mysql_servers_v2_from_peer(const mysql_servers_v2_checksum_t& peer_mysql_server_v2,
	const runtime_mysql_servers_checksum_t& peer_runtime_mysql_server, bool fetch_runtime_mysql_servers) {
	char* hostname = NULL;
	char* ip_address = NULL;
	uint16_t port = 0;
	char* peer_mysql_servers_v2_checksum = NULL;
	char* peer_runtime_mysql_servers_checksum = NULL;

	pthread_mutex_lock(&GloProxyCluster->update_mysql_servers_v2_mutex);
	nodes.get_peer_to_sync_mysql_servers_v2(&hostname, &port, &peer_mysql_servers_v2_checksum, 
		&peer_runtime_mysql_servers_checksum, &ip_address);
	if (hostname) {
		char* username = NULL;
		char* password = NULL;
		// bool rc_bool = true;
		MYSQL* rc_conn;
		MYSQL* conn = mysql_init(NULL);
		if (conn == NULL) {
			proxy_error("Unable to run mysql_init()\n");
			goto __exit_pull_mysql_servers_v2_from_peer;
		}
		GloProxyCluster->get_credentials(&username, &password);
		if (strlen(username)) { // do not monitor if the username is empty
			unsigned int timeout = 1;
			// unsigned int timeout_long = 60;
			mysql_options(conn, MYSQL_OPT_CONNECT_TIMEOUT, &timeout);
			//mysql_options(conn, MYSQL_OPT_READ_TIMEOUT, &timeout_long);
			//mysql_options(conn, MYSQL_OPT_WRITE_TIMEOUT, &timeout);
			{ unsigned char val = 1; mysql_options(conn, MYSQL_OPT_SSL_ENFORCE, &val); }
			proxy_debug(PROXY_DEBUG_CLUSTER, 5, "Fetching MySQL Servers v2 from peer %s:%d started. Expected checksum %s\n", hostname, port, peer_mysql_servers_v2_checksum);
			proxy_info("Cluster: Fetching MySQL Servers v2 from peer %s:%d started. Expected checksum %s\n", hostname, port, peer_mysql_servers_v2_checksum);
			rc_conn = mysql_real_connect(conn, ip_address ? ip_address : hostname, username, password, NULL, port, NULL, 0);
			if (rc_conn) {
				MySQL_Monitor::dns_cache_update_socket(conn->host, conn->net.fd);

				std::vector<MYSQL_RES*> results(7,nullptr);

				// servers messages
				std::string fetch_servers_done = "";
				string_format("Cluster: Fetching 'MySQL Servers v2' from peer %s:%d completed\n", fetch_servers_done, hostname, port);
				std::string fetch_servers_err = "";
				string_format("Cluster: Fetching 'MySQL Servers v2' from peer %s:%d failed: \n", fetch_servers_err, hostname, port);

				// group_replication_hostgroups messages
				std::string fetch_group_replication_hostgroups = "";
				string_format("Cluster: Fetching 'MySQL Group Replication Hostgroups' from peer %s:%d\n", fetch_group_replication_hostgroups, hostname, port);
				std::string fetch_group_replication_hostgroups_err = "";
				string_format("Cluster: Fetching 'MySQL Group Replication Hostgroups' from peer %s:%d failed: \n", fetch_group_replication_hostgroups_err, hostname, port);

				// AWS Aurora messages
				std::string fetch_aws_aurora_start = "";
				string_format("Cluster: Fetching 'MySQL Aurora Hostgroups' from peer %s:%d\n", fetch_aws_aurora_start, hostname, port);
				std::string fetch_aws_aurora_err = "";
				string_format("Cluster: Fetching 'MySQL Aurora Hostgroups' from peer %s:%d failed: \n", fetch_aws_aurora_err, hostname, port);

				// Galera messages
				std::string fetch_galera_start = "";
				string_format("Cluster: Fetching 'MySQL Galera Hostgroups' from peer %s:%d\n", fetch_galera_start, hostname, port);
				std::string fetch_galera_err = "";
				string_format("Cluster: Fetching 'MySQL Galera Hostgroups' from peer %s:%d failed: \n", fetch_galera_err, hostname, port);

				// hostgroup attributes messages
				std::string fetch_hostgroup_attributes_start = "";
				string_format("Cluster: Fetching 'MySQL Hostgroup Attributes' from peer %s:%d\n", fetch_hostgroup_attributes_start, hostname, port);
				std::string fetch_hostgroup_attributes_err = "";
				string_format("Cluster: Fetching 'MySQL Hostgroup Attributes' from peer %s:%d failed: \n", fetch_hostgroup_attributes_err, hostname, port);

				// Create fetching queries

				/**
				 * @brief Array of queries definitions used to fetch data from a peer.
				 * @details All the queries defined here require to be updated if their target table definition is
				 *  changed. More details on 'CLUSTER_QUERY_MYSQL_REPLICATION_HOSTGROUPS' definition.
				 */
				fetch_query queries[] = {
					{
						CLUSTER_QUERY_MYSQL_SERVERS_V2,
						p_cluster_counter::pulled_mysql_servers_success,
						p_cluster_counter::pulled_mysql_servers_failure,
						{ "", fetch_servers_done, fetch_servers_err }
					},
					{
						CLUSTER_QUERY_MYSQL_REPLICATION_HOSTGROUPS,
						p_cluster_counter::pulled_mysql_servers_replication_hostgroups_success,
						p_cluster_counter::pulled_mysql_servers_replication_hostgroups_failure,
						{ "", "", fetch_servers_err }
					},
					{
						CLUSTER_QUERY_MYSQL_GROUP_REPLICATION_HOSTGROUPS,
						p_cluster_counter::pulled_mysql_servers_group_replication_hostgroups_success,
						p_cluster_counter::pulled_mysql_servers_group_replication_hostgroups_failure,
						{ fetch_group_replication_hostgroups, "", fetch_group_replication_hostgroups_err }
					},
					{
						CLUSTER_QUERY_MYSQL_GALERA,
						p_cluster_counter::pulled_mysql_servers_galera_hostgroups_success,
						p_cluster_counter::pulled_mysql_servers_galera_hostgroups_failure,
						{ fetch_galera_start, "", fetch_galera_err } },
					{
						CLUSTER_QUERY_MYSQL_AWS_AURORA,
						p_cluster_counter::pulled_mysql_servers_aws_aurora_hostgroups_success,
						p_cluster_counter::pulled_mysql_servers_aws_aurora_hostgroups_failure,
						{ fetch_aws_aurora_start, "", fetch_aws_aurora_err }
					},
					{
						CLUSTER_QUERY_MYSQL_HOSTGROUP_ATTRIBUTES,
						p_cluster_counter::pulled_mysql_servers_hostgroup_attributes_success,
						p_cluster_counter::pulled_mysql_servers_hostgroup_attributes_failure,
						{ fetch_hostgroup_attributes_start, "", fetch_hostgroup_attributes_err }
					}
				};

				bool fetching_error = false;
				for (size_t i = 0; i < sizeof(queries) / sizeof(fetch_query); i++) {
					MYSQL_RES* fetch_res = nullptr;
					int it_err = fetch_and_store(conn, queries[i], &fetch_res);

					if (it_err == 0) {
						results[i] = fetch_res;
					} else {
						fetching_error = true;
						break;
					}
				}

				// fetch_runtime_mysql_servers value depends on 'cluster_mysql_servers_sync_algorithm'
				if (fetch_runtime_mysql_servers == true) {
					// Fetching runtime mysql servers (mysql_servers) configuration from remote peer
					std::string fetch_runtime_servers_done = "";
					string_format("Cluster: Fetching 'MySQL Servers' from peer %s:%d completed\n", fetch_runtime_servers_done, hostname, port);
					std::string fetch_runtime_servers_err = "";
					string_format("Cluster: Fetching 'MySQL Servers' from peer %s:%d failed: \n", fetch_runtime_servers_err, hostname, port);

					// Query definition used to fetch data from a peer.
					fetch_query query = {
						CLUSTER_QUERY_RUNTIME_MYSQL_SERVERS,
						p_cluster_counter::pulled_mysql_servers_success,
						p_cluster_counter::pulled_mysql_servers_failure,
						{ "", fetch_runtime_servers_done, fetch_runtime_servers_err }
					};

					MYSQL_RES* fetch_res = nullptr;
					if (fetch_and_store(conn, query, &fetch_res) == 0) {
						results[6] = fetch_res;
					} else {
						fetching_error = true;
					}
				}

				if (fetching_error == false) {
					const uint64_t servers_hash = compute_servers_tables_raw_checksum(results, 6); // ignore runtime_mysql_servers in checksum calculation
					const string computed_checksum{ get_checksum_from_hash(servers_hash) };
					proxy_debug(PROXY_DEBUG_CLUSTER, 5, "Computed checksum for MySQL Servers v2 from peer %s:%d : %s\n", hostname, port, computed_checksum.c_str());
					proxy_info("Cluster: Computed checksum for MySQL Servers v2 from peer %s:%d : %s\n", hostname, port, computed_checksum.c_str());

					bool runtime_checksum_matches = true;

					if (results[6]) {
						const uint64_t runtime_mysql_server_hash = mysql_servers_raw_checksum(results[6]);
						const std::string runtime_mysql_server_computed_checksum = get_checksum_from_hash(runtime_mysql_server_hash);
						proxy_debug(PROXY_DEBUG_CLUSTER, 5, "Computed checksum for MySQL Servers from peer %s:%d : %s\n", hostname, port, runtime_mysql_server_computed_checksum.c_str());
						proxy_info("Cluster: Computed checksum for MySQL Servers from peer %s:%d : %s\n", hostname, port, runtime_mysql_server_computed_checksum.c_str());
						runtime_checksum_matches = (runtime_mysql_server_computed_checksum == peer_runtime_mysql_servers_checksum);
					}

					if (computed_checksum == peer_mysql_servers_v2_checksum && runtime_checksum_matches == true) {
						// No need to perform the conversion if checksums don't match
						const incoming_servers_t incoming_servers{ convert_mysql_servers_resultsets(results) };
						// we are OK to sync!
						proxy_debug(PROXY_DEBUG_CLUSTER, 5, "Fetching checksum for 'MySQL Servers' from peer %s:%d successful. Checksum: %s\n", hostname, port, computed_checksum.c_str());
						proxy_info("Cluster: Fetching checksum for 'MySQL Servers' from peer %s:%d successful. Checksum: %s\n", hostname, port, computed_checksum.c_str());
						// sync mysql_servers
						proxy_debug(PROXY_DEBUG_CLUSTER, 5, "Writing mysql_servers table\n");
						proxy_info("Cluster: Writing mysql_servers table\n");
						GloAdmin->mysql_servers_wrlock();
						GloAdmin->admindb->execute("DELETE FROM mysql_servers");
						MYSQL_ROW row;
						char* q = (char*)"INSERT INTO mysql_servers (hostgroup_id, hostname, port, gtid_port, status, weight, compression, max_connections, max_replication_lag, use_ssl, max_latency_ms, comment) VALUES (%s, \"%s\", %s, %s, \"%s\", %s, %s, %s, %s, %s, %s, '%s')";
						while ((row = mysql_fetch_row(results[0]))) {
							int i;
							int l = 0;
							for (i = 0; i < 11; i++) {
								l += strlen(row[i]);
							}
							char* o = escape_string_single_quotes(row[11], false);
							char* query = (char*)malloc(strlen(q) + i + strlen(o) + 64);

							sprintf(query, q, row[0], row[1], row[2], row[3], (strcmp(row[4], "SHUNNED") == 0 ? "ONLINE" : row[4]), row[5], row[6], row[7], row[8], row[9], row[10], o);
							if (o != row[11]) { // there was a copy
								free(o);
							}
							GloAdmin->admindb->execute(query);
							free(query);
						}

						// sync mysql_replication_hostgroups
						proxy_debug(PROXY_DEBUG_CLUSTER, 5, "Writing mysql_replication_hostgroups table\n");
						proxy_info("Cluster: Writing mysql_replication_hostgroups table\n");
						GloAdmin->admindb->execute("DELETE FROM mysql_replication_hostgroups");
						q = (char*)"INSERT INTO mysql_replication_hostgroups (writer_hostgroup, reader_hostgroup, check_type, comment) VALUES (%s, %s, '%s', '%s')";
						while ((row = mysql_fetch_row(results[1]))) {
							int i;
							int l = 0;
							for (i = 0; i < 3; i++) {
								l += strlen(row[i]);
							}
							char* o = escape_string_single_quotes(row[3], false);
							char* query = (char*)malloc(strlen(q) + i + strlen(o) + 64);
							sprintf(query, q, row[0], row[1], row[2], o);
							if (o != row[3]) { // there was a copy
								free(o);
							}
							GloAdmin->admindb->execute(query);
							free(query);
						}

						// sync mysql_group_replication_hostgroups
						proxy_debug(PROXY_DEBUG_CLUSTER, 5, "Writing mysql_group_replication_hostgroups table\n");
						proxy_info("Cluster: Writing mysql_group_replication_hostgroups table\n");
						GloAdmin->admindb->execute("DELETE FROM mysql_group_replication_hostgroups");
						q = (char*)"INSERT INTO mysql_group_replication_hostgroups ( "
							"writer_hostgroup, backup_writer_hostgroup, reader_hostgroup, offline_hostgroup, active, "
							"max_writers, writer_is_also_reader, max_transactions_behind, comment) ";
						char* error = NULL;
						int cols = 0;
						int affected_rows = 0;
						SQLite3_result* resultset = NULL;
						while ((row = mysql_fetch_row(results[2]))) {
							int i;
							int l = 0;
							for (i = 0; i < 8; i++) {
								l += strlen(row[i]);
							}
							char* o = nullptr;
							char* query = nullptr;
							std::string fqs = q;

							if (row[8] != nullptr) {
								fqs += "VALUES (%s, %s, %s, %s, %s, %s, %s, %s, '%s')";
								o = escape_string_single_quotes(row[8], false);
								query = (char*)malloc(strlen(fqs.c_str()) + i + strlen(o) + 64);
								sprintf(query, fqs.c_str(), row[0], row[1], row[2], row[3], row[4], row[5], row[6], row[7], o);
								// free in case of 'o' being a copy
								if (o != row[8]) {
									free(o);
								}
							} else {
								// In case of comment being null, placeholder must not have ''
								fqs += "VALUES (%s, %s, %s, %s, %s, %s, %s, %s, %s)";
								o = const_cast<char*>("NULL");
								query = (char*)malloc(strlen(fqs.c_str()) + strlen("NULL") + i + 64);
								sprintf(query, fqs.c_str(), row[0], row[1], row[2], row[3], row[4], row[5], row[6], row[7], o);
							}

							GloAdmin->admindb->execute(query);
							free(query);
						}
						proxy_debug(PROXY_DEBUG_CLUSTER, 5, "Dumping fetched 'mysql_group_replication_hostgroups'\n");
						proxy_info("Dumping fetched 'mysql_group_replication_hostgroups'\n");
						GloAdmin->admindb->execute_statement((char*)"SELECT * FROM mysql_group_replication_hostgroups", &error, &cols, &affected_rows, &resultset);
						resultset->dump_to_stderr();
						delete resultset;

						// sync mysql_galera_hostgroups
						proxy_debug(PROXY_DEBUG_CLUSTER, 5, "Writing mysql_galera_hostgroups table\n");
						proxy_info("Cluster: Writing mysql_galera_hostgroups table\n");
						GloAdmin->admindb->execute("DELETE FROM mysql_galera_hostgroups");
						q = (char*)"INSERT INTO mysql_galera_hostgroups ( "
							"writer_hostgroup, backup_writer_hostgroup, reader_hostgroup, offline_hostgroup, active, "
							"max_writers, writer_is_also_reader, max_transactions_behind, comment) ";
						while ((row = mysql_fetch_row(results[3]))) {
							int i;
							int l = 0;
							for (i = 0; i < 8; i++) {
								l += strlen(row[i]);
							}
							char* o = nullptr;
							char* query = nullptr;
							std::string fqs = q;

							if (row[8] != nullptr) {
								fqs += "VALUES (%s, %s, %s, %s, %s, %s, %s, %s, '%s')";
								o = escape_string_single_quotes(row[8], false);
								query = (char*)malloc(strlen(fqs.c_str()) + i + strlen(o) + 64);
								sprintf(query, fqs.c_str(), row[0], row[1], row[2], row[3], row[4], row[5], row[6], row[7], o);
								// free in case of 'o' being a copy
								if (o != row[8]) {
									free(o);
								}
							} else {
								// In case of comment being null, placeholder must not have ''
								fqs += "VALUES (%s, %s, %s, %s, %s, %s, %s, %s, %s)";
								o = const_cast<char*>("NULL");
								query = (char*)malloc(strlen(fqs.c_str()) + i + strlen("NULL") + 64);
								sprintf(query, fqs.c_str(), row[0], row[1], row[2], row[3], row[4], row[5], row[6], row[7], o);
							}

							GloAdmin->admindb->execute(query);
							free(query);
						}
						proxy_debug(PROXY_DEBUG_CLUSTER, 5, "Dumping fetched 'mysql_galera_hostgroups'\n");
						proxy_info("Dumping fetched 'mysql_galera_hostgroups'\n");
						GloAdmin->admindb->execute_statement((char*)"SELECT * FROM mysql_galera_hostgroups", &error, &cols, &affected_rows, &resultset);
						resultset->dump_to_stderr();
						delete resultset;

						// sync mysql_aws_aurora_hostgroups
						proxy_debug(PROXY_DEBUG_CLUSTER, 5, "Writing mysql_aws_aurora_hostgroups table\n");
						proxy_info("Cluster: Writing mysql_aws_aurora_hostgroups table\n");
						GloAdmin->admindb->execute("DELETE FROM mysql_aws_aurora_hostgroups");
						q = (char*)"INSERT INTO mysql_aws_aurora_hostgroups ( "
							"writer_hostgroup, reader_hostgroup, active, aurora_port, domain_name, max_lag_ms, check_interval_ms, "
							"check_timeout_ms, writer_is_also_reader, new_reader_weight, add_lag_ms, min_lag_ms, lag_num_checks, comment) ";
						while ((row = mysql_fetch_row(results[4]))) {
							int i;
							int l = 0;
							for (i = 0; i < 13; i++) {
								l += strlen(row[i]);
							}
							char* o = nullptr;
							char* query = nullptr;
							std::string fqs = q;

							if (row[13] != nullptr) {
								fqs += "VALUES (%s, %s, %s, %s, '%s', %s, %s, %s, %s, %s, %s, %s, %s, '%s')";
								o = escape_string_single_quotes(row[13], false);
								query = (char*)malloc(strlen(fqs.c_str()) + i + strlen(o) + 64);
								sprintf(query, fqs.c_str(), row[0], row[1], row[2], row[3], row[4], row[5], row[6], row[7], row[8], row[9], row[10], row[11], row[12], o);
								// free in case of 'o' being a copy
								if (o != row[13]) {
									free(o);
								}
							} else {
								// In case of comment being null, placeholder must not have ''
								fqs += "VALUES (%s, %s, %s, %s, '%s', %s, %s, %s, %s, %s, %s, %s, %s, %s)";
								o = const_cast<char*>("NULL");
								query = (char*)malloc(strlen(fqs.c_str()) + i + strlen("NULL") + 64);
								sprintf(query, fqs.c_str(), row[0], row[1], row[2], row[3], row[4], row[5], row[6], row[7], row[8], row[9], row[10], row[11], row[12], o);
							}

							GloAdmin->admindb->execute(query);
							free(query);
						}
						proxy_debug(PROXY_DEBUG_CLUSTER, 5, "Dumping fetched 'mysql_aws_aurora_hostgroups'\n");
						proxy_info("Dumping fetched 'mysql_aws_aurora_hostgroups'\n");
						GloAdmin->admindb->execute_statement((char*)"SELECT * FROM mysql_aws_aurora_hostgroups", &error, &cols, &affected_rows, &resultset);
						resultset->dump_to_stderr();
						delete resultset;

						// sync mysql_hostgroup_attributes
						proxy_debug(PROXY_DEBUG_CLUSTER, 5, "Writing mysql_hostgroup_attributes table\n");
						proxy_info("Cluster: Writing mysql_hostgroup_attributes table\n");
						GloAdmin->admindb->execute("DELETE FROM mysql_hostgroup_attributes");
						{
							const char* q = (const char*)"INSERT INTO mysql_hostgroup_attributes ( "
								"hostgroup_id, max_num_online_servers, autocommit, free_connections_pct, "
								"init_connect, multiplex, connection_warming, throttle_connections_per_sec, "
								"ignore_session_variables, comment) VALUES "
								"(?1, ?2, ?3, ?4, ?5, ?6, ?7, ?8, ?9, ?10)";
							sqlite3_stmt* statement1 = NULL;
							int rc = GloAdmin->admindb->prepare_v2(q, &statement1);
							ASSERT_SQLITE_OK(rc, GloAdmin->admindb);

							while ((row = mysql_fetch_row(results[5]))) {
								rc = (*proxy_sqlite3_bind_int64)(statement1, 1, atol(row[0])); ASSERT_SQLITE_OK(rc, GloAdmin->admindb); // hostgroup_id
								rc = (*proxy_sqlite3_bind_int64)(statement1, 2, atol(row[1])); ASSERT_SQLITE_OK(rc, GloAdmin->admindb); // max_num_online_servers
								rc = (*proxy_sqlite3_bind_int64)(statement1, 3, atol(row[2])); ASSERT_SQLITE_OK(rc, GloAdmin->admindb); // autocommit
								rc = (*proxy_sqlite3_bind_int64)(statement1, 4, atol(row[3])); ASSERT_SQLITE_OK(rc, GloAdmin->admindb); // free_connections_pct
								rc = (*proxy_sqlite3_bind_text)(statement1, 5, row[4], -1, SQLITE_TRANSIENT); ASSERT_SQLITE_OK(rc, GloAdmin->admindb); // variable_name
								rc = (*proxy_sqlite3_bind_int64)(statement1, 6, atol(row[5])); ASSERT_SQLITE_OK(rc, GloAdmin->admindb); // multiplex
								rc = (*proxy_sqlite3_bind_int64)(statement1, 7, atol(row[6])); ASSERT_SQLITE_OK(rc, GloAdmin->admindb); // connection_warming
								rc = (*proxy_sqlite3_bind_int64)(statement1, 8, atol(row[7])); ASSERT_SQLITE_OK(rc, GloAdmin->admindb); // throttle_connections_per_sec
								rc = (*proxy_sqlite3_bind_text)(statement1, 9, row[8], -1, SQLITE_TRANSIENT); ASSERT_SQLITE_OK(rc, GloAdmin->admindb); // ignore_session_variables
								rc = (*proxy_sqlite3_bind_text)(statement1, 10, row[9], -1, SQLITE_TRANSIENT); ASSERT_SQLITE_OK(rc, GloAdmin->admindb); // comment
								SAFE_SQLITE3_STEP2(statement1);
								rc = (*proxy_sqlite3_clear_bindings)(statement1); ASSERT_SQLITE_OK(rc, GloAdmin->admindb);
								rc = (*proxy_sqlite3_reset)(statement1); ASSERT_SQLITE_OK(rc, GloAdmin->admindb);
							}
							(*proxy_sqlite3_finalize)(statement1);
						}

						proxy_debug(PROXY_DEBUG_CLUSTER, 5, "Dumping fetched 'mysql_hostgroup_attributes'\n");
						proxy_info("Dumping fetched 'mysql_hostgroup_attributes'\n");
						GloAdmin->admindb->execute_statement((char*)"SELECT * FROM mysql_hostgroup_attributes", &error, &cols, &affected_rows, &resultset);
						resultset->dump_to_stderr();
						delete resultset;

						proxy_debug(PROXY_DEBUG_CLUSTER, 5, "Loading to runtime MySQL Servers v2 from peer %s:%d\n", hostname, port);
						proxy_info("Cluster: Loading to runtime MySQL Servers v2 from peer %s:%d\n", hostname, port);
						GloAdmin->load_mysql_servers_to_runtime(incoming_servers, peer_runtime_mysql_server, peer_mysql_server_v2);

						if (GloProxyCluster->cluster_mysql_servers_save_to_disk == true) {
							if (fetch_runtime_mysql_servers == true) {
								proxy_debug(PROXY_DEBUG_CLUSTER, 5, "Saving Runtime MySQL Servers to Database\n");
								GloAdmin->save_mysql_servers_runtime_to_database(false);
                            }
							proxy_debug(PROXY_DEBUG_CLUSTER, 5, "Saving to disk MySQL Servers v2 from peer %s:%d\n", hostname, port);
							proxy_info("Cluster: Saving to disk MySQL Servers v2 from peer %s:%d\n", hostname, port);
							GloAdmin->flush_GENERIC__from_to("mysql_servers", "memory_to_disk");
						} else {
							proxy_debug(PROXY_DEBUG_CLUSTER, 5, "Not saving to disk MySQL Servers from peer %s:%d failed.\n", hostname, port);
							proxy_info("Cluster: Not saving to disk MySQL Servers from peer %s:%d failed.\n", hostname, port);
						}
						GloAdmin->mysql_servers_wrunlock();
					} else {
						proxy_debug(PROXY_DEBUG_CLUSTER, 5, "Fetching MySQL Servers v2 from peer %s:%d failed: Checksum changed from %s to %s\n",
							hostname, port, peer_mysql_servers_v2_checksum, computed_checksum.c_str());
						proxy_info(
							"Cluster: Fetching MySQL Servers v2 from peer %s:%d failed: Checksum changed from %s to %s\n",
							hostname, port, peer_mysql_servers_v2_checksum, computed_checksum.c_str()
						);
						metrics.p_counter_array[p_cluster_counter::pulled_mysql_variables_failure]->Increment();
					}

					// free results
					for (MYSQL_RES* result : results) {
						mysql_free_result(result);
					}

					metrics.p_counter_array[p_cluster_counter::pulled_mysql_servers_success]->Increment();
				}
			} else {
				proxy_debug(PROXY_DEBUG_CLUSTER, 5, "Fetching MySQL Servers from peer %s:%d failed: %s\n", hostname, port, mysql_error(conn));
				proxy_info("Cluster: Fetching MySQL Servers from peer %s:%d failed: %s\n", hostname, port, mysql_error(conn));
				metrics.p_counter_array[p_cluster_counter::pulled_mysql_servers_failure]->Increment();
			}
		}
		if (username) {
			free(username);
		}
		if (password) {
			free(password);
		}
	__exit_pull_mysql_servers_v2_from_peer:
		if (conn) {
			if (conn->net.pvio) {
				mysql_close(conn);
			}
		}
		free(hostname);

		if (ip_address)
			free(ip_address);

		if (peer_mysql_servers_v2_checksum)
			free (peer_mysql_servers_v2_checksum);

		if (peer_runtime_mysql_servers_checksum)
			free(peer_runtime_mysql_servers_checksum);
	}
	pthread_mutex_unlock(&GloProxyCluster->update_mysql_servers_v2_mutex);
}

void ProxySQL_Cluster::pull_global_variables_from_peer(const string& var_type, const string& expected_checksum, const time_t epoch) {
	char * hostname = NULL;
	char * ip_address = NULL;
	uint16_t port = 0;
	char* vars_type_str = nullptr;
	p_cluster_counter::metric success_metric = p_cluster_counter::metric(-1);
	p_cluster_counter::metric failure_metric = p_cluster_counter::metric(-1);

	if (var_type == "mysql") {
		vars_type_str = const_cast<char*>("MySQL");
		success_metric = p_cluster_counter::pulled_mysql_variables_success;
		failure_metric = p_cluster_counter::pulled_mysql_variables_failure;
	} else if (var_type == "admin") {
		vars_type_str = const_cast<char*>("Admin");
		success_metric = p_cluster_counter::pulled_admin_variables_success;
		failure_metric = p_cluster_counter::pulled_admin_variables_failure;
	} else if (var_type == "ldap") {
		vars_type_str = const_cast<char*>("LDAP");
		success_metric = p_cluster_counter::pulled_ldap_variables_success;
		failure_metric = p_cluster_counter::pulled_ldap_variables_failure;
	} else {
		proxy_error("Invalid parameter supplied to 'pull_global_variables_from_peer': var_type=%s\n", var_type.c_str());
		assert(0);
	}

	pthread_mutex_lock(&GloProxyCluster->update_mysql_variables_mutex);
	if (var_type == "mysql") {
		nodes.get_peer_to_sync_mysql_variables(&hostname, &port, &ip_address);
	} else if (var_type == "admin") {
		nodes.get_peer_to_sync_admin_variables(&hostname, &port, &ip_address);
	} else if (var_type == "ldap"){
		nodes.get_peer_to_sync_ldap_variables(&hostname, &port, &ip_address);
	} else {
		proxy_error("Invalid parameter supplied to 'pull_global_variables_from_peer': var_type=%s\n", var_type.c_str());
		assert(0);
	}

	if (hostname) {
		char *username = NULL;
		char *password = NULL;
		MYSQL *rc_conn = nullptr;
		int rc_query = 0;
		int rc = 0;
		MYSQL *conn = mysql_init(NULL);

		if (conn == NULL) {
			proxy_error("Unable to run mysql_init()\n");
			goto __exit_pull_mysql_variables_from_peer;
		}

		GloProxyCluster->get_credentials(&username, &password);
		if (strlen(username)) { // do not monitor if the username is empty
			unsigned int timeout = 1;
			// unsigned int timeout_long = 60;
			mysql_options(conn, MYSQL_OPT_CONNECT_TIMEOUT, &timeout);
			//mysql_options(conn, MYSQL_OPT_READ_TIMEOUT, &timeout_long);
			//mysql_options(conn, MYSQL_OPT_WRITE_TIMEOUT, &timeout);
			{ unsigned char val = 1; mysql_options(conn, MYSQL_OPT_SSL_ENFORCE, &val); }
			proxy_debug(PROXY_DEBUG_CLUSTER, 5, "Fetching %s variables from peer %s:%d started\n", vars_type_str, hostname, port);
			proxy_info("Cluster: Fetching %s variables from peer %s:%d started\n", vars_type_str, hostname, port);
			rc_conn = mysql_real_connect(conn, ip_address ? ip_address : hostname, username, password, NULL, port, NULL, 0);

			if (rc_conn) {
				MySQL_Monitor::dns_cache_update_socket(conn->host, conn->net.fd);

				std::string s_query = "";
				string_format("SELECT * FROM runtime_global_variables WHERE variable_name LIKE '%s-%%'", s_query, var_type.c_str());
				if (var_type == "mysql") {
					s_query += " AND variable_name NOT IN ('mysql-threads')";
				}
				if (GloVars.cluster_sync_interfaces == false) {
					if (var_type == "admin") {
						s_query += " AND variable_name NOT IN " + string(CLUSTER_SYNC_INTERFACES_ADMIN);
					} else if (var_type == "mysql") {
						s_query += " AND variable_name NOT IN " + string(CLUSTER_SYNC_INTERFACES_MYSQL);
					}
				}
				s_query += " ORDER BY variable_name";
				mysql_query(conn, s_query.c_str());

				if (rc_query == 0) {
					MYSQL_RES *result = mysql_store_result(conn);
					proxy_debug(PROXY_DEBUG_CLUSTER, 5, "Fetching %s Variables from peer %s:%d completed\n", vars_type_str, hostname, port);
					proxy_info("Cluster: Fetching %s Variables from peer %s:%d completed\n", vars_type_str, hostname, port);

					uint64_t glovars_hash = mysql_raw_checksum(result);
					string computed_checksum { get_checksum_from_hash(glovars_hash) };
					proxy_debug(PROXY_DEBUG_CLUSTER, 5, "Computed checksum for %s Variables from peer %s:%d : %s\n", vars_type_str, hostname, port, computed_checksum.c_str());
					proxy_info("Cluster: Computed checksum for %s Variables from peer %s:%d : %s\n", vars_type_str, hostname, port, computed_checksum.c_str());

					if (expected_checksum == computed_checksum) {

					std::string d_query = "";
					// remember that we read from runtime_global_variables but write into global_variables
					string_format("DELETE FROM global_variables WHERE variable_name LIKE '%s-%%'", d_query, var_type.c_str());
					if (var_type == "mysql") {
						s_query += " AND variable_name NOT IN ('mysql-threads')";
					}
					if (GloVars.cluster_sync_interfaces == false) {
						if (var_type == "admin") {
							d_query += " AND variable_name NOT IN " + string(CLUSTER_SYNC_INTERFACES_ADMIN);
						} else if (var_type == "mysql") {
							d_query += " AND variable_name NOT IN " + string(CLUSTER_SYNC_INTERFACES_MYSQL);
						}
					}
					GloAdmin->admindb->execute(d_query.c_str());

					MYSQL_ROW row;
					char *q = (char *)"INSERT OR REPLACE INTO global_variables (variable_name, variable_value) VALUES (?1 , ?2)";
					sqlite3_stmt *statement1 = NULL;
					rc = GloAdmin->admindb->prepare_v2(q, &statement1);
					ASSERT_SQLITE_OK(rc, GloAdmin->admindb);

					while ((row = mysql_fetch_row(result))) {
						rc=(*proxy_sqlite3_bind_text)(statement1, 1, row[0], -1, SQLITE_TRANSIENT); ASSERT_SQLITE_OK(rc, GloAdmin->admindb); // variable_name
						rc=(*proxy_sqlite3_bind_text)(statement1, 2, row[1], -1, SQLITE_TRANSIENT); ASSERT_SQLITE_OK(rc, GloAdmin->admindb); // variable_value

						SAFE_SQLITE3_STEP2(statement1);
						rc=(*proxy_sqlite3_clear_bindings)(statement1); ASSERT_SQLITE_OK(rc, GloAdmin->admindb);
						rc=(*proxy_sqlite3_reset)(statement1); ASSERT_SQLITE_OK(rc, GloAdmin->admindb);
					}

					mysql_free_result(result);
					proxy_debug(PROXY_DEBUG_CLUSTER, 5, "Loading to runtime %s Variables from peer %s:%d\n", vars_type_str, hostname, port);
					proxy_info("Cluster: Loading to runtime %s Variables from peer %s:%d\n", vars_type_str, hostname, port);

					if (var_type == "mysql") {
						GloAdmin->load_mysql_variables_to_runtime(expected_checksum, epoch);

						if (GloProxyCluster->cluster_mysql_variables_save_to_disk == true) {
							proxy_debug(PROXY_DEBUG_CLUSTER, 5, "Saving to disk MySQL Variables from peer %s:%d\n", hostname, port);
							proxy_info("Cluster: Saving to disk MySQL Variables from peer %s:%d\n", hostname, port);
							GloAdmin->flush_mysql_variables__from_memory_to_disk();
						}
					} else if (var_type == "admin") {
						GloAdmin->load_admin_variables_to_runtime(expected_checksum, epoch, false);

						if (GloProxyCluster->cluster_admin_variables_save_to_disk == true) {
							proxy_debug(PROXY_DEBUG_CLUSTER, 5, "Saving to disk Admin Variables from peer %s:%d\n", hostname, port);
							proxy_info("Cluster: Saving to disk Admin Variables from peer %s:%d\n", hostname, port);
							GloAdmin->flush_admin_variables__from_memory_to_disk();
						}

					} else if (var_type == "ldap") {
						GloAdmin->load_ldap_variables_to_runtime(expected_checksum, epoch);

						if (GloProxyCluster->cluster_ldap_variables_save_to_disk == true) {
							proxy_debug(PROXY_DEBUG_CLUSTER, 5, "Saving to disk LDAP Variables from peer %s:%d\n", hostname, port);
							proxy_info("Cluster: Saving to disk LDAP Variables from peer %s:%d\n", hostname, port);
							GloAdmin->flush_ldap_variables__from_memory_to_disk();
						}
					} else {
						proxy_error("Invalid parameter supplied to 'pull_global_variables_from_peer': var_type=%s\n", var_type.c_str());
						assert(0);
					}
					metrics.p_counter_array[success_metric]->Increment();
					} else {
						proxy_debug(PROXY_DEBUG_CLUSTER, 5, "Fetching %s Variables from peer %s:%d failed: Checksum changed from %s to %s\n",
							vars_type_str, hostname, port, expected_checksum.c_str(), computed_checksum.c_str());
						proxy_info(
							"Cluster: Fetching %s Variables from peer %s:%d failed: Checksum changed from %s to %s\n",
							vars_type_str, hostname, port, expected_checksum.c_str(), computed_checksum.c_str()
						);
						metrics.p_counter_array[p_cluster_counter::pulled_mysql_variables_failure]->Increment();
					}
				} else {
					proxy_debug(PROXY_DEBUG_CLUSTER, 5, "Fetching %s Variables from peer %s:%d failed: %s\n", vars_type_str, hostname, port, mysql_error(conn));
					proxy_info("Cluster: Fetching %s Variables from peer %s:%d failed: %s\n", vars_type_str, hostname, port, mysql_error(conn));
					metrics.p_counter_array[failure_metric]->Increment();
				}
			} else {
				proxy_debug(PROXY_DEBUG_CLUSTER, 5, "Fetching %s Variables from peer %s:%d failed: %s\n", vars_type_str, hostname, port, mysql_error(conn));
				proxy_info("Cluster: Fetching %s Variables from peer %s:%d failed: %s\n", vars_type_str, hostname, port, mysql_error(conn));
				metrics.p_counter_array[failure_metric]->Increment();
			}
		}
		if (username) {
			free(username);
		}
		if (password) {
			free(password);
		}
__exit_pull_mysql_variables_from_peer:
		if (conn) {
			if (conn->net.pvio) {
				mysql_close(conn);
			}
		}
		free(hostname);

		if (ip_address)
			free(ip_address);
	}
	pthread_mutex_unlock(&GloProxyCluster->update_mysql_variables_mutex);
}

void ProxySQL_Cluster::pull_proxysql_servers_from_peer(const std::string& expected_checksum, const time_t epoch) {
	char * hostname = NULL;
	char * ip_address = NULL;
	uint16_t port = 0;
	pthread_mutex_lock(&GloProxyCluster->update_proxysql_servers_mutex);
	nodes.get_peer_to_sync_proxysql_servers(&hostname, &port, &ip_address);
	if (hostname) {
		char *username = NULL;
		char *password = NULL;
		// bool rc_bool = true;
		MYSQL *rc_conn;
		int rc_query;
		MYSQL *conn = mysql_init(NULL);
		if (conn==NULL) {
			proxy_error("Unable to run mysql_init()\n");
			goto __exit_pull_proxysql_servers_from_peer;
		}
		GloProxyCluster->get_credentials(&username, &password);
		if (strlen(username)) { // do not monitor if the username is empty
			unsigned int timeout = 1;
			// unsigned int timeout_long = 60;
			mysql_options(conn, MYSQL_OPT_CONNECT_TIMEOUT, &timeout);
			//mysql_options(conn, MYSQL_OPT_READ_TIMEOUT, &timeout_long);
			//mysql_options(conn, MYSQL_OPT_WRITE_TIMEOUT, &timeout);
			{ unsigned char val = 1; mysql_options(conn, MYSQL_OPT_SSL_ENFORCE, &val); }
			proxy_debug(PROXY_DEBUG_CLUSTER, 5, "Fetching ProxySQL Servers from peer %s:%d started. Expected checksum: %s\n",
				hostname, port, expected_checksum.c_str());
			proxy_info(
				"Cluster: Fetching ProxySQL Servers from peer %s:%d started. Expected checksum: %s\n",
				hostname, port, expected_checksum.c_str()
			);
			rc_conn = mysql_real_connect(conn, ip_address ? ip_address : hostname, username, password, NULL, port, NULL, 0);
			if (rc_conn) {
				MySQL_Monitor::dns_cache_update_socket(conn->host, conn->net.fd);

				rc_query = mysql_query(conn,"SELECT hostname, port, weight, comment FROM runtime_proxysql_servers ORDER BY hostname, port");
				if ( rc_query == 0 ) {
					MYSQL_RES* result = mysql_store_result(conn);
					uint64_t proxy_servers_hash = mysql_raw_checksum(result);
					const string computed_cks { get_checksum_from_hash(proxy_servers_hash) };
					proxy_debug(PROXY_DEBUG_CLUSTER, 5, "Fetching ProxySQL Servers from peer %s:%d completed. Computed checksum: %s\n", hostname, port, computed_cks.c_str());
					proxy_info("Cluster: Fetching ProxySQL Servers from peer %s:%d completed. Computed checksum: %s\n", hostname, port, computed_cks.c_str());

					if (computed_cks == expected_checksum) {
						mysql_data_seek(result,0);
						GloAdmin->admindb->execute("DELETE FROM proxysql_servers");
						char *q=(char *)"INSERT INTO proxysql_servers (hostname, port, weight, comment) VALUES (\"%s\", %s, %s, '%s')";
						while (MYSQL_ROW row = mysql_fetch_row(result)) {
							int i;
							int l=0;
							for (i=0; i<3; i++) {
								l+=strlen(row[i]);
							}
							char *o=escape_string_single_quotes(row[3],false);
							char *query = (char *)malloc(strlen(q)+i+strlen(o)+64);
							sprintf(query,q,row[0],row[1],row[2],o);
							if (o!=row[3]) { // there was a copy
								free(o);
							}
							GloAdmin->admindb->execute(query);
							free(query);
						}

						proxy_debug(PROXY_DEBUG_CLUSTER, 5, "Dumping fetched 'proxysql_servers'\n");
						proxy_info("Dumping fetched 'proxysql_servers'\n");
						char *error = NULL;
						int cols = 0;
						int affected_rows = 0;
						SQLite3_result *resultset = NULL;
						GloAdmin->admindb->execute_statement((char *)"SELECT * FROM proxysql_servers", &error, &cols, &affected_rows, &resultset);
						resultset->dump_to_stderr();
						delete resultset;

						proxy_debug(PROXY_DEBUG_CLUSTER, 5, "Loading to runtime ProxySQL Servers from peer %s:%d\n", hostname, port);
						proxy_info("Cluster: Loading to runtime ProxySQL Servers from peer %s:%d\n", hostname, port);
						GloAdmin->load_proxysql_servers_to_runtime(false, expected_checksum, epoch);
						if (GloProxyCluster->cluster_proxysql_servers_save_to_disk == true) {
							proxy_debug(PROXY_DEBUG_CLUSTER, 5, "Saving to disk ProxySQL Servers from peer %s:%d\n", hostname, port);
							proxy_info("Cluster: Saving to disk ProxySQL Servers from peer %s:%d\n", hostname, port);
							GloAdmin->flush_GENERIC__from_to("proxysql_servers","memory_to_disk");
						} else {
							proxy_debug(PROXY_DEBUG_CLUSTER, 5, "NOT saving to disk ProxySQL Servers from peer %s:%d\n", hostname, port);
							proxy_info("Cluster: NOT saving to disk ProxySQL Servers from peer %s:%d\n", hostname, port);
						}
						metrics.p_counter_array[p_cluster_counter::pulled_proxysql_servers_success]->Increment();
					} else {
						proxy_debug(PROXY_DEBUG_CLUSTER, 5, "Fetching ProxySQL Servers from peer %s:%d failed: Checksum changed from %s to %s\n",
							hostname, port, expected_checksum.c_str(), computed_cks.c_str());
						proxy_info(
							"Cluster: Fetching ProxySQL Servers from peer %s:%d failed: Checksum changed from %s to %s\n",
							hostname, port, expected_checksum.c_str(), computed_cks.c_str()
						);
						metrics.p_counter_array[p_cluster_counter::pulled_proxysql_servers_failure]->Increment();
					}
					mysql_free_result(result);
				} else {
					proxy_debug(PROXY_DEBUG_CLUSTER, 5, "Fetching ProxySQL Servers from peer %s:%d failed: %s\n", hostname, port, mysql_error(conn));
					proxy_info("Cluster: Fetching ProxySQL Servers from peer %s:%d failed: %s\n", hostname, port, mysql_error(conn));
					metrics.p_counter_array[p_cluster_counter::pulled_proxysql_servers_failure]->Increment();
				}
			} else {
				proxy_debug(PROXY_DEBUG_CLUSTER, 5, "Fetching ProxySQL Servers from peer %s:%d failed: %s\n", hostname, port, mysql_error(conn));
				proxy_info("Cluster: Fetching ProxySQL Servers from peer %s:%d failed: %s\n", hostname, port, mysql_error(conn));
				metrics.p_counter_array[p_cluster_counter::pulled_proxysql_servers_failure]->Increment();
			}
		}
		if (username) {
			free(username);
		}
		if (password) {
			free(password);
		}
__exit_pull_proxysql_servers_from_peer:
		if (conn) {
			if (conn->net.pvio) {
				mysql_close(conn);
			}
		}
		free(hostname);

		if (ip_address)
			free(ip_address);
	}
	pthread_mutex_unlock(&GloProxyCluster->update_proxysql_servers_mutex);
}

void ProxySQL_Node_Entry::set_metrics(MYSQL_RES *_r, unsigned long long _response_time) {
	MYSQL_ROW row;
	metrics_idx_prev = metrics_idx;
	metrics_idx++;
	if (metrics_idx == PROXYSQL_NODE_METRICS_LEN) {
		metrics_idx = 0;
	}
	ProxySQL_Node_Metrics *m = metrics[metrics_idx];
	m->reset();
	m->read_time_us = monotonic_time();
	m->response_time_us = _response_time;
	while ((row = mysql_fetch_row(_r))) {
		char c = row[0][0];
		switch (c) {
			case 'C':
				if (strcmp(row[0],"Client_Connections_connected")==0) {
					m->Client_Connections_connected = atoll(row[1]);
					break;
				}
				if (strcmp(row[0],"Client_Connections_created")==0) {
					m->Client_Connections_created = atoll(row[1]);
					break;
				}
				break;
			case 'P':
				if (strcmp(row[0],"ProxySQL_Uptime")==0) {
					m->ProxySQL_Uptime = atoll(row[1]);
				}
				break;
			case 'Q':
				if (strcmp(row[0],"Questions")==0) {
					m->Questions = atoll(row[1]);
				}
				break;
			case 'S':
				if (strcmp(row[0],"Servers_table_version")==0) {
					m->Servers_table_version = atoll(row[1]);
				}
				break;
			default:
				break;
		}
	}
}

using metric_name = std::string;
using metric_help = std::string;
using metric_tags = std::map<std::string, std::string>;

using cluster_nodes_counter_tuple =
	std::tuple<
		p_cluster_nodes_counter::metric,
		metric_name,
		metric_help,
		metric_tags
	>;

using cluster_nodes_gauge_tuple =
	std::tuple<
		p_cluster_nodes_gauge::metric,
		metric_name,
		metric_help,
		metric_tags
	>;

using cluster_nodes_dyn_counter_tuple =
	std::tuple<
		p_cluster_nodes_dyn_counter::metric,
		metric_name,
		metric_help,
		metric_tags
	>;

using cluster_nodes_dyn_gauge_tuple =
	std::tuple<
		p_cluster_nodes_dyn_gauge::metric,
		metric_name,
		metric_help,
		metric_tags
	>;

using cluster_nodes_counter_vector = std::vector<cluster_nodes_counter_tuple>;
using cluster_nodes_gauge_vector = std::vector<cluster_nodes_gauge_tuple>;
using cluster_nodes_dyn_counter_vector = std::vector<cluster_nodes_dyn_counter_tuple>;
using cluster_nodes_dyn_gauge_vector = std::vector<cluster_nodes_dyn_gauge_tuple>;

const std::tuple<
	cluster_nodes_counter_vector,
	cluster_nodes_gauge_vector,
	cluster_nodes_dyn_counter_vector,
	cluster_nodes_dyn_gauge_vector
>
cluster_nodes_metrics_map = std::make_tuple(
	cluster_nodes_counter_vector{},
	cluster_nodes_gauge_vector {},
	cluster_nodes_dyn_counter_vector {
		std::make_tuple (
			p_cluster_nodes_dyn_counter::proxysql_servers_checksums_version_total,
			"proxysql_servers_checksums_version_total",
			"Number of times the configuration has been loaded locally.",
			metric_tags {}
		),
		std::make_tuple (
			p_cluster_nodes_dyn_counter::proxysql_servers_metrics_uptime_s,
			"proxysql_servers_metrics_uptime_s_total",
			"Current uptime of the Cluster node, in seconds.",
			metric_tags {}
		),
		std::make_tuple (
			p_cluster_nodes_dyn_counter::proxysql_servers_metrics_queries,
			"proxysql_servers_metrics_queries_total",
			"Number of queries the Cluster node has processed.",
			metric_tags {}
		),
		std::make_tuple (
			p_cluster_nodes_dyn_counter::proxysql_servers_metrics_client_conns_created,
			"proxysql_servers_metrics_client_conns_created_total",
			"Number of frontend client connections created over time on the Cluster node.",
			metric_tags {}
		),
	},
	cluster_nodes_dyn_gauge_vector {
		std::make_tuple (
			p_cluster_nodes_dyn_gauge::proxysql_servers_checksums_epoch,
			"proxysql_servers_checksums_epoch",
			"Time at which this configuration was created (locally or imported).",
			metric_tags {}
		),
		std::make_tuple (
			p_cluster_nodes_dyn_gauge::proxysql_servers_checksums_changed_at,
			"proxysql_servers_checksums_changed_at",
			"Time at which this configuration was loaded locally.",
			metric_tags {}
		),
		std::make_tuple (
			p_cluster_nodes_dyn_gauge::proxysql_servers_checksums_updated_at,
			"proxysql_servers_checksums_updated_at",
			"Last time local ProxySQL checked the checksum of a remote instance.",
			metric_tags {}
		),
		std::make_tuple (
			p_cluster_nodes_dyn_gauge::proxysql_servers_checksums_diff_check,
			"proxysql_servers_checksums_diff_check",
			"Number of checks in a row in which it was detected that remote conf is different than local one.",
			metric_tags {}
		),
		std::make_tuple (
			p_cluster_nodes_dyn_gauge::proxysql_servers_metrics_weight,
			"proxysql_servers_metrics_weight",
			"Weight of the Cluster node, defined in the proxysql_servers table",
			metric_tags {}
		),
		std::make_tuple (
			p_cluster_nodes_dyn_gauge::proxysql_servers_metrics_response_time_ms,
			"proxysql_servers_metrics_response_time_ms",
			"Latest time to respond to Cluster checks, in milliseconds.",
			metric_tags {}
		),
		std::make_tuple (
			p_cluster_nodes_dyn_gauge::proxysql_servers_metrics_last_check_ms,
			"proxysql_servers_metrics_last_check_ms",
			"Latest time to process Cluster checks, in milliseconds",
			metric_tags {}
		),
		std::make_tuple (
			p_cluster_nodes_dyn_gauge::proxysql_servers_metrics_client_conns_connected,
			"proxysql_servers_metrics_client_conns_connected_total",
			"Number of frontend client connections currently open on the Cluster node.",
			metric_tags {}
		),
	}
);

ProxySQL_Cluster_Nodes::ProxySQL_Cluster_Nodes() {
	pthread_mutex_init(&mutex,NULL);

	init_prometheus_dyn_counter_array<cluster_nodes_metrics_map_idx, p_cluster_nodes_dyn_counter>(
		cluster_nodes_metrics_map, this->metrics.p_dyn_counter_array
	);
	init_prometheus_dyn_gauge_array<cluster_nodes_metrics_map_idx, p_cluster_nodes_dyn_gauge>(
		cluster_nodes_metrics_map, this->metrics.p_dyn_gauge_array
	);
}

void ProxySQL_Cluster_Nodes::set_all_inactive() {
	for( std::unordered_map<uint64_t, ProxySQL_Node_Entry *>::iterator it = umap_proxy_nodes.begin(); it != umap_proxy_nodes.end(); ) {
		ProxySQL_Node_Entry *node = it->second;
		node->set_active(false);
		it++;
	}
}

void ProxySQL_Cluster_Nodes::remove_inactives() {
	for( std::unordered_map<uint64_t, ProxySQL_Node_Entry *>::iterator it = umap_proxy_nodes.begin(); it != umap_proxy_nodes.end(); ) {
		ProxySQL_Node_Entry *node = it->second;
		if (node->get_active() == false) {
			delete node;
			it = umap_proxy_nodes.erase(it);
		} else {
			it++;
		}
	}
}

ProxySQL_Cluster_Nodes::~ProxySQL_Cluster_Nodes() {
	for( std::unordered_map<uint64_t, ProxySQL_Node_Entry *>::iterator it = umap_proxy_nodes.begin(); it != umap_proxy_nodes.end(); ) {
		ProxySQL_Node_Entry *node = it->second;
		delete node;
		it = umap_proxy_nodes.erase(it);
	}
}

uint64_t ProxySQL_Cluster_Nodes::generate_hash(char *_hostname, uint16_t _port) {
	uint64_t hash_ = generate_hash_proxysql_node(_hostname, _port);
	return hash_;
}

void ProxySQL_Cluster_Nodes::load_servers_list(SQLite3_result *resultset, bool _lock) {
	if (_lock)
		pthread_mutex_lock(&mutex);
	set_all_inactive();
	for (std::vector<SQLite3_row *>::iterator it = resultset->rows.begin() ; it != resultset->rows.end(); ++it) {
		SQLite3_row *r=*it;
		ProxySQL_Node_Entry *node = NULL;
		char * h_ = r->fields[0];
		uint16_t p_ = atoi(r->fields[1]);
		uint64_t w_ = atoi(r->fields[2]);
		char * c_ = r->fields[3];
		uint64_t hash_ = generate_hash(h_, p_);
		std::unordered_map<uint64_t, ProxySQL_Node_Entry *>::iterator ite = umap_proxy_nodes.find(hash_);
		if (ite == umap_proxy_nodes.end()) {
			node = new ProxySQL_Node_Entry(h_, p_, w_ , c_);
			node->set_active(true);
			umap_proxy_nodes.insert(std::make_pair(hash_, node));

			proxy_debug(PROXY_DEBUG_CLUSTER, 5, "Added new peer %s:%d\n", h_, p_);

			ProxySQL_Node_Address * a = new ProxySQL_Node_Address(h_, p_, node->get_ipaddress());
			pthread_attr_t attr;
			pthread_attr_init(&attr);
			pthread_attr_setdetachstate(&attr, PTHREAD_CREATE_DETACHED);
			if (pthread_create(&a->thrid, &attr, ProxySQL_Cluster_Monitor_thread, (void *)a) != 0) {
				// LCOV_EXCL_START
				proxy_error("Thread creation\n");
				assert(0);
				// LCOV_EXCL_STOP
			}
			//pthread_create(&a->thrid, NULL, ProxySQL_Cluster_Monitor_thread, (void *)a);
			//pthread_detach(a->thrid);
		} else {
			node = ite->second;
			node->set_active(true);
			node->set_weight(w_);
			node->set_comment(c_);

			proxy_debug(PROXY_DEBUG_CLUSTER, 5, "Peer %s:%d already exists. Updating it\n", h_, p_);
		}
	}
	remove_inactives();
	if (_lock)
		pthread_mutex_unlock(&mutex);
}

// if it returns false , the node doesn't exist anymore and the monitor should stop
bool ProxySQL_Cluster_Nodes::Update_Node_Checksums(char * _h, uint16_t _p, MYSQL_RES *_r) {
	bool ret = false;
	uint64_t hash_ = generate_hash(_h, _p);
	pthread_mutex_lock(&mutex);
	std::unordered_map<uint64_t, ProxySQL_Node_Entry *>::iterator ite = umap_proxy_nodes.find(hash_);
	if (ite != umap_proxy_nodes.end()) {
		ProxySQL_Node_Entry * node = ite->second;
		node->set_checksums(_r);
		ret = true;
	}
	pthread_mutex_unlock(&mutex);
	return ret;
}
// if it returns true , the checksum changed
bool ProxySQL_Cluster_Nodes::Update_Global_Checksum(char * _h, uint16_t _p, MYSQL_RES *_r) {
	bool ret = true;
	uint64_t hash_ = generate_hash(_h, _p);
	pthread_mutex_lock(&mutex);
	std::unordered_map<uint64_t, ProxySQL_Node_Entry *>::iterator ite = umap_proxy_nodes.find(hash_);
	if (ite != umap_proxy_nodes.end()) {
		ProxySQL_Node_Entry * node = ite->second;
		MYSQL_ROW row;
		//time_t now = time(NULL);
		//pthread_mutex_lock(&GloVars.checksum_mutex);
		while ((row = mysql_fetch_row(_r))) {
			unsigned long long v = atoll(row[0]);
			if (v == node->global_checksum) {
				proxy_debug(PROXY_DEBUG_CLUSTER, 5, "Global checksum 0x%llX for peer %s:%d matches\n", v, node->get_hostname(), node->get_port());
				ret = false;
			} else {
				proxy_debug(PROXY_DEBUG_CLUSTER, 5, "Global checksum for peer %s:%d is different from fetched one. Local checksum:[0x%lX] Fetched checksum:[0x%lX]\n", node->get_hostname(), node->get_port(), node->global_checksum, v);
				node->global_checksum = v;
			}
		}
		//pthread_mutex_unlock(&GloVars.checksum_mutex);
	}
	pthread_mutex_unlock(&mutex);
	return ret;
}

void ProxySQL_Cluster_Nodes::Reset_Global_Checksums(bool lock) {
	if (lock) {
		pthread_mutex_lock(&mutex);
	}

	for (auto& proxy_node_entry : umap_proxy_nodes) {
		proxy_node_entry.second->global_checksum = 0;
	}

	if (lock) {
		pthread_mutex_unlock(&mutex);
	}
}

// if it returns false , the node doesn't exist anymore and the monitor should stop
bool ProxySQL_Cluster_Nodes::Update_Node_Metrics(char * _h, uint16_t _p, MYSQL_RES *_r, unsigned long long _response_time) {
	bool ret = false;
	uint64_t hash_ = generate_hash(_h, _p);
	pthread_mutex_lock(&mutex);
	std::unordered_map<uint64_t, ProxySQL_Node_Entry *>::iterator ite = umap_proxy_nodes.find(hash_);
	if (ite != umap_proxy_nodes.end()) {
		ProxySQL_Node_Entry * node = ite->second;
		if (_r) {
			node->set_metrics(_r, _response_time);
		} else {
			// if _r is NULL, this function is being called only to verify if
			// the node should still be checked or not
			// see bug #1323
		}
		ret = true;
	}
	pthread_mutex_unlock(&mutex);
	return ret;
}

void ProxySQL_Cluster_Nodes::get_peer_to_sync_mysql_query_rules(char **host, uint16_t *port, char** ip_address) {
	unsigned long long version = 0;
	unsigned long long epoch = 0;
	unsigned long long max_epoch = 0;
	char *hostname = NULL;
	char *ip_addr = NULL;
	uint16_t p = 0;
//	pthread_mutex_lock(&mutex);
	//unsigned long long curtime = monotonic_time();
	unsigned int diff_mqr = (unsigned int)__sync_fetch_and_add(&GloProxyCluster->cluster_mysql_query_rules_diffs_before_sync,0);
	for( std::unordered_map<uint64_t, ProxySQL_Node_Entry *>::iterator it = umap_proxy_nodes.begin(); it != umap_proxy_nodes.end(); ) {
		ProxySQL_Node_Entry * node = it->second;
		ProxySQL_Checksum_Value_2 * v = &node->checksums_values.mysql_query_rules;
		if (v->version > 1) {
			if ( v->epoch > epoch ) {
				max_epoch = v->epoch;
				if (v->diff_check >= diff_mqr) {
					epoch = v->epoch;
					version = v->version;
					if (hostname) {
						free(hostname);
					}
					if (ip_addr) {
						free(ip_addr);
					}
					hostname=strdup(node->get_hostname());

					const char* ip = node->get_ipaddress();
					if (ip)
						ip_addr= strdup(ip);

					p = node->get_port();
				}
			}
		}
		it++;
	}
//	pthread_mutex_unlock(&mutex);
	if (epoch) {
		if (max_epoch > epoch) {
			proxy_warning("Cluster: detected a peer with mysql_query_rules epoch %llu , but not enough diff_check. We won't sync from epoch %llu: temporarily skipping sync\n", max_epoch, epoch);
			if (hostname) {
				free(hostname);
				hostname = NULL;
			}
			if (ip_addr) {
				free(ip_addr);
				ip_addr = NULL;
			}
		}
	}
	if (hostname) {
		*host = hostname;
		*port = p;
		*ip_address = ip_addr;
		proxy_debug(PROXY_DEBUG_CLUSTER, 5, "Detected peer %s:%d with mysql_query_rules version %llu, epoch %llu\n", hostname, p, version, epoch);
		proxy_info("Cluster: detected peer %s:%d with mysql_query_rules version %llu, epoch %llu\n", hostname, p, version, epoch);
	}
}

void ProxySQL_Cluster_Nodes::get_peer_to_sync_runtime_mysql_servers(char **host, uint16_t *port, char **peer_checksum, char** ip_address) {
	unsigned long long version = 0;
	unsigned long long epoch = 0;
	unsigned long long max_epoch = 0;
	char *hostname = NULL;
	char *ip_addr = NULL;
	uint16_t p = 0;
	char *pc = NULL;
//	pthread_mutex_lock(&mutex);
	//unsigned long long curtime = monotonic_time();
	unsigned int diff_ms = (unsigned int)__sync_fetch_and_add(&GloProxyCluster->cluster_mysql_servers_diffs_before_sync,0);
	for( std::unordered_map<uint64_t, ProxySQL_Node_Entry *>::iterator it = umap_proxy_nodes.begin(); it != umap_proxy_nodes.end(); ) {
		ProxySQL_Node_Entry * node = it->second;
		ProxySQL_Checksum_Value_2 * v = &node->checksums_values.mysql_servers;
		if (v->version > 1) {
			if ( v->epoch > epoch ) {
				max_epoch = v->epoch;
				if (v->diff_check >= diff_ms) {
					epoch = v->epoch;
					version = v->version;
					if (pc) {
						free(pc);
					}
					if (hostname) {
						free(hostname);
					}
					if (ip_addr) {
						free(ip_addr);
					}
					pc = strdup(v->checksum);
					hostname=strdup(node->get_hostname());
					const char* ip = node->get_ipaddress();
					if (ip)
						ip_addr=strdup(ip);
					p = node->get_port();
				}
			}
		}
		it++;
	}
//	pthread_mutex_unlock(&mutex);
	if (epoch) {
		if (max_epoch > epoch) {
			proxy_warning("Cluster: detected a peer with mysql_servers epoch %llu , but not enough diff_check. We won't sync from epoch %llu: temporarily skipping sync\n", max_epoch, epoch);
			if (hostname) {
				free(hostname);
				hostname = NULL;
			}
			if (pc) {
				free(pc);
				pc = NULL;
			}
			if (ip_addr) {
				free(ip_addr);
				ip_addr = NULL;
			}
		}
	}
	if (hostname) {
		*host = hostname;
		*port = p;
		*ip_address = ip_addr;
		*peer_checksum = pc;
		proxy_debug(PROXY_DEBUG_CLUSTER, 5, "Detected peer %s:%d with mysql_servers version %llu, epoch %llu, checksum %s\n", hostname, p, version, epoch, pc);
		proxy_info("Cluster: detected peer %s:%d with mysql_servers version %llu, epoch %llu\n", hostname, p, version, epoch);
	}
}

void ProxySQL_Cluster_Nodes::get_peer_to_sync_mysql_servers_v2(char** host, uint16_t* port, 
	char** peer_mysql_servers_v2_checksum, char** peer_runtime_mysql_servers_checksum, char** ip_address) {
	unsigned long long version = 0;
	unsigned long long epoch = 0;
	unsigned long long max_epoch = 0;
	char* hostname = NULL;
	char* ip_addr = NULL;
	uint16_t p = 0;
	char* mysql_servers_v2_checksum = NULL;
	char* runtime_mysql_servers_checksum = NULL;
	//pthread_mutex_lock(&mutex);
	//unsigned long long curtime = monotonic_time();
	unsigned int diff_ms = (unsigned int)__sync_fetch_and_add(&GloProxyCluster->cluster_mysql_servers_diffs_before_sync, 0);
	for (std::unordered_map<uint64_t, ProxySQL_Node_Entry*>::iterator it = umap_proxy_nodes.begin(); it != umap_proxy_nodes.end(); ) {
		ProxySQL_Node_Entry* node = it->second;
		ProxySQL_Checksum_Value_2* v = &node->checksums_values.mysql_servers_v2;
		if (v->version > 1) {
			if (v->epoch > epoch) {
				max_epoch = v->epoch;
				if (v->diff_check > diff_ms) {
					epoch = v->epoch;
					version = v->version;
					if (mysql_servers_v2_checksum) {
						free(mysql_servers_v2_checksum);
					}
					if (runtime_mysql_servers_checksum) {
						free(runtime_mysql_servers_checksum);
					}
					if (hostname) {
						free(hostname);
					}
					if (ip_addr) {
						free(ip_addr);
					}
					mysql_servers_v2_checksum = strdup(v->checksum);
					runtime_mysql_servers_checksum = strdup(node->checksums_values.mysql_servers.checksum);
					hostname = strdup(node->get_hostname());
					const char* ip = node->get_ipaddress();
					if (ip)
						ip_addr = strdup(ip);
					p = node->get_port();
				}
			}
		}
		it++;
	}
	//	pthread_mutex_unlock(&mutex);
	if (epoch) {
		if (max_epoch > epoch) {
			proxy_warning("Cluster: detected a peer with mysql_servers_v2 epoch %llu , but not enough diff_check. We won't sync from epoch %llu: temporarily skipping sync\n", max_epoch, epoch);
			if (hostname) {
				free(hostname);
				hostname = NULL;
			}
			if (mysql_servers_v2_checksum) {
				free(mysql_servers_v2_checksum);
				mysql_servers_v2_checksum = NULL;
			}
			if (runtime_mysql_servers_checksum) {
				free(runtime_mysql_servers_checksum);
				runtime_mysql_servers_checksum = NULL;
			}
			if (ip_addr) {
				free(ip_addr);
				ip_addr = NULL;
			}
		}
	}
	if (hostname) {
		*host = hostname;
		*port = p;
		*ip_address = ip_addr;
		*peer_mysql_servers_v2_checksum = mysql_servers_v2_checksum;
		*peer_runtime_mysql_servers_checksum = runtime_mysql_servers_checksum;
		proxy_debug(PROXY_DEBUG_CLUSTER, 5, "Detected peer %s:%d with mysql_servers_v2 version %llu, epoch %llu, mysql_servers_v2 checksum %s, runtime_mysql_servers %s\n", hostname, p, version, epoch, mysql_servers_v2_checksum, runtime_mysql_servers_checksum);
		proxy_info("Cluster: detected peer %s:%d with mysql_servers_v2 version %llu, epoch %llu\n", hostname, p, version, epoch);
	}
}

void ProxySQL_Cluster_Nodes::get_peer_to_sync_mysql_users(char **host, uint16_t *port, char** ip_address) {
	unsigned long long version = 0;
	unsigned long long epoch = 0;
	unsigned long long max_epoch = 0;
	char *hostname = NULL;
	char *ip_addr = NULL;
	uint16_t p = 0;
//	pthread_mutex_lock(&mutex);
	//unsigned long long curtime = monotonic_time();
	unsigned int diff_mu = (unsigned int)__sync_fetch_and_add(&GloProxyCluster->cluster_mysql_users_diffs_before_sync,0);
	for( std::unordered_map<uint64_t, ProxySQL_Node_Entry *>::iterator it = umap_proxy_nodes.begin(); it != umap_proxy_nodes.end(); ) {
		ProxySQL_Node_Entry * node = it->second;
		ProxySQL_Checksum_Value_2 * v = &node->checksums_values.mysql_users;
		if (v->version > 1) {
			if ( v->epoch > epoch ) {
				max_epoch = v->epoch;
				if (v->diff_check >= diff_mu) {
					epoch = v->epoch;
					version = v->version;
					if (hostname) {
						free(hostname);
					}
					if (ip_addr) {
						free(ip_addr);
					}
					hostname=strdup(node->get_hostname());
					const char* ip = node->get_ipaddress();
					if (ip)
						ip_addr = strdup(ip);
					p = node->get_port();
				}
			}
		}
		it++;
	}
//	pthread_mutex_unlock(&mutex);
	if (epoch) {
		if (max_epoch > epoch) {
			proxy_warning("Cluster: detected a peer with mysql_users epoch %llu , but not enough diff_check. We won't sync from epoch %llu: temporarily skipping sync\n", max_epoch, epoch);
			if (hostname) {
				free(hostname);
				hostname = NULL;
			}
			if (ip_addr) {
				free(ip_addr);
				ip_addr = NULL;
			}
		}
	}
	if (hostname) {
		*host = hostname;
		*port = p;
		*ip_address = ip_addr;
		proxy_debug(PROXY_DEBUG_CLUSTER, 5, "Detected peer %s:%d with mysql_users version %llu, epoch %llu\n", hostname, p, version, epoch);
		proxy_info("Cluster: detected peer %s:%d with mysql_users version %llu, epoch %llu\n", hostname, p, version, epoch);
	}
}

void ProxySQL_Cluster_Nodes::get_peer_to_sync_mysql_variables(char **host, uint16_t *port, char** ip_address) {
	unsigned long long version = 0;
	unsigned long long epoch = 0;
	unsigned long long max_epoch = 0;
	char *hostname = NULL;
	char* ip_addr = NULL;
	uint16_t p = 0;
	unsigned int diff_mu = (unsigned int)__sync_fetch_and_add(&GloProxyCluster->cluster_mysql_variables_diffs_before_sync,0);
	for (std::unordered_map<uint64_t, ProxySQL_Node_Entry *>::iterator it = umap_proxy_nodes.begin(); it != umap_proxy_nodes.end();) {
		ProxySQL_Node_Entry * node = it->second;
		ProxySQL_Checksum_Value_2 * v = &node->checksums_values.mysql_variables;
		if (v->version > 1) {
			if ( v->epoch > epoch ) {
				max_epoch = v->epoch;
				if (v->diff_check >= diff_mu) {
					epoch = v->epoch;
					version = v->version;
					if (hostname) {
						free(hostname);
					}
					if (ip_addr) {
						free(ip_addr);
					}
					hostname=strdup(node->get_hostname());
					const char* ip = node->get_ipaddress();
					if (ip)
						ip_addr = strdup(ip);
					p = node->get_port();
				}
			}
		}
		it++;
	}
	if (epoch) {
		if (max_epoch > epoch) {
			proxy_warning("Cluster: detected a peer with mysql_variables epoch %llu, but not enough diff_check. We won't sync from epoch %llu: temporarily skipping sync\n", max_epoch, epoch);
			if (hostname) {
				free(hostname);
				hostname = NULL;
			}
			if (ip_addr) {
				free(ip_addr);
				ip_addr = NULL;
			}
		}
	}
	if (hostname) {
		*host = hostname;
		*port = p;
		*ip_address = ip_addr;
		proxy_debug(PROXY_DEBUG_CLUSTER, 5, "Detected peer %s:%d with mysql_variables version %llu, epoch %llu\n", hostname, p, version, epoch);
		proxy_info("Cluster: detected peer %s:%d with mysql_variables version %llu, epoch %llu\n", hostname, p, version, epoch);
	}
}


void ProxySQL_Cluster_Nodes::get_peer_to_sync_admin_variables(char **host, uint16_t *port, char** ip_address) {
	unsigned long long version = 0;
	unsigned long long epoch = 0;
	unsigned long long max_epoch = 0;
	char *hostname = NULL;
	char *ip_addr = NULL;
	uint16_t p = 0;
	unsigned int diff_mu = (unsigned int)__sync_fetch_and_add(&GloProxyCluster->cluster_admin_variables_diffs_before_sync,0);
	for (std::unordered_map<uint64_t, ProxySQL_Node_Entry *>::iterator it = umap_proxy_nodes.begin(); it != umap_proxy_nodes.end();) {
		ProxySQL_Node_Entry * node = it->second;
		ProxySQL_Checksum_Value_2 * v = &node->checksums_values.admin_variables;
		if (v->version > 1) {
			if ( v->epoch > epoch ) {
				max_epoch = v->epoch;
				if (v->diff_check >= diff_mu) {
					epoch = v->epoch;
					version = v->version;
					if (hostname) {
						free(hostname);
					}
					if (ip_addr) {
						free(ip_addr);
					}
					hostname=strdup(node->get_hostname());
					const char* ip = node->get_ipaddress();
					if (ip)
						ip_addr = strdup(ip);
					p = node->get_port();
				}
			}
		}
		it++;
	}
	if (epoch) {
		if (max_epoch > epoch) {
			proxy_warning("Cluster: detected a peer with admin_variables epoch %llu, but not enough diff_check. We won't sync from epoch %llu: temporarily skipping sync\n", max_epoch, epoch);
			if (hostname) {
				free(hostname);
				hostname = NULL;
			}
			if (ip_addr) {
				free(ip_addr);
				ip_addr = NULL;
			}
		}
	}
	if (hostname) {
		*host = hostname;
		*port = p;
		*ip_address = ip_addr;
		proxy_debug(PROXY_DEBUG_CLUSTER, 5, "Detected peer %s:%d with admin_variables version %llu, epoch %llu\n", hostname, p, version, epoch);
		proxy_info("Cluster: detected peer %s:%d with admin_variables version %llu, epoch %llu\n", hostname, p, version, epoch);
	}
}

void ProxySQL_Cluster_Nodes::get_peer_to_sync_ldap_variables(char **host, uint16_t *port, char** ip_address) {
	unsigned long long version = 0;
	unsigned long long epoch = 0;
	unsigned long long max_epoch = 0;
	char *hostname = NULL;
	char* ip_addr = NULL;
	uint16_t p = 0;
	unsigned int diff_mu = (unsigned int)__sync_fetch_and_add(&GloProxyCluster->cluster_ldap_variables_diffs_before_sync,0);
	for (std::unordered_map<uint64_t, ProxySQL_Node_Entry *>::iterator it = umap_proxy_nodes.begin(); it != umap_proxy_nodes.end();) {
		ProxySQL_Node_Entry * node = it->second;
		ProxySQL_Checksum_Value_2 * v = &node->checksums_values.ldap_variables;
		if (v->version > 1) {
			if ( v->epoch > epoch ) {
				max_epoch = v->epoch;
				if (v->diff_check >= diff_mu) {
					epoch = v->epoch;
					version = v->version;
					if (hostname) {
						free(hostname);
					}
					if (ip_addr) {
						free(ip_addr);
					}
					hostname=strdup(node->get_hostname());
					const char* ip = node->get_ipaddress();
					if (ip)
						ip_addr = strdup(ip);
					p = node->get_port();
				}
			}
		}
		it++;
	}
	if (epoch) {
		if (max_epoch > epoch) {
			proxy_warning("Cluster: detected a peer with ldap_variables epoch %llu, but not enough diff_check. We won't sync from epoch %llu: temporarily skipping sync\n", max_epoch, epoch);
			if (hostname) {
				free(hostname);
				hostname = NULL;
			}
			if (ip_addr) {
				free(ip_addr);
				ip_addr = NULL;
			}
		}
	}
	if (hostname) {
		*host = hostname;
		*port = p;
		*ip_address = ip_addr;
		proxy_debug(PROXY_DEBUG_CLUSTER, 5, "Detected peer %s:%d with ldap_variables version %llu, epoch %llu\n", hostname, p, version, epoch);
		proxy_info("Cluster: detected peer %s:%d with ldap_variables version %llu, epoch %llu\n", hostname, p, version, epoch);
	}
}

void ProxySQL_Cluster_Nodes::get_peer_to_sync_proxysql_servers(char **host, uint16_t *port, char** ip_address) {
	unsigned long long version = 0;
	unsigned long long epoch = 0;
	unsigned long long max_epoch = 0;
	char *hostname = NULL;
	char *ip_addr = NULL;
	uint16_t p = 0;
//	pthread_mutex_lock(&mutex);
	//unsigned long long curtime = monotonic_time();
	unsigned int diff_ps = (unsigned int)__sync_fetch_and_add(&GloProxyCluster->cluster_proxysql_servers_diffs_before_sync,0);
	for( std::unordered_map<uint64_t, ProxySQL_Node_Entry *>::iterator it = umap_proxy_nodes.begin(); it != umap_proxy_nodes.end(); ) {
		ProxySQL_Node_Entry * node = it->second;
		ProxySQL_Checksum_Value_2 * v = &node->checksums_values.proxysql_servers;
		if (v->version > 1) {
			if ( v->epoch > epoch ) {
				max_epoch = v->epoch;
				if (v->diff_check >= diff_ps) {
					epoch = v->epoch;
					version = v->version;
					if (hostname) {
						free(hostname);
					}
					if (ip_addr) {
						free(ip_addr);
					}
					hostname=strdup(node->get_hostname());
					const char* ip = node->get_ipaddress();
					if (ip)
						ip_addr = strdup(ip);
					p = node->get_port();
				}
			}
		}
		it++;
	}
//	pthread_mutex_unlock(&mutex);
	if (epoch) {
		if (max_epoch > epoch) {
			proxy_warning("Cluster: detected a peer with proxysql_servers epoch %llu , but not enough diff_check. We won't sync from epoch %llu: temporarily skipping sync\n", max_epoch, epoch);
			if (hostname) {
				free(hostname);
				hostname = NULL;
			}
			if (ip_addr) {
				free(ip_addr);
				ip_addr = NULL;
			}
		}
	}
	if (hostname) {
		*host = hostname;
		*port = p;
		*ip_address = ip_addr;
		proxy_debug(PROXY_DEBUG_CLUSTER, 5, "Detected peer %s:%d with proxysql_servers version %llu, epoch %llu\n", hostname, p, version, epoch);
		proxy_info("Cluster: detected peer %s:%d with proxysql_servers version %llu, epoch %llu\n", hostname, p, version, epoch);
	}
}

SQLite3_result * ProxySQL_Cluster_Nodes::stats_proxysql_servers_checksums() {
	const int colnum=9;
	SQLite3_result *result=new SQLite3_result(colnum);
	result->add_column_definition(SQLITE_TEXT,"hostname");
	result->add_column_definition(SQLITE_TEXT,"port");
	result->add_column_definition(SQLITE_TEXT,"name");
	result->add_column_definition(SQLITE_TEXT,"version");
	result->add_column_definition(SQLITE_TEXT,"epoch");
	result->add_column_definition(SQLITE_TEXT,"checksum");
	result->add_column_definition(SQLITE_TEXT,"last_changed");
	result->add_column_definition(SQLITE_TEXT,"last_updated");
	result->add_column_definition(SQLITE_TEXT,"diff_check");

	char buf[32];
	int k;
	pthread_mutex_lock(&mutex);
	//unsigned long long curtime = monotonic_time();
	for( std::unordered_map<uint64_t, ProxySQL_Node_Entry *>::iterator it = umap_proxy_nodes.begin(); it != umap_proxy_nodes.end(); ) {
		ProxySQL_Node_Entry * node = it->second;
		ProxySQL_Checksum_Value_2 * vals[7];
		vals[0] = &node->checksums_values.admin_variables;
		vals[1] = &node->checksums_values.mysql_query_rules;
		vals[2] = &node->checksums_values.mysql_servers;
		vals[3] = &node->checksums_values.mysql_users;
		vals[4] = &node->checksums_values.mysql_variables;
		vals[5] = &node->checksums_values.proxysql_servers;
		vals[6] = &node->checksums_values.mysql_servers_v2;
		for (int i=0; i<7 ; i++) {
			ProxySQL_Checksum_Value_2 *v = vals[i];
			char **pta=(char **)malloc(sizeof(char *)*colnum);
			pta[0]=strdup(node->get_hostname());
			sprintf(buf,"%d", node->get_port());
			pta[1]=strdup(buf);

			switch (i) {
				case 0:
					pta[2]=strdup((char *)"admin_variables");
					break;
				case 1:
					pta[2]=strdup((char *)"mysql_query_rules");
					break;
				case 2:
					pta[2]=strdup((char *)"mysql_servers");
					break;
				case 3:
					pta[2]=strdup((char *)"mysql_users");
					break;
				case 4:
					pta[2]=strdup((char *)"mysql_variables");
					break;
				case 5:
					pta[2]=strdup((char *)"proxysql_servers");
					break;
				case 6:
					pta[2]=strdup((char*)"mysql_servers_v2");
					break;
				default:
					break;
			}
			sprintf(buf,"%llu", v->version);
			pta[3]=strdup(buf);
			sprintf(buf,"%llu", v->epoch);
			pta[4]=strdup(buf);
			pta[5]=strdup(v->checksum);
			sprintf(buf,"%ld", v->last_changed);
			pta[6]=strdup(buf);
			sprintf(buf,"%ld", v->last_updated);
			pta[7]=strdup(buf);
			sprintf(buf,"%u", v->diff_check);
			pta[8]=strdup(buf);


			result->add_row(pta);
			for (k=0; k<colnum; k++) {
				if (pta[k])
					free(pta[k]);
				}
			free(pta);
		}
		it++;
	}
	pthread_mutex_unlock(&mutex);
	return result;
}

SQLite3_result * ProxySQL_Cluster_Nodes::stats_proxysql_servers_metrics() {
	const int colnum=10;
	SQLite3_result *result=new SQLite3_result(colnum);
	result->add_column_definition(SQLITE_TEXT,"hostname");
	result->add_column_definition(SQLITE_TEXT,"port");
	result->add_column_definition(SQLITE_TEXT,"weight");
	result->add_column_definition(SQLITE_TEXT,"comment");
	result->add_column_definition(SQLITE_TEXT,"response_time_ms");
	result->add_column_definition(SQLITE_TEXT,"uptime_s");
	result->add_column_definition(SQLITE_TEXT,"last_check_ms");
	result->add_column_definition(SQLITE_TEXT,"Queries");
	result->add_column_definition(SQLITE_TEXT,"Client_Connections_connected");
	result->add_column_definition(SQLITE_TEXT,"Client_Connections_created");

	char buf[32];
	int k;
	pthread_mutex_lock(&mutex);
	unsigned long long curtime = monotonic_time();
	for( std::unordered_map<uint64_t, ProxySQL_Node_Entry *>::iterator it = umap_proxy_nodes.begin(); it != umap_proxy_nodes.end(); ) {
		ProxySQL_Node_Entry * node = it->second;
		char **pta=(char **)malloc(sizeof(char *)*colnum);
		pta[0]=strdup(node->get_hostname());
		sprintf(buf,"%d", node->get_port());
		pta[1]=strdup(buf);
		sprintf(buf,"%lu", node->get_weight());
		pta[2]=strdup(buf);
		pta[3]=strdup(node->get_comment());
		ProxySQL_Node_Metrics *curr = node->get_metrics_curr();
		// ProxySQL_Node_Metrics *prev = node->get_metrics_prev();
		sprintf(buf,"%llu", curr->response_time_us/1000);
		pta[4]=strdup(buf);
		sprintf(buf,"%llu", curr->ProxySQL_Uptime);
		pta[5]=strdup(buf);
		sprintf(buf,"%llu", (curtime - curr->read_time_us)/1000);
		pta[6]=strdup(buf);
		sprintf(buf,"%llu", curr->Questions);
		pta[7]=strdup(buf);
		sprintf(buf,"%llu", curr->Client_Connections_connected);
		pta[8]=strdup(buf);
		sprintf(buf,"%llu", curr->Client_Connections_created);
		pta[9]=strdup(buf);

		result->add_row(pta);
		for (k=0; k<colnum; k++) {
		if (pta[k])
			free(pta[k]);
		}
		free(pta);
		it++;
	}
	pthread_mutex_unlock(&mutex);
	return result;
}

SQLite3_result * ProxySQL_Cluster_Nodes::dump_table_proxysql_servers() {
	const int colnum=4;
	SQLite3_result *result=new SQLite3_result(colnum);
	result->add_column_definition(SQLITE_TEXT,"hostname");
	result->add_column_definition(SQLITE_TEXT,"port");
	result->add_column_definition(SQLITE_TEXT,"weight");
	result->add_column_definition(SQLITE_TEXT,"comment");
	char buf[32];
	int k;
	pthread_mutex_lock(&mutex);
	for( std::unordered_map<uint64_t, ProxySQL_Node_Entry *>::iterator it = umap_proxy_nodes.begin(); it != umap_proxy_nodes.end(); ) {
		ProxySQL_Node_Entry * node = it->second;
		char **pta=(char **)malloc(sizeof(char *)*colnum);
		pta[0]=strdup(node->get_hostname());
		sprintf(buf,"%d", node->get_port());
		pta[1]=strdup(buf);
		sprintf(buf,"%lu", node->get_weight());
		pta[2]=strdup(buf);
		pta[3]=strdup(node->get_comment());
		result->add_row(pta);
		for (k=0; k<colnum; k++) {
		if (pta[k])
			free(pta[k]);
		}
		free(pta);
		it++;
	}
	pthread_mutex_unlock(&mutex);
	return result;
}

vector<pair<string, ProxySQL_Checksum_Value_2*>> get_module_checksums(ProxySQL_Node_Entry* entry) {
	if (entry == nullptr) { return {}; }

	vector<pair<string, ProxySQL_Checksum_Value_2*>> res {};
	res.push_back({"admin_variables", &entry->checksums_values.admin_variables});
	res.push_back({"mysql_query_rules", &entry->checksums_values.mysql_query_rules});
	res.push_back({"mysql_servers", &entry->checksums_values.mysql_servers});
	res.push_back({"mysql_users", &entry->checksums_values.mysql_users});
	res.push_back({"mysql_variables", &entry->checksums_values.mysql_variables});
	res.push_back({"proxysql_servers", &entry->checksums_values.proxysql_servers});
	res.push_back({"mysql_servers_v2", &entry->checksums_values.mysql_servers_v2});

	return res;
}

void ProxySQL_Cluster_Nodes::update_prometheus_nodes_metrics() {
	using dyn_gauge = p_cluster_nodes_dyn_gauge;
	using dyn_counter = p_cluster_nodes_dyn_counter;

	pthread_mutex_lock(&mutex);

	vector<string> cur_node_metrics {};
	vector<string> cur_node_checksums {};

	// Update metrics for both 'servers_checksums' and 'servers_metrics'
	for (const auto& node_entry : umap_proxy_nodes) {
		const string hostname { node_entry.second->get_hostname() };
		const string port { std::to_string(node_entry.second->get_port()) };
		const vector<pair<string,ProxySQL_Checksum_Value_2*>> modules_name_checksum { get_module_checksums(node_entry.second) };

		const string m_node_metrics_id { hostname + ":" + port };
		const std::map<string, string> m_common_labels { { "hostname", hostname }, { "port", port } };

		// Update the current nodes metric list
		cur_node_metrics.push_back(m_node_metrics_id);

		for (const std::pair<string,ProxySQL_Checksum_Value_2*>& module_name_checksum : modules_name_checksum) {
			const string module_name { module_name_checksum.first };
			const ProxySQL_Checksum_Value_2* module_checksum { module_name_checksum.second };

			std::map<string, string> m_module_labels { m_common_labels.begin(), m_common_labels.end() };
			m_module_labels.insert({ "name", module_name });

			// Update the current nodes checksum list
			const string m_node_checksum_id { hostname + ":" + port + ":" + module_name_checksum.first };
			cur_node_checksums.push_back(m_node_checksum_id);

			// proxysql_servers_checksum
			p_update_map_counter(
				this->metrics.p_proxysql_servers_checksum_version,
				this->metrics.p_dyn_counter_array[p_cluster_nodes_dyn_counter::proxysql_servers_checksums_version_total],
				m_node_checksum_id, m_module_labels, module_name_checksum.second->version
			);

			vector<tuple<map<string,prometheus::Gauge*>&,p_cluster_nodes_dyn_gauge::metric,double>> checksum_gauges {
				std::make_tuple(std::ref(this->metrics.p_proxysql_servers_checksums_epoch), dyn_gauge::proxysql_servers_checksums_epoch, module_checksum->epoch),
				std::make_tuple(std::ref(this->metrics.p_proxysql_servers_checksums_updated_at), dyn_gauge::proxysql_servers_checksums_updated_at, module_checksum->last_updated),
				std::make_tuple(std::ref(this->metrics.p_proxysql_servers_checksums_changed_at), dyn_gauge::proxysql_servers_checksums_changed_at, module_checksum->last_changed),
				std::make_tuple(std::ref(this->metrics.p_proxysql_servers_checksums_diff_check), dyn_gauge::proxysql_servers_checksums_diff_check, module_checksum->diff_check)
			};

			for (const auto& checksum_gauge : checksum_gauges) {
				p_update_map_gauge(
					std::get<0>(checksum_gauge), this->metrics.p_dyn_gauge_array[std::get<1>(checksum_gauge)],
					m_node_checksum_id, m_module_labels, std::get<2>(checksum_gauge)
				);
			}
		}

		const ProxySQL_Node_Metrics* node_metrics = node_entry.second->get_metrics_curr();
		const double conns_created = node_metrics->Client_Connections_created;

		vector<tuple<map<string,prometheus::Counter*>&, p_cluster_nodes_dyn_counter::metric, double>> metric_counters {
			std::make_tuple(std::ref(this->metrics.p_proxysql_servers_metrics_queries), dyn_counter::proxysql_servers_metrics_queries, node_metrics->Questions),
			std::make_tuple(std::ref(this->metrics.p_proxysql_servers_metrics_client_conns_created), dyn_counter::proxysql_servers_metrics_client_conns_created, conns_created),
			std::make_tuple(std::ref(this->metrics.p_proxysql_servers_metrics_uptime_s), dyn_counter::proxysql_servers_metrics_uptime_s, node_metrics->ProxySQL_Uptime)
		};

		const uint64_t curtime = monotonic_time();
		const uint64_t read_time_us = node_entry.second->get_metrics_curr()->read_time_us;
		const double last_check_ms = (curtime - read_time_us) / 1000.0;
		const double response_time_ms = node_metrics->response_time_us / 1000.0;
		const double conns_connected = node_metrics->Client_Connections_connected;

		vector<tuple<map<string,prometheus::Gauge*>&, dyn_gauge::metric, double>> metric_gauges {
			std::make_tuple(std::ref(this->metrics.p_proxysql_servers_metrics_last_check_ms), dyn_gauge::proxysql_servers_metrics_last_check_ms, last_check_ms),
			std::make_tuple(std::ref(this->metrics.p_proxysql_servers_metrics_response_time_ms), dyn_gauge::proxysql_servers_metrics_response_time_ms, response_time_ms),
			std::make_tuple(std::ref(this->metrics.p_proxysql_servers_metrics_client_conns_connected), dyn_gauge::proxysql_servers_metrics_client_conns_connected, conns_connected),
		};

		for (const auto& metric_gauge : metric_gauges) {
			p_update_map_gauge(
				std::get<0>(metric_gauge), this->metrics.p_dyn_gauge_array[std::get<1>(metric_gauge)],
				m_node_metrics_id, m_common_labels, std::get<2>(metric_gauge)
			);
		}

		for (const auto& metric_counter : metric_counters) {
			p_update_map_counter(
				std::get<0>(metric_counter), this->metrics.p_dyn_counter_array[std::get<1>(metric_counter)],
				m_node_metrics_id, m_common_labels, std::get<2>(metric_counter)
			);
		}
	}

	// Remove no longer present nodes
	vector<string> missing_server_metrics_keys {};
	vector<string> missing_server_checksums_keys {};

	for (const auto& key : metrics.p_proxysql_servers_metrics_uptime_s) {
		if (std::find(cur_node_metrics.begin(), cur_node_metrics.end(), key.first) == cur_node_metrics.end()) {
			missing_server_metrics_keys.push_back(key.first);
		}
	}
	for (const auto& key : metrics.p_proxysql_servers_checksum_version) {
		if (std::find(cur_node_checksums.begin(), cur_node_checksums.end(), key.first) == cur_node_checksums.end()) {
			missing_server_checksums_keys.push_back(key.first);
		}
	}

	vector<pair<map<string, prometheus::Counter*>&, p_cluster_nodes_dyn_counter::metric>> counter_maps {
		{ metrics.p_proxysql_servers_metrics_uptime_s, dyn_counter::proxysql_servers_metrics_uptime_s },
		{ metrics.p_proxysql_servers_metrics_queries, dyn_counter::proxysql_servers_metrics_queries },
		{ metrics.p_proxysql_servers_metrics_client_conns_created, dyn_counter::proxysql_servers_metrics_client_conns_created },

		{ metrics.p_proxysql_servers_checksum_version, dyn_counter::proxysql_servers_checksums_version_total },
	};
	vector<pair<map<string, prometheus::Gauge*>&, p_cluster_nodes_dyn_gauge::metric>> gauge_maps {
		{ metrics.p_proxysql_servers_metrics_weight, dyn_gauge::proxysql_servers_metrics_weight },
		{ metrics.p_proxysql_servers_metrics_response_time_ms, dyn_gauge::proxysql_servers_metrics_response_time_ms },
		{ metrics.p_proxysql_servers_metrics_last_check_ms, dyn_gauge::proxysql_servers_metrics_last_check_ms },
		{ metrics.p_proxysql_servers_metrics_client_conns_connected, dyn_gauge::proxysql_servers_metrics_client_conns_connected },

		{ metrics.p_proxysql_servers_checksums_epoch, dyn_gauge::proxysql_servers_checksums_epoch },
		{ metrics.p_proxysql_servers_checksums_updated_at, dyn_gauge::proxysql_servers_checksums_updated_at },
		{ metrics.p_proxysql_servers_checksums_changed_at, dyn_gauge::proxysql_servers_checksums_changed_at },
		{ metrics.p_proxysql_servers_checksums_diff_check, dyn_gauge::proxysql_servers_checksums_diff_check },
	};

	const auto delete_metric_counter =
		[this](const string& key, map<string, prometheus::Counter*>& m_map, dyn_counter::metric m_val) {
			auto counter = m_map.find(key);
			if (counter != m_map.end()) {
				metrics.p_dyn_counter_array[m_val]->Remove(counter->second);
				m_map.erase(counter);
			}
		};
	const auto delete_metric_gauge =
		[this](const string& key, map<string, prometheus::Gauge*>& m_map, dyn_gauge::metric m_val) {
			auto counter = m_map.find(key);
			if (counter != m_map.end()) {
				metrics.p_dyn_gauge_array[m_val]->Remove(counter->second);
				m_map.erase(counter);
			}
		};

	for (const auto& key : missing_server_metrics_keys) {
		for (const auto& counter_map : counter_maps) {
			delete_metric_counter(key, counter_map.first, counter_map.second);
		}
		for (const auto& gauge_map : gauge_maps) {
			delete_metric_gauge(key, gauge_map.first, gauge_map.second);
		}
	}

	for (const auto& key : missing_server_checksums_keys) {
		for (const auto& counter_map : counter_maps) {
			delete_metric_counter(key, counter_map.first, counter_map.second);
		}
		for (const auto& gauge_map : gauge_maps) {
			delete_metric_gauge(key, gauge_map.first, gauge_map.second);
		}
	}

	pthread_mutex_unlock(&mutex);
}

using cluster_counter_tuple =
	std::tuple<
		p_cluster_counter::metric,
		metric_name,
		metric_help,
		metric_tags
	>;

using cluster_gauge_tuple =
	std::tuple<
		p_cluster_gauge::metric,
		metric_name,
		metric_help,
		metric_tags
	>;

using cluster_counter_vector = std::vector<cluster_counter_tuple>;
using cluster_gauge_vector = std::vector<cluster_gauge_tuple>;

/**
 * @brief Metrics map holding the metrics for the 'ProxySQL_Cluster' module.
 *
 * @note Many metrics in this map, share a common "id name", because
 *  they differ only by label, because of this, HELP is shared between
 *  them. For better visual identification of this groups they are
 *  sepparated using a line separator comment.
 */
const std::tuple<cluster_counter_vector, cluster_gauge_vector>
cluster_metrics_map = std::make_tuple(
	cluster_counter_vector {
		// mysql_query_rules

		// ====================================================================
		std::make_tuple (
			p_cluster_counter::pulled_mysql_query_rules_success,
			"proxysql_cluster_pulled_total",
			"Number of times a 'module' have been pulled from a peer.",
			metric_tags {
				{ "module_name", "mysql_query_rules" },
				{ "status", "success" }
			}
		),
		std::make_tuple (
			p_cluster_counter::pulled_mysql_query_rules_failure,
			"proxysql_cluster_pulled_total",
			"Number of times a 'module' have been pulled from a peer.",
			metric_tags {
				{ "module_name", "mysql_query_rules" },
				{ "status", "failure" }
			}
		),
		// ====================================================================

		// mysql_servers_*

		// ====================================================================
		std::make_tuple (
			p_cluster_counter::pulled_mysql_servers_success,
			"proxysql_cluster_pulled_total",
			"Number of times a 'module' have been pulled from a peer.",
			metric_tags {
				{ "module_name", "mysql_servers" },
				{ "status", "success" }
			}
		),
		std::make_tuple (
			p_cluster_counter::pulled_mysql_servers_failure,
			"proxysql_cluster_pulled_total",
			"Number of times a 'module' have been pulled from a peer.",
			metric_tags {
				{ "module_name", "mysql_servers" },
				{ "status", "failure" }
			}
		),
		// ====================================================================

		// ====================================================================
		std::make_tuple (
			p_cluster_counter::pulled_mysql_servers_replication_hostgroups_success,
			"proxysql_cluster_pulled_total",
			"Number of times a 'module' have been pulled from a peer.",
			metric_tags {
				{ "module_name", "mysql_servers_replication_hostgroups" },
				{ "status", "success" }
			}
		),
		std::make_tuple (
			p_cluster_counter::pulled_mysql_servers_replication_hostgroups_failure,
			"proxysql_cluster_pulled_total",
			"Number of times a 'module' have been pulled from a peer.",
			metric_tags {
				{ "module_name", "mysql_servers_replication_hostgroups" },
				{ "status", "failure" }
			}
		),
		// ====================================================================

		std::make_tuple (
			p_cluster_counter::pulled_mysql_servers_group_replication_hostgroups_success,
			"proxysql_cluster_pulled_total",
			"Number of times a 'module' have been pulled from a peer.",
			metric_tags {
				{ "module_name", "mysql_servers_group_replication_hostgroups" },
				{ "status", "success" }
			}
		),
		std::make_tuple (
			p_cluster_counter::pulled_mysql_servers_group_replication_hostgroups_failure,
			"proxysql_cluster_pulled_total",
			"Number of times a 'module' have been pulled from a peer.",
			metric_tags {
				{ "module_name", "mysql_servers_group_replication_hostgroups" },
				{ "status", "failure" }
			}
		),
		// ====================================================================

		// ====================================================================
		std::make_tuple (
			p_cluster_counter::pulled_mysql_servers_galera_hostgroups_success,
			"proxysql_cluster_pulled_total",
			"Number of times a 'module' have been pulled from a peer.",
			metric_tags {
				{ "module_name", "mysql_servers_galera_hostgroups" },
				{ "status", "success" }
			}
		),
		std::make_tuple (
			p_cluster_counter::pulled_mysql_servers_galera_hostgroups_failure,
			"proxysql_cluster_pulled_total",
			"Number of times a 'module' have been pulled from a peer.",
			metric_tags {
				{ "module_name", "mysql_servers_galera_hostgroups" },
				{ "status", "failure" }
			}
		),
		// ====================================================================

		// ====================================================================
		std::make_tuple (
			p_cluster_counter::pulled_mysql_servers_aws_aurora_hostgroups_success,
			"proxysql_cluster_pulled_total",
			"Number of times a 'module' have been pulled from a peer.",
			metric_tags {
				{ "module_name", "mysql_servers_aws_aurora_hostgroups" },
				{ "status", "success" }
			}
		),
		std::make_tuple (
			p_cluster_counter::pulled_mysql_servers_aws_aurora_hostgroups_failure,
			"proxysql_cluster_pulled_total",
			"Number of times a 'module' have been pulled from a peer.",
			metric_tags {
				{ "module_name", "mysql_servers_aws_aurora_hostgroups" },
				{ "status", "failure" }
			}
		),
		// ====================================================================

		// ====================================================================
		std::make_tuple (
			p_cluster_counter::pulled_mysql_servers_hostgroup_attributes_success,
			"proxysql_cluster_pulled_total",
			"Number of times a 'module' have been pulled from a peer.",
			metric_tags {
				{ "module_name", "mysql_servers_hostgroup_attributes" },
				{ "status", "success" }
			}
		),
		std::make_tuple (
			p_cluster_counter::pulled_mysql_servers_hostgroup_attributes_failure,
			"proxysql_cluster_pulled_total",
			"Number of times a 'module' have been pulled from a peer.",
			metric_tags {
				{ "module_name", "mysql_servers_hostgroup_attributes" },
				{ "status", "failure" }
			}
		),
		// ====================================================================

		// ====================================================================
		std::make_tuple (
			p_cluster_counter::pulled_mysql_servers_runtime_checks_success,
			"proxysql_cluster_pulled_total",
			"Number of times a 'module' have been pulled from a peer.",
			metric_tags {
				{ "module_name", "mysql_servers_runtime_checks" },
				{ "status", "success" }
			}
		),
		std::make_tuple (
			p_cluster_counter::pulled_mysql_servers_runtime_checks_failure,
			"proxysql_cluster_pulled_total",
			"Number of times a 'module' have been pulled from a peer.",
			metric_tags {
				{ "module_name", "mysql_servers_runtime_checks" },
				{ "status", "failure" }
			}
		),
		// ====================================================================

		// mysql_users_*

		// ====================================================================
		std::make_tuple (
			p_cluster_counter::pulled_mysql_users_success,
			"proxysql_cluster_pulled_total",
			"Number of times a 'module' have been pulled from a peer.",
			metric_tags {
				{ "module_name", "mysql_users" },
				{ "status", "success" }
			}

		),
		std::make_tuple (
			p_cluster_counter::pulled_mysql_users_failure,
			"proxysql_cluster_pulled_total",
			"Number of times a 'module' have been pulled from a peer.",
			metric_tags {
				{ "module_name", "mysql_users" },
				{ "status", "failure" }
			}
		),
		// ====================================================================

		// proxysql_servers_*
		// ====================================================================
		std::make_tuple (
			p_cluster_counter::pulled_proxysql_servers_success,
			"proxysql_cluster_pulled_total",
			"Number of times a 'module' have been pulled from a peer.",
			metric_tags {
				{ "module_name", "proxysql_servers" },
				{ "status", "success" }
			}
		),
		std::make_tuple (
			p_cluster_counter::pulled_proxysql_servers_failure,
			"proxysql_cluster_pulled_total",
			"Number of times a 'module' have been pulled from a peer.",
			metric_tags {
				{ "module_name", "proxysql_servers" },
				{ "status", "failure" }
			}
		),
		// ====================================================================

		// mysql_variables_*
		std::make_tuple (
			p_cluster_counter::pulled_mysql_variables_success,
			"proxysql_cluster_pulled_total",
			"Number of times a 'module' have been pulled from a peer.",
			metric_tags {
				{ "module_name", "mysql_variables" },
				{ "status", "success" }
			}
		),
		std::make_tuple (
			p_cluster_counter::pulled_mysql_variables_failure,
			"proxysql_cluster_pulled_total",
			"Number of times a 'module' have been pulled from a peer.",
			metric_tags {
				{ "module_name", "mysql_variables" },
				{ "status", "failure" }
			}
		),

		// admin_variables_*
		std::make_tuple (
			p_cluster_counter::pulled_admin_variables_success,
			"proxysql_cluster_pulled_total",
			"Number of times a 'module' have been pulled from a peer.",
			metric_tags {
				{ "module_name", "admin_variables" },
				{ "status", "success" }
			}
		),
		std::make_tuple (
			p_cluster_counter::pulled_admin_variables_failure,
			"proxysql_cluster_pulled_total",
			"Number of times a 'module' have been pulled from a peer.",
			metric_tags {
				{ "module_name", "admin_variables" },
				{ "status", "failure" }
			}
		),

		// ldap_variables_*
		std::make_tuple (
			p_cluster_counter::pulled_ldap_variables_success,
			"proxysql_cluster_pulled_total",
			"Number of times a 'module' have been pulled from a peer.",
			metric_tags {
				{ "module_name", "ldap_variables" },
				{ "status", "success" }
			}
		),
		std::make_tuple (
			p_cluster_counter::pulled_ldap_variables_failure,
			"proxysql_cluster_pulled_total",
			"Number of times a 'module' have been pulled from a peer.",
			metric_tags {
				{ "module_name", "ldap_variables" },
				{ "status", "failure" }
			}
		),

		// mysql_ldap_mappings_*
		std::make_tuple (
			p_cluster_counter::pulled_mysql_ldap_mapping_success,
			"proxysql_cluster_pulled_total",
			"Number of times a 'module' have been pulled from a peer.",
			metric_tags {
				{ "module_name", "mysql_ldap_mapping" },
				{ "status", "success" }
			}
		),
		std::make_tuple (
			p_cluster_counter::pulled_mysql_ldap_mapping_failure,
			"proxysql_cluster_pulled_total",
			"Number of times a 'module' have been pulled from a peer.",
			metric_tags {
				{ "module_name", "mysql_ldap_mapping" },
				{ "status", "failure" }
			}
		),

		// sync_conflict same epoch
		// ====================================================================
		std::make_tuple (
			p_cluster_counter::sync_conflict_mysql_query_rules_share_epoch,
			"proxysql_cluster_syn_conflict_total",
			"Number of times a 'module' has not been able to be synced.",
			metric_tags {
				{ "module_name", "mysql_query_rules" },
				{ "reason", "servers_share_epoch" }
			}
		),
		std::make_tuple (
			p_cluster_counter::sync_conflict_mysql_servers_share_epoch,
			"proxysql_cluster_syn_conflict_total",
			"Number of times a 'module' has not been able to be synced.",
			metric_tags {
				{ "module_name", "mysql_servers" },
				{ "reason", "servers_share_epoch" }
			}
		),
		std::make_tuple (
			p_cluster_counter::sync_conflict_proxysql_servers_share_epoch,
			"proxysql_cluster_syn_conflict_total",
			"Number of times a 'module' has not been able to be synced.",
			metric_tags {
				{ "module_name", "proxysql_servers" },
				{ "reason", "servers_share_epoch" }
			}
		),
		std::make_tuple (
			p_cluster_counter::sync_conflict_mysql_users_share_epoch,
			"proxysql_cluster_syn_conflict_total",
			"Number of times a 'module' has not been able to be synced.",
			metric_tags {
				{ "module_name", "mysql_users" },
				{ "reason", "servers_share_epoch" }
			}
		),
		std::make_tuple (
			p_cluster_counter::sync_conflict_mysql_variables_share_epoch,
			"proxysql_cluster_syn_conflict_total",
			"Number of times a 'module' has not been able to be synced.",
			metric_tags {
				{ "module_name", "mysql_variables" },
				{ "reason", "servers_share_epoch" }
			}
		),
		std::make_tuple (
			p_cluster_counter::sync_conflict_admin_variables_share_epoch,
			"proxysql_cluster_syn_conflict_total",
			"Number of times a 'module' has not been able to be synced.",
			metric_tags {
				{ "module_name", "admin_variables" },
				{ "reason", "servers_share_epoch" }
			}
		),
		std::make_tuple (
			p_cluster_counter::sync_conflict_ldap_variables_share_epoch,
			"proxysql_cluster_syn_conflict_total",
			"Number of times a 'module' has not been able to be synced.",
			metric_tags {
				{ "module_name", "ldap_variables" },
				{ "reason", "servers_share_epoch" }
			}
		),
		// ====================================================================

		// sync_delayed due to version one
		// ====================================================================
		std::make_tuple (
			p_cluster_counter::sync_delayed_mysql_query_rules_version_one,
			"proxysql_cluster_syn_conflict_total",
			"Number of times a 'module' has not been able to be synced.",
			metric_tags {
				{ "module_name", "mysql_query_rules" },
				{ "reason", "version_one" }
			}
		),
		std::make_tuple (
			p_cluster_counter::sync_delayed_mysql_servers_version_one,
			"proxysql_cluster_syn_conflict_total",
			"Number of times a 'module' has not been able to be synced.",
			metric_tags {
				{ "module_name", "mysql_servers" },
				{ "reason", "version_one" }
			}
		),
		std::make_tuple (
			p_cluster_counter::sync_delayed_mysql_users_version_one,
			"proxysql_cluster_syn_conflict_total",
			"Number of times a 'module' has not been able to be synced.",
			metric_tags {
				{ "module_name", "mysql_users" },
				{ "reason", "version_one" }
			}
		),
		std::make_tuple (
			p_cluster_counter::sync_delayed_proxysql_servers_version_one,
			"proxysql_cluster_syn_conflict_total",
			"Number of times a 'module' has not been able to be synced.",
			metric_tags {
				{ "module_name", "proxysql_servers" },
				{ "reason", "version_one" }
			}
		),
		std::make_tuple (
			p_cluster_counter::sync_delayed_mysql_variables_version_one,
			"proxysql_cluster_syn_conflict_total",
			"Number of times a 'module' has not been able to be synced.",
			metric_tags {
				{ "module_name", "mysql_variables" },
				{ "reason", "version_one" }
			}
		),
		std::make_tuple (
			p_cluster_counter::sync_delayed_admin_variables_version_one,
			"proxysql_cluster_syn_conflict_total",
			"Number of times a 'module' has not been able to be synced.",
			metric_tags {
				{ "module_name", "admin_variables" },
				{ "reason", "version_one" }
			}
		),
		std::make_tuple (
			p_cluster_counter::sync_delayed_ldap_variables_version_one,
			"proxysql_cluster_syn_conflict_total",
			"Number of times a 'module' has not been able to be synced.",
			metric_tags {
				{ "module_name", "ldap_variables" },
				{ "reason", "version_one" }
			}
		),
		// ====================================================================
	},
	cluster_gauge_vector {}
);

ProxySQL_Cluster::ProxySQL_Cluster() : proxysql_servers_to_monitor(NULL) {
	pthread_mutex_init(&mutex,NULL);
	pthread_mutex_init(&update_mysql_query_rules_mutex,NULL);
	pthread_mutex_init(&update_runtime_mysql_servers_mutex,NULL);
	pthread_mutex_init(&update_mysql_servers_v2_mutex, NULL);
	pthread_mutex_init(&update_mysql_users_mutex,NULL);
	pthread_mutex_init(&update_proxysql_servers_mutex,NULL);
	pthread_mutex_init(&update_mysql_variables_mutex,NULL);
	pthread_mutex_init(&admin_mysql_ifaces_mutex,NULL);
	admin_mysql_ifaces = strdup((char *)""); // always initialized
	cluster_username = strdup((char *)"");
	cluster_password = strdup((char *)"");
	cluster_check_interval_ms = 1000;
	cluster_check_status_frequency = 10;
	cluster_mysql_query_rules_diffs_before_sync = 3;
	cluster_mysql_servers_diffs_before_sync = 3;
	cluster_mysql_users_diffs_before_sync = 3;
	cluster_proxysql_servers_diffs_before_sync = 3;
	cluster_mysql_query_rules_save_to_disk = true;
	cluster_mysql_servers_save_to_disk = true;
	cluster_mysql_users_save_to_disk = true;
	cluster_proxysql_servers_save_to_disk = true;
	cluster_mysql_servers_sync_algorithm = 1;
	init_prometheus_counter_array<cluster_metrics_map_idx, p_cluster_counter>(cluster_metrics_map, this->metrics.p_counter_array);
	init_prometheus_gauge_array<cluster_metrics_map_idx, p_cluster_gauge>(cluster_metrics_map, this->metrics.p_gauge_array);
}

ProxySQL_Cluster::~ProxySQL_Cluster() {
	if (cluster_username) {
		free(cluster_username);
		cluster_username = NULL;
	}
	if (cluster_password) {
		free(cluster_password);
		cluster_password = NULL;
	}
	if (admin_mysql_ifaces) {
		free(admin_mysql_ifaces);
		admin_mysql_ifaces = NULL;
	}
}

void ProxySQL_Cluster::p_update_metrics() {
	this->nodes.update_prometheus_nodes_metrics();
};

// this function returns credentials to the caller, used by monitoring threads
void ProxySQL_Cluster::get_credentials(char **username, char **password) {
	pthread_mutex_lock(&mutex);
	*username = strdup(cluster_username);
	*password = strdup(cluster_password);
	pthread_mutex_unlock(&mutex);
}

void ProxySQL_Cluster::set_username(char *_username) {
	pthread_mutex_lock(&mutex);
	free(cluster_username);
	cluster_username=strdup(_username);
	pthread_mutex_unlock(&mutex);
}

void ProxySQL_Cluster::set_password(char *_password) {
	pthread_mutex_lock(&mutex);
	free(cluster_password);
	cluster_password=strdup(_password);
	pthread_mutex_unlock(&mutex);
}

void ProxySQL_Cluster::set_admin_mysql_ifaces(char *value) {
	pthread_mutex_lock(&admin_mysql_ifaces_mutex);
	free(admin_mysql_ifaces);
	admin_mysql_ifaces=strdup(value);
	pthread_mutex_unlock(&admin_mysql_ifaces_mutex);
}

void ProxySQL_Cluster::print_version() {
  fprintf(stderr,"Standard ProxySQL Cluster rev. %s -- %s -- %s\n", PROXYSQL_CLUSTER_VERSION, __FILE__, __TIMESTAMP__);
};

void ProxySQL_Cluster::thread_ending(pthread_t _t) {
	pthread_mutex_lock(&mutex);
	term_threads.push_back(_t);
	pthread_mutex_unlock(&mutex);
}

void ProxySQL_Cluster::join_term_thread() {
	pthread_mutex_lock(&mutex);
	while (!term_threads.empty()) {
		pthread_t t = term_threads.back();
		term_threads.pop_back();
		pthread_join(t,NULL);
	}
	pthread_mutex_unlock(&mutex);
}

void ProxySQL_Cluster_Nodes::Reset_Global_Checksums(bool lock) {
	if (lock) {
		pthread_mutex_lock(&mutex);
	}

	for (auto& proxy_node_entry : umap_proxy_nodes) {
		proxy_node_entry.second->global_checksum = 0;
	}

	if (lock) {
		pthread_mutex_unlock(&mutex);
	}
}<|MERGE_RESOLUTION|>--- conflicted
+++ resolved
@@ -423,13 +423,13 @@
 	time_t now = time(NULL);
 
 	// Fetch the cluster_*_diffs_before_sync variables to ensure consistency at local scope
+	unsigned int diff_av = (unsigned int)__sync_fetch_and_add(&GloProxyCluster->cluster_admin_variables_diffs_before_sync,0);
 	unsigned int diff_mqr = (unsigned int)__sync_fetch_and_add(&GloProxyCluster->cluster_mysql_query_rules_diffs_before_sync,0);
 	unsigned int diff_ms = (unsigned int)__sync_fetch_and_add(&GloProxyCluster->cluster_mysql_servers_diffs_before_sync,0);
 	unsigned int diff_mu = (unsigned int)__sync_fetch_and_add(&GloProxyCluster->cluster_mysql_users_diffs_before_sync,0);
 	unsigned int diff_ps = (unsigned int)__sync_fetch_and_add(&GloProxyCluster->cluster_proxysql_servers_diffs_before_sync,0);
 	unsigned int diff_mv = (unsigned int)__sync_fetch_and_add(&GloProxyCluster->cluster_mysql_variables_diffs_before_sync,0);
 	unsigned int diff_lv = (unsigned int)__sync_fetch_and_add(&GloProxyCluster->cluster_ldap_variables_diffs_before_sync,0);
-	unsigned int diff_av = (unsigned int)__sync_fetch_and_add(&GloProxyCluster->cluster_admin_variables_diffs_before_sync,0);
 
 	pthread_mutex_lock(&GloVars.checksum_mutex);
 
@@ -444,13 +444,6 @@
 				strcpy(checksums_values.admin_variables.checksum, row[3]);
 				checksums_values.admin_variables.last_changed = now;
 				checksums_values.admin_variables.diff_check = 1;
-<<<<<<< HEAD
-				proxy_debug(PROXY_DEBUG_CLUSTER, 5, "Detected new checksum for admin_variables from peer %s:%d, version %llu, epoch %llu, checksum %s. Not syncing yet ...\n", hostname, port, checksums_values.admin_variables.version, checksums_values.admin_variables.epoch, checksums_values.admin_variables.checksum);
-				proxy_info("Cluster: detected a new checksum for admin_variables from peer %s:%d, version %llu, epoch %llu, checksum %s . Not syncing yet ...\n", hostname, port, checksums_values.admin_variables.version, checksums_values.admin_variables.epoch, checksums_values.admin_variables.checksum);
-				if (strcmp(checksums_values.admin_variables.checksum, GloVars.checksums_values.admin_variables.checksum) == 0) {
-					proxy_debug(PROXY_DEBUG_CLUSTER, 5, "Checksum for admin_variables from peer %s:%d matches with local checksum %s, we won't sync.\n", hostname, port, GloVars.checksums_values.admin_variables.checksum);
-					proxy_info("Cluster: checksum for admin_variables from peer %s:%d matches with local checksum %s , we won't sync.\n", hostname, port, GloVars.checksums_values.admin_variables.checksum);
-=======
 				const char* no_sync_message = NULL;
 
 				if (diff_av) {
@@ -469,7 +462,6 @@
 						"Cluster: checksum for %s from peer %s:%d matches with local checksum %s , we won't sync.\n",
 						row[0], hostname, port, global_checksum.checksum
 					);
->>>>>>> 85e6907b
 				}
 			} else {
 				checksums_values.admin_variables.diff_check++;
@@ -492,13 +484,6 @@
 				strcpy(checksums_values.mysql_query_rules.checksum, row[3]);
 				checksums_values.mysql_query_rules.last_changed = now;
 				checksums_values.mysql_query_rules.diff_check = 1;
-<<<<<<< HEAD
-				proxy_debug(PROXY_DEBUG_CLUSTER, 5, "Detected new checksum for mysql_query_rules from peer %s:%d, version %llu, epoch %llu, checksum %s . Not syncing yet ...\n", hostname, port, checksums_values.mysql_query_rules.version, checksums_values.mysql_query_rules.epoch, checksums_values.mysql_query_rules.checksum);
-				proxy_info("Cluster: detected a new checksum for mysql_query_rules from peer %s:%d, version %llu, epoch %llu, checksum %s . Not syncing yet ...\n", hostname, port, checksums_values.mysql_query_rules.version, checksums_values.mysql_query_rules.epoch, checksums_values.mysql_query_rules.checksum);
-				if (strcmp(checksums_values.mysql_query_rules.checksum, GloVars.checksums_values.mysql_query_rules.checksum) == 0) {
-					proxy_debug(PROXY_DEBUG_CLUSTER, 5, "Checksum for mysql_query_rules from peer %s:%d matches with local checksum %s, we won't sync.\n", hostname, port, GloVars.checksums_values.mysql_query_rules.checksum);
-					proxy_info("Cluster: checksum for mysql_query_rules from peer %s:%d matches with local checksum %s, we won't sync.\n", hostname, port, GloVars.checksums_values.mysql_query_rules.checksum);
-=======
 				const char* no_sync_message = NULL;
 
 				if (diff_mqr) {
@@ -517,7 +502,6 @@
 						"Cluster: checksum for %s from peer %s:%d matches with local checksum %s , we won't sync.\n",
 						row[0], hostname, port, global_checksum.checksum
 					);
->>>>>>> 85e6907b
 				}
 			} else {
 				checksums_values.mysql_query_rules.diff_check++;
@@ -540,13 +524,6 @@
 				strcpy(checksums_values.mysql_servers.checksum, row[3]);
 				checksums_values.mysql_servers.last_changed = now;
 				checksums_values.mysql_servers.diff_check = 1;
-<<<<<<< HEAD
-				proxy_debug(PROXY_DEBUG_CLUSTER, 5, "Detected new checksum for mysql_servers from peer %s:%d, version %llu, epoch %llu, checksum %s . Not syncing yet ...\n", hostname, port, checksums_values.mysql_servers.version, checksums_values.mysql_servers.epoch, checksums_values.mysql_servers.checksum);
-				proxy_info("Cluster: detected a new checksum for mysql_servers from peer %s:%d, version %llu, epoch %llu, checksum %s . Not syncing yet ...\n", hostname, port, checksums_values.mysql_servers.version, checksums_values.mysql_servers.epoch, checksums_values.mysql_servers.checksum);
-				if (strcmp(checksums_values.mysql_servers.checksum, GloVars.checksums_values.mysql_servers.checksum) == 0) {
-					proxy_debug(PROXY_DEBUG_CLUSTER, 5, "Checksum for mysql_servers from peer %s:%d matches with local checksum %s, we won't sync.\n", hostname, port, GloVars.checksums_values.mysql_servers.checksum);
-					proxy_info("Cluster: checksum for mysql_servers from peer %s:%d matches with local checksum %s, we won't sync.\n", hostname, port, GloVars.checksums_values.mysql_servers.checksum);
-=======
 				const char* no_sync_message = NULL;
 
 				if (diff_ms) {
@@ -565,7 +542,6 @@
 						"Cluster: checksum for %s from peer %s:%d matches with local checksum %s , we won't sync.\n",
 						row[0], hostname, port, global_checksum.checksum
 					);
->>>>>>> 85e6907b
 				}
 			} else {
 				checksums_values.mysql_servers.diff_check++;
@@ -586,6 +562,8 @@
 			continue;
 		}
 		if (strcmp(row[0], "mysql_servers_v2")==0) {
+			ProxySQL_Checksum_Value_2& checksum = checksums_values.mysql_servers_v2;
+			ProxySQL_Checksum_Value& global_checksum = GloVars.checksums_values.mysql_servers_v2;
 			checksums_values.mysql_servers_v2.version = atoll(row[1]);
 			checksums_values.mysql_servers_v2.epoch = atoll(row[2]);
 			checksums_values.mysql_servers_v2.last_updated = now;
@@ -593,11 +571,24 @@
 				strcpy(checksums_values.mysql_servers_v2.checksum, row[3]);
 				checksums_values.mysql_servers_v2.last_changed = now;
 				checksums_values.mysql_servers_v2.diff_check = 1;
-				proxy_debug(PROXY_DEBUG_CLUSTER, 5, "Detected new checksum for mysql_servers_v2 from peer %s:%d, version %llu, epoch %llu, checksum %s . Not syncing yet ...\n", hostname, port, checksums_values.mysql_servers_v2.version, checksums_values.mysql_servers_v2.epoch, checksums_values.mysql_servers_v2.checksum);
-				proxy_info("Cluster: detected a new checksum for mysql_servers_v2 from peer %s:%d, version %llu, epoch %llu, checksum %s . Not syncing yet ...\n", hostname, port, checksums_values.mysql_servers_v2.version, checksums_values.mysql_servers_v2.epoch, checksums_values.mysql_servers_v2.checksum);
-				if (strcmp(checksums_values.mysql_servers_v2.checksum, GloVars.checksums_values.mysql_servers_v2.checksum) == 0) {
-					proxy_debug(PROXY_DEBUG_CLUSTER, 5, "Checksum for mysql_servers_v2 from peer %s:%d matches with local checksum %s, we won't sync.\n", hostname, port, GloVars.checksums_values.mysql_servers_v2.checksum);
-					proxy_info("Cluster: checksum for mysql_servers_v2 from peer %s:%d matches with local checksum %s, we won't sync.\n", hostname, port, GloVars.checksums_values.mysql_servers_v2.checksum);
+				const char* no_sync_message = NULL;
+
+				if (diff_ms) {
+					no_sync_message = "Not syncing yet ...\n";
+				} else {
+					no_sync_message = "Not syncing due to 'admin-cluster_mysql_servers_diffs_before_sync=0'.\n";
+				}
+
+				proxy_info(
+					"Cluster: detected a new checksum for %s from peer %s:%d, version %llu, epoch %llu, checksum %s . %s",
+					row[0], hostname, port, checksum.version, checksum.epoch, checksum.checksum, no_sync_message
+				);
+
+				if (strcmp(checksum.checksum, global_checksum.checksum) == 0) {
+					proxy_info(
+						"Cluster: checksum for %s from peer %s:%d matches with local checksum %s , we won't sync.\n",
+						row[0], hostname, port, global_checksum.checksum
+					);
 				}
 			} else {
 				checksums_values.mysql_servers_v2.diff_check++;
@@ -605,8 +596,15 @@
 					checksums_values.mysql_servers_v2.checksum, GloVars.checksums_values.mysql_servers_v2.checksum, checksums_values.mysql_servers_v2.diff_check);
 			}
 			if (strcmp(checksums_values.mysql_servers_v2.checksum, GloVars.checksums_values.mysql_servers_v2.checksum) == 0) {
+				// See LOGGING-NOTE at 'admin_variables' above.
+				if (checksums_values.mysql_servers_v2.last_changed == now) {
+					proxy_info(
+						"Cluster: checksum for mysql_servers_v2 from peer %s:%d matches with local checksum %s , we won't sync.\n",
+						hostname, port, GloVars.checksums_values.mysql_servers_v2.checksum
+					);
+				}
 				checksums_values.mysql_servers_v2.diff_check = 0;
-				proxy_debug(PROXY_DEBUG_CLUSTER, 5, "Checksum for mysql_servers_v2 from peer %s:%d matches with local checksum %s, reset diff_check to 0.\n", hostname, port, GloVars.checksums_values.mysql_servers_v2.checksum);
+				proxy_debug(PROXY_DEBUG_CLUSTER, 5, "Checksum for mysql_servers_v2 from peer %s:%d matches with local checksum %s, reset diff_check to 0.\n", hostname, port, GloVars.checksums_values.mysql_servers.checksum);
 			}
 			continue;
 		}
@@ -620,13 +618,6 @@
 				strcpy(checksums_values.mysql_users.checksum, row[3]);
 				checksums_values.mysql_users.last_changed = now;
 				checksums_values.mysql_users.diff_check = 1;
-<<<<<<< HEAD
-				proxy_debug(PROXY_DEBUG_CLUSTER, 5, "Detected new checksum for mysql_users from peer %s:%d, version %llu, epoch %llu, checksum %s. Not syncing yet ...\n", hostname, port, checksums_values.mysql_users.version, checksums_values.mysql_users.epoch, checksums_values.mysql_users.checksum);
-				proxy_info("Cluster: detected a new checksum for mysql_users from peer %s:%d, version %llu, epoch %llu, checksum %s . Not syncing yet ...\n", hostname, port, checksums_values.mysql_users.version, checksums_values.mysql_users.epoch, checksums_values.mysql_users.checksum);
-				if (strcmp(checksums_values.mysql_users.checksum, GloVars.checksums_values.mysql_users.checksum) == 0) {
-					proxy_debug(PROXY_DEBUG_CLUSTER, 5, "Checksum for mysql_users from peer %s:%d matches with local checksum %s, we won't sync.\n", hostname, port, GloVars.checksums_values.mysql_users.checksum);
-					proxy_info("Cluster: checksum for mysql_users from peer %s:%d matches with local checksum %s, we won't sync.\n", hostname, port, GloVars.checksums_values.mysql_users.checksum);
-=======
 				const char* no_sync_message = NULL;
 
 				if (diff_mu) {
@@ -645,7 +636,6 @@
 						"Cluster: checksum for %s from peer %s:%d matches with local checksum %s , we won't sync.\n",
 						row[0], hostname, port, global_checksum.checksum
 					);
->>>>>>> 85e6907b
 				}
 			} else {
 				checksums_values.mysql_users.diff_check++;
@@ -668,13 +658,6 @@
 				strcpy(checksums_values.mysql_variables.checksum, row[3]);
 				checksums_values.mysql_variables.last_changed = now;
 				checksums_values.mysql_variables.diff_check = 1;
-<<<<<<< HEAD
-				proxy_debug(PROXY_DEBUG_CLUSTER, 5, "Detected new checksum for mysql_variables from peer %s:%d, version %llu, epoch %llu, checksum %s . Not syncing yet ...\n", hostname, port, checksums_values.mysql_variables.version, checksums_values.mysql_variables.epoch, checksums_values.mysql_variables.checksum);
-				proxy_info("Cluster: detected a new checksum for mysql_variables from peer %s:%d, version %llu, epoch %llu, checksum %s. Not syncing yet ...\n", hostname, port, checksums_values.mysql_variables.version, checksums_values.mysql_variables.epoch, checksums_values.mysql_variables.checksum);
-				if (strcmp(checksums_values.mysql_variables.checksum, GloVars.checksums_values.mysql_variables.checksum) == 0) {
-					proxy_debug(PROXY_DEBUG_CLUSTER, 5, "Checksum for mysql_variables from peer %s:%d matches with local checksum %s, we won't sync.\n", hostname, port, GloVars.checksums_values.mysql_variables.checksum);
-					proxy_info("Cluster: checksum for mysql_variables from peer %s:%d matches with local checksum %s, we won't sync.\n", hostname, port, GloVars.checksums_values.mysql_variables.checksum);
-=======
 				const char* no_sync_message = NULL;
 
 				if (diff_mv) {
@@ -693,7 +676,6 @@
 						"Cluster: checksum for %s from peer %s:%d matches with local checksum %s , we won't sync.\n",
 						row[0], hostname, port, global_checksum.checksum
 					);
->>>>>>> 85e6907b
 				}
 			} else {
 				checksums_values.mysql_variables.diff_check++;
@@ -716,13 +698,6 @@
 				strcpy(checksums_values.proxysql_servers.checksum, row[3]);
 				checksums_values.proxysql_servers.last_changed = now;
 				checksums_values.proxysql_servers.diff_check = 1;
-<<<<<<< HEAD
-				proxy_debug(PROXY_DEBUG_CLUSTER, 5, "Detected a new checksum for proxysql_servers from peer %s:%d, version %llu, epoch %llu, checksum %s . Not syncing yet ...\n", hostname, port, checksums_values.proxysql_servers.version, checksums_values.proxysql_servers.epoch, checksums_values.proxysql_servers.checksum);
-				proxy_info("Cluster: detected a new checksum for proxysql_servers from peer %s:%d, version %llu, epoch %llu, checksum %s . Not syncing yet ...\n", hostname, port, checksums_values.proxysql_servers.version, checksums_values.proxysql_servers.epoch, checksums_values.proxysql_servers.checksum);
-				if (strcmp(checksums_values.proxysql_servers.checksum, GloVars.checksums_values.proxysql_servers.checksum) == 0) {
-					proxy_debug(PROXY_DEBUG_CLUSTER, 5, "Checksum for proxysql_servers from peer %s:%d matches with local checksum %s, we won't sync.\n", hostname, port, GloVars.checksums_values.proxysql_servers.checksum);
-					proxy_info("Cluster: checksum for proxysql_servers from peer %s:%d matches with local checksum %s, we won't sync.\n", hostname, port, GloVars.checksums_values.proxysql_servers.checksum);
-=======
 				const char* no_sync_message = NULL;
 
 				if (diff_ps) {
@@ -741,7 +716,6 @@
 						"Cluster: checksum for %s from peer %s:%d matches with local checksum %s , we won't sync.\n",
 						row[0], hostname, port, global_checksum.checksum
 					);
->>>>>>> 85e6907b
 				}
 			} else {
 				checksums_values.proxysql_servers.diff_check++;
@@ -764,13 +738,6 @@
 				strcpy(checksums_values.ldap_variables.checksum, row[3]);
 				checksums_values.ldap_variables.last_changed = now;
 				checksums_values.ldap_variables.diff_check = 1;
-<<<<<<< HEAD
-				proxy_debug(PROXY_DEBUG_CLUSTER, 5, "Detected new checksum for ldap_variables from peer %s:%d, version %llu, epoch %llu, checksum %s . Not syncing yet ...\n", hostname, port, checksums_values.ldap_variables.version, checksums_values.ldap_variables.epoch, checksums_values.ldap_variables.checksum);
-				proxy_info("Cluster: detected a new checksum for ldap_variables from peer %s:%d, version %llu, epoch %llu, checksum %s . Not syncing yet ...\n", hostname, port, checksums_values.ldap_variables.version, checksums_values.ldap_variables.epoch, checksums_values.ldap_variables.checksum);
-				if (strcmp(checksums_values.ldap_variables.checksum, GloVars.checksums_values.ldap_variables.checksum) == 0) {
-					proxy_debug(PROXY_DEBUG_CLUSTER, 5, "Checksum for ldap_variables from peer %s:%d matches with local checksum %s, we won't sync.\n", hostname, port, GloVars.checksums_values.ldap_variables.checksum);
-					proxy_info("Cluster: checksum for ldap_variables from peer %s:%d matches with local checksum %s, we won't sync.\n", hostname, port, GloVars.checksums_values.ldap_variables.checksum);
-=======
 				const char* no_sync_message = NULL;
 
 				if (diff_lv) {
@@ -789,7 +756,6 @@
 						"Cluster: checksum for %s from peer %s:%d matches with local checksum %s , we won't sync.\n",
 						row[0], hostname, port, global_checksum.checksum
 					);
->>>>>>> 85e6907b
 				}
 			} else {
 				checksums_values.ldap_variables.diff_check++;
@@ -866,16 +832,6 @@
 	// we now do a series of checks, and we take action
 	// note that this is done outside the critical section
 	// as mutex on GloVars.checksum_mutex is already released
-<<<<<<< HEAD
-	unsigned int diff_av = (unsigned int)__sync_fetch_and_add(&GloProxyCluster->cluster_admin_variables_diffs_before_sync,0);
-	unsigned int diff_mqr = (unsigned int)__sync_fetch_and_add(&GloProxyCluster->cluster_mysql_query_rules_diffs_before_sync,0);
-	unsigned int diff_ms = (unsigned int)__sync_fetch_and_add(&GloProxyCluster->cluster_mysql_servers_diffs_before_sync,0);
-	unsigned int diff_mu = (unsigned int)__sync_fetch_and_add(&GloProxyCluster->cluster_mysql_users_diffs_before_sync,0);
-	unsigned int diff_ps = (unsigned int)__sync_fetch_and_add(&GloProxyCluster->cluster_proxysql_servers_diffs_before_sync,0);
-	unsigned int diff_mv = (unsigned int)__sync_fetch_and_add(&GloProxyCluster->cluster_mysql_variables_diffs_before_sync,0);
-	unsigned int diff_lv = (unsigned int)__sync_fetch_and_add(&GloProxyCluster->cluster_ldap_variables_diffs_before_sync,0);
-=======
->>>>>>> 85e6907b
 	ProxySQL_Checksum_Value_2 *v = NULL;
 	if (diff_av) {
 		v = &checksums_values.admin_variables;
@@ -4495,18 +4451,4 @@
 		pthread_join(t,NULL);
 	}
 	pthread_mutex_unlock(&mutex);
-}
-
-void ProxySQL_Cluster_Nodes::Reset_Global_Checksums(bool lock) {
-	if (lock) {
-		pthread_mutex_lock(&mutex);
-	}
-
-	for (auto& proxy_node_entry : umap_proxy_nodes) {
-		proxy_node_entry.second->global_checksum = 0;
-	}
-
-	if (lock) {
-		pthread_mutex_unlock(&mutex);
-	}
 }