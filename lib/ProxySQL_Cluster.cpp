--- conflicted
+++ resolved
@@ -1196,15 +1196,11 @@
 			mysql_options(conn, MYSQL_OPT_CONNECT_TIMEOUT, &timeout);
 			//mysql_options(conn, MYSQL_OPT_READ_TIMEOUT, &timeout_long);
 			//mysql_options(conn, MYSQL_OPT_WRITE_TIMEOUT, &timeout);
-<<<<<<< HEAD
-			{ unsigned char val = 1; mysql_options(conn, MYSQL_OPT_SSL_ENFORCE, &val); }
-			proxy_debug(PROXY_DEBUG_CLUSTER, 5, "Fetching MySQL Query Rules from peer %s:%d started. Expected checksum: %s\n", hostname, port, expected_checksum.c_str());
-=======
 			{
 				unsigned char val = 1; mysql_options(conn, MYSQL_OPT_SSL_ENFORCE, &val);
 				mysql_options(conn, MARIADB_OPT_SSL_KEYLOG_CALLBACK, (void*)proxysql_keylog_write_line_callback);
 			}
->>>>>>> 96016c3b
+			proxy_debug(PROXY_DEBUG_CLUSTER, 5, "Fetching MySQL Query Rules from peer %s:%d started. Expected checksum: %s\n", hostname, port, expected_checksum.c_str());
 			proxy_info("Cluster: Fetching MySQL Query Rules from peer %s:%d started. Expected checksum: %s\n", hostname, port, expected_checksum.c_str());
 			rc_conn = mysql_real_connect(conn, ip_address ? ip_address : hostname, username, password, NULL, port, NULL, 0);
 			if (rc_conn) {
@@ -1486,15 +1482,11 @@
 			mysql_options(conn, MYSQL_OPT_CONNECT_TIMEOUT, &timeout);
 			//mysql_options(conn, MYSQL_OPT_READ_TIMEOUT, &timeout_long);
 			//mysql_options(conn, MYSQL_OPT_WRITE_TIMEOUT, &timeout);
-<<<<<<< HEAD
-			{ unsigned char val = 1; mysql_options(conn, MYSQL_OPT_SSL_ENFORCE, &val); }
-			proxy_debug(PROXY_DEBUG_CLUSTER, 5, "Fetching MySQL Users from peer %s:%d started. Expected checksum: %s\n", hostname, port, expected_checksum.c_str());
-=======
 			{
 				unsigned char val = 1; mysql_options(conn, MYSQL_OPT_SSL_ENFORCE, &val);
 				mysql_options(conn, MARIADB_OPT_SSL_KEYLOG_CALLBACK, (void*)proxysql_keylog_write_line_callback);
 			}
->>>>>>> 96016c3b
+			proxy_debug(PROXY_DEBUG_CLUSTER, 5, "Fetching MySQL Users from peer %s:%d started. Expected checksum: %s\n", hostname, port, expected_checksum.c_str());
 			proxy_info("Cluster: Fetching MySQL Users from peer %s:%d started. Expected checksum: %s\n", hostname, port, expected_checksum.c_str());
 
 			rc_conn = mysql_real_connect(conn, ip_address ? ip_address : hostname, username, password, NULL, port, NULL, 0);
@@ -1845,13 +1837,15 @@
 		if (strlen(username)) { // do not monitor if the username is empty
 			unsigned int timeout = 1;
 			mysql_options(conn, MYSQL_OPT_CONNECT_TIMEOUT, &timeout);
-
-			{ unsigned char val = 1; mysql_options(conn, MYSQL_OPT_SSL_ENFORCE, &val); }
+			{
+				unsigned char val = 1; mysql_options(conn, MYSQL_OPT_SSL_ENFORCE, &val);
+				mysql_options(conn, MARIADB_OPT_SSL_KEYLOG_CALLBACK, (void*)proxysql_keylog_write_line_callback);
+			}
 			proxy_debug(PROXY_DEBUG_CLUSTER, 5, "Fetching 'MySQL Servers' from peer %s:%d started. Expected checksum %s\n", hostname, port, peer_checksum);
 			proxy_info("Cluster: Fetching 'MySQL Servers' from peer %s:%d started. Expected checksum %s\n", hostname, port, peer_checksum);
 			rc_conn = mysql_real_connect(conn, ip_address ? ip_address : hostname, username, password, NULL, port, NULL, 0);
 			if (rc_conn) {
-				MySQL_Monitor::dns_cache_update_socket(conn->host, conn->net.fd);
+				MySQL_Monitor::update_dns_cache_from_mysql_conn(conn);
 
 				// servers messages
 				std::string fetch_servers_done;
@@ -1989,17 +1983,12 @@
 			mysql_options(conn, MYSQL_OPT_CONNECT_TIMEOUT, &timeout);
 			//mysql_options(conn, MYSQL_OPT_READ_TIMEOUT, &timeout_long);
 			//mysql_options(conn, MYSQL_OPT_WRITE_TIMEOUT, &timeout);
-<<<<<<< HEAD
-			{ unsigned char val = 1; mysql_options(conn, MYSQL_OPT_SSL_ENFORCE, &val); }
-			proxy_debug(PROXY_DEBUG_CLUSTER, 5, "Fetching MySQL Servers v2 from peer %s:%d started. Expected checksum %s\n", hostname, port, peer_mysql_servers_v2_checksum);
-			proxy_info("Cluster: Fetching MySQL Servers v2 from peer %s:%d started. Expected checksum %s\n", hostname, port, peer_mysql_servers_v2_checksum);
-=======
 			{
 				unsigned char val = 1; mysql_options(conn, MYSQL_OPT_SSL_ENFORCE, &val);
 				mysql_options(conn, MARIADB_OPT_SSL_KEYLOG_CALLBACK, (void*)proxysql_keylog_write_line_callback);
 			}
-			proxy_info("Cluster: Fetching MySQL Servers from peer %s:%d started. Expected checksum %s\n", hostname, port, peer_checksum);
->>>>>>> 96016c3b
+			proxy_debug(PROXY_DEBUG_CLUSTER, 5, "Fetching MySQL Servers v2 from peer %s:%d started. Expected checksum %s\n", hostname, port, peer_mysql_servers_v2_checksum);
+			proxy_info("Cluster: Fetching MySQL Servers v2 from peer %s:%d started. Expected checksum %s\n", hostname, port, peer_mysql_servers_v2_checksum);
 			rc_conn = mysql_real_connect(conn, ip_address ? ip_address : hostname, username, password, NULL, port, NULL, 0);
 			if (rc_conn) {
 				MySQL_Monitor::update_dns_cache_from_mysql_conn(conn);
@@ -2479,15 +2468,10 @@
 			mysql_options(conn, MYSQL_OPT_CONNECT_TIMEOUT, &timeout);
 			//mysql_options(conn, MYSQL_OPT_READ_TIMEOUT, &timeout_long);
 			//mysql_options(conn, MYSQL_OPT_WRITE_TIMEOUT, &timeout);
-<<<<<<< HEAD
-			{ unsigned char val = 1; mysql_options(conn, MYSQL_OPT_SSL_ENFORCE, &val); }
-			proxy_debug(PROXY_DEBUG_CLUSTER, 5, "Fetching %s variables from peer %s:%d started\n", vars_type_str, hostname, port);
-=======
 			{
 				unsigned char val = 1; mysql_options(conn, MYSQL_OPT_SSL_ENFORCE, &val);
 				mysql_options(conn, MARIADB_OPT_SSL_KEYLOG_CALLBACK, (void*)proxysql_keylog_write_line_callback);
 			}
->>>>>>> 96016c3b
 			proxy_info("Cluster: Fetching %s variables from peer %s:%d started\n", vars_type_str, hostname, port);
 			rc_conn = mysql_real_connect(conn, ip_address ? ip_address : hostname, username, password, NULL, port, NULL, 0);
 
@@ -2649,16 +2633,12 @@
 			mysql_options(conn, MYSQL_OPT_CONNECT_TIMEOUT, &timeout);
 			//mysql_options(conn, MYSQL_OPT_READ_TIMEOUT, &timeout_long);
 			//mysql_options(conn, MYSQL_OPT_WRITE_TIMEOUT, &timeout);
-<<<<<<< HEAD
-			{ unsigned char val = 1; mysql_options(conn, MYSQL_OPT_SSL_ENFORCE, &val); }
-			proxy_debug(PROXY_DEBUG_CLUSTER, 5, "Fetching ProxySQL Servers from peer %s:%d started. Expected checksum: %s\n",
-				hostname, port, expected_checksum.c_str());
-=======
 			{
 				unsigned char val = 1; mysql_options(conn, MYSQL_OPT_SSL_ENFORCE, &val);
 				mysql_options(conn, MARIADB_OPT_SSL_KEYLOG_CALLBACK, (void*)proxysql_keylog_write_line_callback);
 			}
->>>>>>> 96016c3b
+			proxy_debug(PROXY_DEBUG_CLUSTER, 5, "Fetching ProxySQL Servers from peer %s:%d started. Expected checksum: %s\n",
+				hostname, port, expected_checksum.c_str());
 			proxy_info(
 				"Cluster: Fetching ProxySQL Servers from peer %s:%d started. Expected checksum: %s\n",
 				hostname, port, expected_checksum.c_str()
