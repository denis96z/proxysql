#include <openssl/rand.h>
#include "proxysql.h"
#include "cpp.h"

extern MySQL_Authentication *GloMyAuth;
extern MySQL_LDAP_Authentication *GloMyLdapAuth;
extern MySQL_Threads_Handler *GloMTH;

#ifdef PROXYSQLCLICKHOUSE
extern ClickHouse_Authentication *GloClickHouseAuth;
#endif /* PROXYSQLCLICKHOUSE */

#ifdef max_allowed_packet
#undef max_allowed_packet
#endif

#if defined(__FreeBSD__) || defined(__APPLE__)
typedef uint8_t uint8;
typedef uint8_t uchar;
#endif

//#define RESULTSET_BUFLEN 16300


#ifdef DEBUG
static void __dump_pkt(const char *func, unsigned char *_ptr, unsigned int len) {

	if (GloVars.global.gdbg==0) return;
	if (GloVars.global.gdbg_lvl[PROXY_DEBUG_MYSQL_PROTOCOL].verbosity < 8 ) return;
	unsigned int i;
	fprintf(stderr,"DUMP %d bytes FROM %s\n", len, func);
	for(i = 0; i < len; i++) {
		if(isprint(_ptr[i])) fprintf(stderr,"%c", _ptr[i]); else fprintf(stderr,".");
		if (i>0 && (i%16==15 || i==len-1)) {
			unsigned int j;
			if (i%16!=15) {
				j=15-i%16;
				while (j--) fprintf(stderr," ");
			}
			fprintf(stderr," --- ");
			for (j=(i==len-1 ? ((int)(i/16))*16 : i-15 ) ; j<=i; j++) {
				fprintf(stderr,"%02x ", _ptr[j]);
			}
			fprintf(stderr,"\n");
		}
   }
	fprintf(stderr,"\n\n");
	

}
#endif

char *sha1_pass_hex(char *sha1_pass) {
	if (sha1_pass==NULL) return NULL;
	char *buff=(char *)malloc(SHA_DIGEST_LENGTH*2+2);
	buff[0]='*';
	buff[SHA_DIGEST_LENGTH*2+1]='\0';
	int i;
	uint8_t a;
	for (i=0;i<SHA_DIGEST_LENGTH;i++) {
		memcpy(&a,sha1_pass+i,1);
		sprintf(buff+1+2*i, "%02x", a);
	}
	return buff;
}


double proxy_my_rnd(struct rand_struct *rand_st) {
	rand_st->seed1= (rand_st->seed1*3+rand_st->seed2) % rand_st->max_value;
	rand_st->seed2= (rand_st->seed1+rand_st->seed2+33) % rand_st->max_value;
	return (((double) rand_st->seed1) / rand_st->max_value_dbl);
}

void proxy_create_random_string(char *_to, uint length, struct rand_struct *rand_st) {
	unsigned char * to = (unsigned char *)_to;
	int rc = 0;
	uint i;
	rc = RAND_bytes((unsigned char *)to,length);
	if (rc!=1) {
		for (i=0; i<length ; i++) {
			*to= (proxy_my_rnd(rand_st) * 94 + 33);
			to++;
		}
	} else {
		for (i=0; i<length ; i++) {
			if (*to > 127) {
				*to -= 128;
			}
			if (*to == 0) {
				*to = 'a';
			}
			to++;
		}
	}
	*to= '\0';
}

static inline int write_encoded_length(unsigned char *p, uint64_t val, uint8_t len, char prefix) {
	if (len==1) {
		*p=(char)val;
		return 1;
	}
	*p=prefix;
	p++;
	memcpy(p,&val,len-1);
	return len;
}

static inline int write_encoded_length_and_string(unsigned char *p, uint64_t val, uint8_t len, char prefix, char *string) {
	int l=write_encoded_length(p,val,len,prefix);
	if (val) {
		memcpy(p+l,string,val);
	}
	return l+val;
}

void proxy_compute_sha1_hash_multi(uint8 *digest, const char *buf1, int len1, const char *buf2, int len2) {
  PROXY_TRACE();
  
  SHA_CTX sha1_context;
  SHA1_Init(&sha1_context);
  SHA1_Update(&sha1_context, buf1, len1);
  SHA1_Update(&sha1_context, buf2, len2);
  SHA1_Final(digest, &sha1_context);
}

void proxy_compute_sha1_hash(uint8 *digest, const char *buf, int len) {
  PROXY_TRACE();
  
  SHA_CTX sha1_context;
  SHA1_Init(&sha1_context);
  SHA1_Update(&sha1_context, buf, len);
  SHA1_Final(digest, &sha1_context);
}

void proxy_compute_two_stage_sha1_hash(const char *password, size_t pass_len, uint8 *hash_stage1, uint8 *hash_stage2) {
  proxy_compute_sha1_hash(hash_stage1, password, pass_len);
  proxy_compute_sha1_hash(hash_stage2, (const char *) hash_stage1, SHA_DIGEST_LENGTH);
}

void proxy_my_crypt(char *to, const uchar *s1, const uchar *s2, uint len) {
  const uint8 *s1_end= s1 + len;
  while (s1 < s1_end)
    *to++= *s1++ ^ *s2++;
}

unsigned char decode_char(char x) {
	if (x >= '0' && x <= '9')
		return (x - 0x30);
	else if (x >= 'A' && x <= 'F')
		return(x - 0x37);
	else if (x >= 'a' && x <= 'f')
		return(x - 0x57);
	else {
		proxy_error("Invalid char");
		return 0;
	}
}

void unhex_pass(uint8_t *out, const char *in) {
	int i=0;
	for (i=0;i<SHA_DIGEST_LENGTH;i++) {
		// this can be simplified a lot, but leaving like this to make it easy to debug
		uint8_t c=0, d=0;
		c=decode_char(in[i*2]);
		c=(c*16) & 0xF0;
		d=decode_char(in[i*2+1]);
		d=d & 0x0F;
		c+=d;
		out[i]=c;
	}
}

void proxy_scramble(char *to, const char *message, const char *password)
{
	uint8 hash_stage1[SHA_DIGEST_LENGTH];
	uint8 hash_stage2[SHA_DIGEST_LENGTH];
	proxy_compute_two_stage_sha1_hash(password, strlen(password), hash_stage1, hash_stage2);
	proxy_compute_sha1_hash_multi((uint8 *) to, message, SCRAMBLE_LENGTH, (const char *) hash_stage2, SHA_DIGEST_LENGTH);
	proxy_my_crypt(to, (const uchar *) to, hash_stage1, SCRAMBLE_LENGTH);
	return;
}

bool proxy_scramble_sha1(char *pass_reply,  const char *message, const char *sha1_sha1_pass, char *sha1_pass) {
	bool ret=false;
	uint8 hash_stage1[SHA_DIGEST_LENGTH];
	uint8 hash_stage2[SHA_DIGEST_LENGTH];
	uint8 hash_stage3[SHA_DIGEST_LENGTH];
	uint8 to[SHA_DIGEST_LENGTH];
	unhex_pass(hash_stage2,sha1_sha1_pass);
	proxy_compute_sha1_hash_multi((uint8 *) to, message, SCRAMBLE_LENGTH, (const char *) hash_stage2, SHA_DIGEST_LENGTH);
	proxy_my_crypt((char *)hash_stage1,(const uchar *) pass_reply, to, SCRAMBLE_LENGTH);
	proxy_compute_sha1_hash(hash_stage3, (const char *) hash_stage1, SHA_DIGEST_LENGTH);
	if (memcmp(hash_stage2,hash_stage3,SHA_DIGEST_LENGTH)==0) {
		memcpy(sha1_pass,hash_stage1,SHA_DIGEST_LENGTH);
		ret=true;
	} else {
		PROXY_TRACE(); // for debugging purpose
	}
	return ret;
}

typedef union _4bytes_t {
	unsigned char data[4];
	uint32_t i;
} _4bytes_t;

unsigned int CPY3(unsigned char *ptr) {
	_4bytes_t buf;
	buf.i=*(uint32_t *)ptr;
	buf.data[3]=0;
	return buf.i;
}

// see http://dev.mysql.com/doc/internals/en/integer.html#packet-Protocol::LengthEncodedInteger
/* arguments to pass:
 * pointer to the field
 * poiter to the variable to store the length
 * returns the bytes length of th field
*/
uint8_t mysql_decode_length(unsigned char *ptr, uint64_t *len) {
	if (*ptr <= 0xfb) { if (len) { *len = CPY1(ptr); };  return 1; }
	if (*ptr == 0xfc) { if (len) { *len = CPY2(ptr+1); }; return 3; }
	if (*ptr == 0xfd) { if (len) { *len = CPY3(ptr+1); };  return 4; }
	if (*ptr == 0xfe) { if (len) { *len = CPY8(ptr+1); };  return 9; }
	return 0; // never reaches here
}

static uint8_t mysql_encode_length(uint64_t len, char *hd) {
	if (len < 251) return 1;
	if (len < 65536) { if (hd) { *hd=0xfc; }; return 3; }
	if (len < 16777216) { if (hd) { *hd=0xfd; }; return 4; }
	if (hd) { *hd=0xfe; }
	return 9;	
}


enum MySQL_response_type mysql_response(unsigned char *pkt, unsigned int length) {
	unsigned char c=*pkt;
	switch (c) {
		case 0:
     // proxy_debug(PROXY_DEBUG_MYSQL_COM, 6, "Packet OK_Packet\n");
			return OK_Packet;
		case 0xff:
     // proxy_debug(PROXY_DEBUG_MYSQL_COM, 6, "Packet ERR_Packet\n");
			return ERR_Packet;
		case 0xfe:
			if (length < 9) {
        //proxy_debug(PROXY_DEBUG_MYSQL_COM, 6, "Packet EOF_Packet\n");
				return EOF_Packet;
			}
		default:
			//proxy_debug(PROXY_DEBUG_MYSQL_COM, 6, "Packet UNKNOWN_Packet\n");
			return UNKNOWN_Packet;
	}
}

int pkt_com_query(unsigned char *pkt, unsigned int length) {
	unsigned char buf[length];
	memcpy(buf,pkt+1, length-1);
	buf[length-1]='\0';
	proxy_debug(PROXY_DEBUG_MYSQL_PROTOCOL,1,"Query: %s\n", buf);
	return PKT_PARSED;
}

int pkt_ok(unsigned char *pkt, unsigned int length, MySQL_Protocol *mp) {
	if (length < 7) return PKT_ERROR;

	uint64_t affected_rows;
	uint64_t  insert_id;
#ifdef DEBUG
	uint16_t  warns;
#endif /* DEBUG */
	unsigned char msg[length];

	unsigned int p=0;
	int rc;

	pkt++; p++;
	rc=mysql_decode_length(pkt,&affected_rows);
	pkt	+= rc; p+=rc;
	rc=mysql_decode_length(pkt,&insert_id);
	pkt	+= rc; p+=rc;
	mp->prot_status=CPY2(pkt);
	pkt+=sizeof(uint16_t);
	p+=sizeof(uint16_t);
#ifdef DEBUG
	warns=CPY2(pkt);
#endif /* DEBUG */
	pkt+=sizeof(uint16_t);
	p+=sizeof(uint16_t);
	pkt++;
	p++;
	if (length>p) {
		memcpy(msg,pkt,length-p);
		msg[length-p]=0;
	} else {
		msg[0]=0;
	}

	proxy_debug(PROXY_DEBUG_MYSQL_PROTOCOL,1,"OK Packet <affected_rows:%u insert_id:%u status:%u warns:%u msg:%s>\n", (uint32_t)affected_rows, (uint32_t)insert_id, (uint16_t)mp->prot_status, (uint16_t)warns, msg);
	
	return PKT_PARSED;
}



int pkt_end(unsigned char *pkt, unsigned int length, MySQL_Protocol *mp)
{
	if(*pkt != 0xFE || length > 5) return PKT_ERROR;
#ifdef DEBUG
	uint16_t warns = 0;
#endif /* DEBUG */

	if(length > 1) { // 4.1+
		pkt++;
#ifdef DEBUG
		warns    = CPY2(pkt);
#endif /* DEBUG */
		pkt    += 2;
		mp->prot_status  = CPY2(pkt);
	}
	proxy_debug(PROXY_DEBUG_MYSQL_PROTOCOL,1,"End Packet <status:%u warns:%u>\n", mp->prot_status, warns);

//	if(status & SERVER_MORE_RESULTS_EXISTS) {
//		proxy_debug(PROXY_DEBUG_MYSQL_PROTOCOL,1,"End Packet <status:%u warns:%u>\n");
//	}

	return PKT_PARSED;
}



MySQL_Prepared_Stmt_info::MySQL_Prepared_Stmt_info(unsigned char *pkt, unsigned int length) {
	pkt += 5;
	statement_id = CPY4(pkt);
	pkt += sizeof(uint32_t);
	num_columns = CPY2(pkt);
	pkt += sizeof(uint16_t);
	num_params = CPY2(pkt);
	pkt += sizeof(uint16_t);
	pkt++; // reserved_1
	warning_count = CPY2(pkt);
//	fprintf(stderr,"Generating prepared statement with id=%d, cols=%d, params=%d, warns=%d\n", statement_id, num_columns, num_params, warning_count);
	pending_num_columns=num_columns;
	pending_num_params=num_params;
}



void MySQL_Protocol::init(MySQL_Data_Stream **__myds, MySQL_Connection_userinfo *__userinfo, MySQL_Session *__sess) {
	myds=__myds;
	userinfo=__userinfo;
	sess=__sess;
	current_PreStmt=NULL;
}

int MySQL_Protocol::parse_mysql_pkt(PtrSize_t *PS_entry, MySQL_Data_Stream *__myds) {
	unsigned char *pkt=(unsigned char *)PS_entry->ptr;	
	enum mysql_data_stream_status *DSS=&(*myds)->DSS;

	mysql_hdr hdr;
	unsigned char cmd;
	unsigned char *payload;
	int from=(*myds)->myds_type;	// if the packet is from client or server
	enum MySQL_response_type c;

	payload=pkt+sizeof(mysql_hdr);
	memcpy(&hdr,pkt,sizeof(mysql_hdr));
	proxy_debug(PROXY_DEBUG_MYSQL_PROTOCOL,1,"MySQL Packet length=%d, senquence_id=%d, addr=%p\n", hdr.pkt_length, hdr.pkt_id, payload);

	switch (*DSS) {

		// client is not connected yet
		case STATE_NOT_CONNECTED:
			if (from==MYDS_FRONTEND) { // at this stage we expect a packet from the server, not from client
				return PKT_ERROR;
			}
			break;

		// client has sent the handshake
		case STATE_CLIENT_HANDSHAKE:
			if (from==MYDS_FRONTEND) { // at this stage we expect a packet from the server, not from client
				return PKT_ERROR;
			}
			c=mysql_response(payload, hdr.pkt_length);
			switch (c) {
				case OK_Packet:
					if (pkt_ok(payload, hdr.pkt_length, this)==PKT_PARSED) {
						*DSS=STATE_SLEEP;
						return PKT_PARSED;
					}
					break;
				default:
					return PKT_ERROR; // from the server we expect either an OK or an ERR. Everything else is wrong
			}
			break;

		// connection is idle. Client should be send a command
		case STATE_SLEEP:
//			if (!from_client) {
//				return PKT_ERROR;
//			}
			cmd=*payload;
			switch (cmd) {
				case COM_QUERY:
					if (pkt_com_query(payload, hdr.pkt_length)==PKT_PARSED) {
						//*states=STATE_CLIENT_COM_QUERY;
						return PKT_PARSED;
					}
					break;
			}
			//break;

		default:
		// TO BE REMOVED: begin
			if (from==MYDS_FRONTEND) { // at this stage we expect a packet from the server, not from client
				return PKT_ERROR;
			}
			c=mysql_response(payload, hdr.pkt_length);
			switch (c) {
				case OK_Packet:
					if (pkt_ok(payload, hdr.pkt_length, this)==PKT_PARSED) {
						*DSS=STATE_SLEEP;
						return PKT_PARSED;
					}
					break;
				case EOF_Packet:
					pkt_end(payload, hdr.pkt_length, this);
					break;
				default:
					return PKT_ERROR; // from the server we expect either an OK or an ERR. Everything else is wrong
			}
			
		// TO BE REMOVED: end
			break;
	}
	
	return PKT_ERROR;
}



static unsigned char protocol_version=10;
static uint16_t server_status=SERVER_STATUS_AUTOCOMMIT;

bool MySQL_Protocol::generate_statistics_response(bool send, void **ptr, unsigned int *len) {
// FIXME : this function generates a not useful string. It is a placeholder for now

	char buf1[1000];
	unsigned long long t1=monotonic_time();
	sprintf(buf1,"Uptime: %llu Threads: %d  Questions: %llu  Slow queries: %llu", (t1-GloVars.global.start_time)/1000/1000, MyHGM->status.client_connections , GloMTH->get_total_queries() , GloMTH->get_slow_queries() );
	unsigned char statslen=strlen(buf1);
	mysql_hdr myhdr;
	myhdr.pkt_id=1;
	myhdr.pkt_length=statslen;

  unsigned int size=myhdr.pkt_length+sizeof(mysql_hdr);
  unsigned char *_ptr=(unsigned char *)l_alloc(size);
  memcpy(_ptr, &myhdr, sizeof(mysql_hdr));
  int l=sizeof(mysql_hdr);
	memcpy(_ptr+l,buf1,statslen);

	if (send==true) { (*myds)->PSarrayOUT->add((void *)_ptr,size); }
	if (len) { *len=size; }
	if (ptr) { *ptr=(void *)_ptr; }
#ifdef DEBUG
	if (dump_pkt) { __dump_pkt(__func__,_ptr,size); }
#endif
	return true;
}

bool MySQL_Protocol::generate_pkt_EOF(bool send, void **ptr, unsigned int *len, uint8_t sequence_id, uint16_t warnings, uint16_t status, MySQL_ResultSet *myrs) {
	if ((*myds)->sess->mirror==true) {
		return true;
	}
	mysql_hdr myhdr;
	myhdr.pkt_id=sequence_id;
	myhdr.pkt_length=5;
	unsigned int size=myhdr.pkt_length+sizeof(mysql_hdr);
	unsigned char *_ptr = NULL;
	if (myrs == NULL) {
		_ptr = (unsigned char *)l_alloc(size);
	} else {
		_ptr = myrs->buffer + myrs->buffer_used;
		myrs->buffer_used += size;
	}
  memcpy(_ptr, &myhdr, sizeof(mysql_hdr));
  int l=sizeof(mysql_hdr);
	_ptr[l]=0xfe; l++;
	int16_t internal_status = status;
	if (sess) {
		switch (sess->session_type) {
			case PROXYSQL_SESSION_SQLITE:
			case PROXYSQL_SESSION_ADMIN:
			case PROXYSQL_SESSION_STATS:
				internal_status += SERVER_STATUS_NO_BACKSLASH_ESCAPES;
				break;
			default:
				break;
		}
	}
	memcpy(_ptr+l, &warnings, sizeof(uint16_t)); l+=sizeof(uint16_t);
	memcpy(_ptr+l, &internal_status, sizeof(uint16_t));
	
	if (send==true) {
		(*myds)->PSarrayOUT->add((void *)_ptr,size);
		switch ((*myds)->DSS) {
			case STATE_COLUMN_DEFINITION:
				(*myds)->DSS=STATE_EOF1;
				break;
			case STATE_ROW:
				(*myds)->DSS=STATE_EOF2;
				break;
			default:
				//assert(0);
				break;
		}
	}
	if (len) { *len=size; }
	if (ptr) { *ptr=(void *)_ptr; }
#ifdef DEBUG
	if (dump_pkt) { __dump_pkt(__func__,_ptr,size); }
#endif
	return true;
}

bool MySQL_Protocol::generate_pkt_ERR(bool send, void **ptr, unsigned int *len, uint8_t sequence_id, uint16_t error_code, char *sql_state, const char *sql_message, bool track) {
	if ((*myds)->sess->mirror==true) {
		return true;
	}
	mysql_hdr myhdr;
	uint32_t sql_message_len=( sql_message ? strlen(sql_message) : 0 );
	myhdr.pkt_id=sequence_id;
	myhdr.pkt_length=1+sizeof(uint16_t)+1+5+sql_message_len;
  unsigned int size=myhdr.pkt_length+sizeof(mysql_hdr);
  unsigned char *_ptr=(unsigned char *)l_alloc(size);
  memcpy(_ptr, &myhdr, sizeof(mysql_hdr));
  int l=sizeof(mysql_hdr);
	_ptr[l]=0xff; l++;
	memcpy(_ptr+l, &error_code, sizeof(uint16_t)); l+=sizeof(uint16_t);
	_ptr[l]='#'; l++;
	memcpy(_ptr+l, sql_state, 5); l+=5;
	if (sql_message) memcpy(_ptr+l, sql_message, sql_message_len);
	
	if (send==true) {
		(*myds)->PSarrayOUT->add((void *)_ptr,size);
		switch ((*myds)->DSS) {
			case STATE_CLIENT_HANDSHAKE:
			case STATE_QUERY_SENT_DS:
			case STATE_QUERY_SENT_NET:
				(*myds)->DSS=STATE_ERR;
				break;
			case STATE_OK:
				break;
			case STATE_SLEEP:
				if ((*myds)->sess->session_fast_forward==true) { // see issue #733
					break;
				}
			default:
				assert(0);
		}
	}
	if (len) { *len=size; }
	if (ptr) { *ptr=(void *)_ptr; }
#ifdef DEBUG
	if (dump_pkt) { __dump_pkt(__func__,_ptr,size); }
#endif
	if (track)
		if (*myds)
			if ((*myds)->sess)
				if ((*myds)->sess->thread)
					(*myds)->sess->thread->status_variables.generated_pkt_err++;
	return true;
}

bool MySQL_Protocol::generate_pkt_OK(bool send, void **ptr, unsigned int *len, uint8_t sequence_id, unsigned int affected_rows, uint64_t last_insert_id, uint16_t status, uint16_t warnings, char *msg) {
	if ((*myds)->sess->mirror==true) {
		return true;
	}
	char affected_rows_prefix;
	uint8_t affected_rows_len=mysql_encode_length(affected_rows, &affected_rows_prefix);
	char last_insert_id_prefix;
	uint8_t last_insert_id_len=mysql_encode_length(last_insert_id, &last_insert_id_prefix);
	uint32_t msg_len=( msg ? strlen(msg) : 0 );
	char msg_prefix;
	uint8_t msg_len_len=mysql_encode_length(msg_len, &msg_prefix);

	mysql_hdr myhdr;
	myhdr.pkt_id=sequence_id;
	myhdr.pkt_length=1+affected_rows_len+last_insert_id_len+sizeof(uint16_t)+sizeof(uint16_t)+msg_len;
	if (msg_len) myhdr.pkt_length+=msg_len_len;
  unsigned int size=myhdr.pkt_length+sizeof(mysql_hdr);
  unsigned char *_ptr=(unsigned char *)l_alloc(size);
  memcpy(_ptr, &myhdr, sizeof(mysql_hdr));
  int l=sizeof(mysql_hdr);
	_ptr[l]=0x00; l++;
	l+=write_encoded_length(_ptr+l, affected_rows, affected_rows_len, affected_rows_prefix);
	l+=write_encoded_length(_ptr+l, last_insert_id, last_insert_id_len, last_insert_id_prefix);
	int16_t internal_status = status;
	if (sess) {
		switch (sess->session_type) {
			case PROXYSQL_SESSION_SQLITE:
			case PROXYSQL_SESSION_ADMIN:
			case PROXYSQL_SESSION_STATS:
				internal_status += SERVER_STATUS_NO_BACKSLASH_ESCAPES;
				break;
			default:
				break;
		}
	}
	memcpy(_ptr+l, &internal_status, sizeof(uint16_t)); l+=sizeof(uint16_t);
	memcpy(_ptr+l, &warnings, sizeof(uint16_t)); l+=sizeof(uint16_t);
	if (msg && strlen(msg)) {
		l+=write_encoded_length(_ptr+l, msg_len, msg_len_len, msg_prefix);
		memcpy(_ptr+l, msg, msg_len);
	}
	if (send==true) {
		(*myds)->PSarrayOUT->add((void *)_ptr,size);
		switch ((*myds)->DSS) {
			case STATE_CLIENT_HANDSHAKE:
			case STATE_QUERY_SENT_DS:
			case STATE_QUERY_SENT_NET:
				(*myds)->DSS=STATE_OK;
				break;
			case STATE_OK:
				break;
			default:
				assert(0);
		}
	}
	if (len) { *len=size; }
	if (ptr) { *ptr=(void *)_ptr; }
#ifdef DEBUG
	if (dump_pkt) { __dump_pkt(__func__,_ptr,size); }
#endif
	return true;
}

bool MySQL_Protocol::generate_pkt_column_count(bool send, void **ptr, unsigned int *len, uint8_t sequence_id, uint64_t count, MySQL_ResultSet *myrs) {
	if ((*myds)->sess->mirror==true) {
		return true;
	}

	char count_prefix=0;
	uint8_t count_len=mysql_encode_length(count, &count_prefix);

	mysql_hdr myhdr;
	myhdr.pkt_id=sequence_id;
	myhdr.pkt_length=count_len;
  unsigned int size=myhdr.pkt_length+sizeof(mysql_hdr);
//  unsigned char *_ptr=(unsigned char *)l_alloc(size);
  unsigned char *_ptr = NULL;
	if (myrs) {
		if ( size<=(RESULTSET_BUFLEN-myrs->buffer_used) ) {
			// there is space in the buffer, add the data to it
			_ptr = myrs->buffer + myrs->buffer_used;
			myrs->buffer_used += size;
		} else {
			// there is no space in the buffer, we flush the buffer and recreate it
			myrs->buffer_to_PSarrayOut();
			// now we can check again if there is space in the buffer
			if ( size<=(RESULTSET_BUFLEN-myrs->buffer_used) ) {
				// there is space in the NEW buffer, add the data to it
				_ptr = myrs->buffer + myrs->buffer_used;
				myrs->buffer_used += size;
			} else {
				// a new buffer is not enough to store the new row
				_ptr=(unsigned char *)l_alloc(size);
			}
		}
	} else {
		_ptr=(unsigned char *)l_alloc(size);
	}
  memcpy(_ptr, &myhdr, sizeof(mysql_hdr));
  int l=sizeof(mysql_hdr);

	l+=write_encoded_length(_ptr+l, count, count_len, count_prefix);

	if (send==true) { (*myds)->PSarrayOUT->add((void *)_ptr,size); }
	if (len) { *len=size; }
	if (ptr) { *ptr=(void *)_ptr; }
#ifdef DEBUG
	if (dump_pkt) { __dump_pkt(__func__,_ptr,size); }
#endif
	if (myrs) {
		if (_ptr >= myrs->buffer && _ptr < myrs->buffer+RESULTSET_BUFLEN) {
			// we are writing within the buffer, do not add to PSarrayOUT
		} else {
			// we are writing outside the buffer, add to PSarrayOUT
			myrs->PSarrayOUT.add(_ptr,size);
		}
	}
	return true;
}

bool MySQL_Protocol::generate_pkt_field(bool send, void **ptr, unsigned int *len, uint8_t sequence_id, char *schema, char *table, char *org_table, char *name, char *org_name, uint16_t charset, uint32_t column_length, uint8_t type, uint16_t flags, uint8_t decimals, bool field_list, uint64_t defvalue_length, char *defvalue, MySQL_ResultSet *myrs) {

	if ((*myds)->sess->mirror==true) {
		return true;
	}
	char *def=(char *)"def";
	uint32_t def_strlen=strlen(def);
	char def_prefix;
	uint8_t def_len=mysql_encode_length(def_strlen, &def_prefix);

	uint32_t schema_strlen=strlen(schema);
	char schema_prefix;
	uint8_t schema_len=mysql_encode_length(schema_strlen, &schema_prefix);

	uint32_t table_strlen=strlen(table);
	char table_prefix;
	uint8_t table_len=mysql_encode_length(table_strlen, &table_prefix);

	uint32_t org_table_strlen=strlen(org_table);
	char org_table_prefix;
	uint8_t org_table_len=mysql_encode_length(org_table_strlen, &org_table_prefix);

	uint32_t name_strlen=strlen(name);
	char name_prefix;
	uint8_t name_len=mysql_encode_length(name_strlen, &name_prefix);

	uint32_t org_name_strlen=strlen(org_name);
	char org_name_prefix;
	uint8_t org_name_len=mysql_encode_length(org_name_strlen, &org_name_prefix);


	char defvalue_length_prefix;
	uint8_t defvalue_length_len=mysql_encode_length(defvalue_length, &defvalue_length_prefix);

	mysql_hdr myhdr;
	myhdr.pkt_id=sequence_id;
	myhdr.pkt_length = def_len + def_strlen
		+ schema_len + schema_strlen
		+ table_len + table_strlen
		+ org_table_len + org_table_strlen
		+ name_len + name_strlen
		+ org_name_len + org_name_strlen
		+ 1  // filler
		+ sizeof(uint16_t) // charset
		+ sizeof(uint32_t) // column_length
		+ sizeof(uint8_t)  // type
		+ sizeof(uint16_t) // flags
		+ sizeof(uint8_t)  // decimals
		+ 2; // filler
	if (field_list) {
		myhdr.pkt_length += defvalue_length_len + strlen(defvalue);
	} //else myhdr.pkt_length++;

  unsigned int size=myhdr.pkt_length+sizeof(mysql_hdr);
  unsigned char *_ptr = NULL;
	if (myrs) {
		if ( size<=(RESULTSET_BUFLEN-myrs->buffer_used) ) {
			// there is space in the buffer, add the data to it
			_ptr = myrs->buffer + myrs->buffer_used;
			myrs->buffer_used += size;
		} else {
			// there is no space in the buffer, we flush the buffer and recreate it
			myrs->buffer_to_PSarrayOut();
			// now we can check again if there is space in the buffer
			if ( size<=(RESULTSET_BUFLEN-myrs->buffer_used) ) {
				// there is space in the NEW buffer, add the data to it
				_ptr = myrs->buffer + myrs->buffer_used;
				myrs->buffer_used += size;
			} else {
				// a new buffer is not enough to store the new row
				_ptr=(unsigned char *)l_alloc(size);
			}
		}
	} else {
		_ptr=(unsigned char *)l_alloc(size);
	}
  memcpy(_ptr, &myhdr, sizeof(mysql_hdr));
  int l=sizeof(mysql_hdr);

	l+=write_encoded_length_and_string(_ptr+l, def_strlen, def_len, def_prefix, def);
	l+=write_encoded_length_and_string(_ptr+l, schema_strlen, schema_len, schema_prefix, schema);
	l+=write_encoded_length_and_string(_ptr+l, table_strlen, table_len, table_prefix, table);
	l+=write_encoded_length_and_string(_ptr+l, org_table_strlen, org_table_len, org_table_prefix, org_table);
	l+=write_encoded_length_and_string(_ptr+l, name_strlen, name_len, name_prefix, name);
	l+=write_encoded_length_and_string(_ptr+l, org_name_strlen, org_name_len, org_name_prefix, org_name);
	_ptr[l]=0x0c; l++;
	memcpy(_ptr+l,&charset,sizeof(uint16_t)); l+=sizeof(uint16_t);
	memcpy(_ptr+l,&column_length,sizeof(uint32_t)); l+=sizeof(uint32_t);
	_ptr[l]=type; l++;
	uint16_t flags_ = flags;
	flags_ = flags_ & ~NUM_FLAG;
	memcpy(_ptr+l,&flags_,sizeof(uint16_t)); l+=sizeof(uint16_t);
	_ptr[l]=decimals; l++;
	_ptr[l]=0x00; l++;
	_ptr[l]=0x00; l++;
	if (field_list) {
		l+=write_encoded_length_and_string(_ptr+l, strlen(defvalue), defvalue_length_len, defvalue_length_prefix, defvalue);
	} 
	//else _ptr[l]=0x00;
	//else fprintf(stderr,"current deflen=%d, defstrlen=%d, namelen=%d, namestrlen=%d, l=%d\n", def_len, def_strlen, name_len, name_strlen, l);
	if (send==true) { (*myds)->PSarrayOUT->add((void *)_ptr,size); }
	if (len) { *len=size; }
	if (ptr) { *ptr=(void *)_ptr; }
#ifdef DEBUG
	if (dump_pkt) { __dump_pkt(__func__,_ptr,size); }
#endif
	if (myrs) {
		if (_ptr >= myrs->buffer && _ptr < myrs->buffer+RESULTSET_BUFLEN) {
			// we are writing within the buffer, do not add to PSarrayOUT
		} else {
			// we are writing outside the buffer, add to PSarrayOUT
			myrs->PSarrayOUT.add(_ptr,size);
		}
	}
	return true;
}


// FIXME FIXME function not completed yet!
// see https://dev.mysql.com/doc/internals/en/com-stmt-prepare-response.html
bool MySQL_Protocol::generate_STMT_PREPARE_RESPONSE(uint8_t sequence_id, MySQL_STMT_Global_info *stmt_info, uint32_t _stmt_id) {
	uint8_t sid=sequence_id;
	uint16_t i;
	char *okpack=(char *)malloc(16); // first packet
	mysql_hdr hdr;
	hdr.pkt_id=sid;
	hdr.pkt_length=12;
	memcpy(okpack,&hdr,sizeof(mysql_hdr)); // copy header
	okpack[4]=0;
	okpack[13]=0;
	okpack[15]=0;
	pthread_rwlock_rdlock(&stmt_info->rwlock_);
	if (_stmt_id) {
		memcpy(okpack+5,&_stmt_id,sizeof(uint32_t));
	} else {
		memcpy(okpack+5,&stmt_info->statement_id,sizeof(uint32_t));
	}
	memcpy(okpack+9,&stmt_info->num_columns,sizeof(uint16_t));
	memcpy(okpack+11,&stmt_info->num_params,sizeof(uint16_t));
	memcpy(okpack+14,&stmt_info->warning_count,sizeof(uint16_t));
	(*myds)->PSarrayOUT->add((void *)okpack,16);
	sid++;
	int setStatus = SERVER_STATUS_AUTOCOMMIT;
	if (myds) {
		setStatus = 0;
		unsigned int Trx_id = (*myds)->sess->FindOneActiveTransaction();
		setStatus = (Trx_id >= 0 ? SERVER_STATUS_IN_TRANS : 0 );
		if ((*myds)->sess->autocommit) setStatus += SERVER_STATUS_AUTOCOMMIT;
	}
	if (stmt_info->num_params) {
		for (i=0; i<stmt_info->num_params; i++) {
			generate_pkt_field(true,NULL,NULL,sid,
				(char *)"", (char *)"", (char *)"", (char *)"?", (char *)"",
				63,0,253,128,0,false,0,NULL); // NOTE: charset is 63 = binary !
			sid++;
		}
		generate_pkt_EOF(true,NULL,NULL,sid,0,setStatus);
		sid++;
	}
	if (stmt_info->num_columns) {
		for (i=0; i<stmt_info->num_columns; i++) {
			MYSQL_FIELD *fd=stmt_info->fields[i];
			generate_pkt_field(true,NULL,NULL,sid,
				fd->db,
				fd->table, fd->org_table,
				fd->name, fd->org_name,
				fd->charsetnr, fd->length, fd->type, fd->flags, fd->decimals, false,0,NULL);
			sid++;
		}
		generate_pkt_EOF(true,NULL,NULL,sid,0,setStatus);
		sid++;
	}
	pthread_rwlock_unlock(&stmt_info->rwlock_);
	return true;
}

bool MySQL_Protocol::generate_pkt_row(bool send, void **ptr, unsigned int *len, uint8_t sequence_id, int colnums, unsigned long *fieldslen, char **fieldstxt) {
	int col=0;
	int rowlen=0;
	for (col=0; col<colnums; col++) {
		rowlen+=( fieldstxt[col] ? fieldslen[col]+mysql_encode_length(fieldslen[col],NULL) : 1 );
	}
	mysql_hdr myhdr;
	myhdr.pkt_id=sequence_id;
	myhdr.pkt_length=rowlen;

	unsigned int size=myhdr.pkt_length+sizeof(mysql_hdr);
	unsigned char *_ptr=(unsigned char *)l_alloc(size);
	memcpy(_ptr, &myhdr, sizeof(mysql_hdr));
	int l=sizeof(mysql_hdr);
	for (col=0; col<colnums; col++) {
		if (fieldstxt[col]) {
			char length_prefix;
			uint8_t length_len=mysql_encode_length(fieldslen[col], &length_prefix);
			l+=write_encoded_length_and_string(_ptr+l,fieldslen[col],length_len, length_prefix, fieldstxt[col]);
		} else {
			_ptr[l]=0xfb;
			l++;
		}
	}
	if (send==true) { (*myds)->PSarrayOUT->add((void *)_ptr,size); }
	if (len) { *len=size; }
	if (ptr) { *ptr=(void *)_ptr; }
#ifdef DEBUG
	if (dump_pkt) { __dump_pkt(__func__,_ptr,size); }
#endif
	return true;
}

uint8_t MySQL_Protocol::generate_pkt_row3(MySQL_ResultSet *myrs, unsigned int *len, uint8_t sequence_id, int colnums, unsigned long *fieldslen, char **fieldstxt) {
	if ((*myds)->sess->mirror==true) {
		return true;
	}
	int col=0;
	unsigned int rowlen=0;
	uint8_t pkt_sid=sequence_id;
	for (col=0; col<colnums; col++) {
		rowlen+=( fieldstxt[col] ? fieldslen[col]+mysql_encode_length(fieldslen[col],NULL) : 1 );
	}
	PtrSize_t pkt;
	pkt.size=rowlen+sizeof(mysql_hdr);
	if ( pkt.size<=(RESULTSET_BUFLEN-myrs->buffer_used) ) {
		// there is space in the buffer, add the data to it
		pkt.ptr = myrs->buffer + myrs->buffer_used;
		myrs->buffer_used += pkt.size;
	} else {
		// there is no space in the buffer, we flush the buffer and recreate it
		myrs->buffer_to_PSarrayOut();
		// now we can check again if there is space in the buffer
		if ( pkt.size<=(RESULTSET_BUFLEN-myrs->buffer_used) ) {
			// there is space in the NEW buffer, add the data to it
			pkt.ptr = myrs->buffer + myrs->buffer_used;
			myrs->buffer_used += pkt.size;
		} else {
			// a new buffer is not enough to store the new row
			pkt.ptr=l_alloc(pkt.size);
		}
	}
	int l=sizeof(mysql_hdr);
	for (col=0; col<colnums; col++) {
		if (fieldstxt[col]) {
			char length_prefix;
			uint8_t length_len=mysql_encode_length(fieldslen[col], &length_prefix);
			l+=write_encoded_length_and_string((unsigned char *)pkt.ptr+l,fieldslen[col],length_len, length_prefix, fieldstxt[col]);
		} else {
			char *_ptr=(char *)pkt.ptr;
			_ptr[l]=0xfb;
			l++;
		}
	}
	if (pkt.size < (0xFFFFFF+sizeof(mysql_hdr))) {
		mysql_hdr myhdr;
		myhdr.pkt_id=pkt_sid;
		myhdr.pkt_length=rowlen;
		memcpy(pkt.ptr, &myhdr, sizeof(mysql_hdr));
		if (pkt.ptr >= myrs->buffer && pkt.ptr < myrs->buffer+RESULTSET_BUFLEN) {
			// we are writing within the buffer, do not add to PSarrayOUT
		} else {
			// we are writing outside the buffer, add to PSarrayOUT
			myrs->PSarrayOUT.add(pkt.ptr,pkt.size);
		}
	} else {
		unsigned int left=pkt.size;
		unsigned int copied=0;
		while (left>=(0xFFFFFF+sizeof(mysql_hdr))) {
			PtrSize_t pkt2;
			pkt2.size=0xFFFFFF+sizeof(mysql_hdr);
			pkt2.ptr=l_alloc(pkt2.size);
			memcpy((char *)pkt2.ptr+sizeof(mysql_hdr), (char *)pkt.ptr+sizeof(mysql_hdr)+copied, 0xFFFFFF);
			mysql_hdr myhdr;
			myhdr.pkt_id=pkt_sid;
			pkt_sid++;
			myhdr.pkt_length=0xFFFFFF;
			memcpy(pkt2.ptr, &myhdr, sizeof(mysql_hdr));
			// we are writing a large packet (over 16MB), we assume we are always outside the buffer
			myrs->PSarrayOUT.add(pkt2.ptr,pkt2.size);
			copied+=0xFFFFFF;
			left-=0xFFFFFF;
		}
		PtrSize_t pkt2;
		pkt2.size=left;
		pkt2.ptr=l_alloc(pkt2.size);
		memcpy((char *)pkt2.ptr+sizeof(mysql_hdr), (char *)pkt.ptr+sizeof(mysql_hdr)+copied, left-sizeof(mysql_hdr));
		mysql_hdr myhdr;
		myhdr.pkt_id=pkt_sid;
		myhdr.pkt_length=left-sizeof(mysql_hdr);
		memcpy(pkt2.ptr, &myhdr, sizeof(mysql_hdr));
		// we are writing a large packet (over 16MB), we assume we are always outside the buffer
		myrs->PSarrayOUT.add(pkt2.ptr,pkt2.size);
	}
	if (len) { *len=pkt.size+(pkt_sid-sequence_id)*sizeof(mysql_hdr); }
	if (pkt.size >= (0xFFFFFF+sizeof(mysql_hdr))) {
		l_free(pkt.size,pkt.ptr);
	}
	return pkt_sid;
}

bool MySQL_Protocol::generate_pkt_auth_switch_request(bool send, void **ptr, unsigned int *len) {
  proxy_debug(PROXY_DEBUG_MYSQL_CONNECTION, 7, "Generating auth switch request pkt\n");
  mysql_hdr myhdr;
  myhdr.pkt_id=1;
  myhdr.pkt_length=1 // fe
		+ (strlen("mysql_native_password")+1)
		+ 20 // scramble
		+ 1; // 00
  unsigned int size=myhdr.pkt_length+sizeof(mysql_hdr);
  unsigned char *_ptr=(unsigned char *)malloc(size);
	memset(_ptr,0,size);
  memcpy(_ptr, &myhdr, sizeof(mysql_hdr));
  int l;
  l=sizeof(mysql_hdr);
  _ptr[l]=0xfe; l++; //0xfe

  memcpy(_ptr+l,"mysql_native_password",strlen("mysql_native_password"));
	l+=strlen("mysql_native_password");
	_ptr[l]=0x00; l++;
  memcpy(_ptr+l, (*myds)->myconn->scramble_buff+0, 20); l+=20;
  _ptr[l]=0x00; //l+=1; //0x00
	if (send==true) {
		(*myds)->PSarrayOUT->add((void *)_ptr,size);
		(*myds)->DSS=STATE_SERVER_HANDSHAKE;
		(*myds)->sess->status=CONNECTING_CLIENT;
	}
	if (len) { *len=size; }
	if (ptr) { *ptr=(void *)_ptr; }
#ifdef DEBUG
	if (dump_pkt) { __dump_pkt(__func__,_ptr,size); }
#endif
	return true;
}

//bool MySQL_Protocol::generate_pkt_initial_handshake(MySQL_Data_Stream *myds, bool send, void **ptr, unsigned int *len) {
bool MySQL_Protocol::generate_pkt_initial_handshake(bool send, void **ptr, unsigned int *len, uint32_t *_thread_id) {
  proxy_debug(PROXY_DEBUG_MYSQL_CONNECTION, 7, "Generating handshake pkt\n");
  mysql_hdr myhdr;
  myhdr.pkt_id=0;
  myhdr.pkt_length=sizeof(protocol_version)
    + (strlen(mysql_thread___server_version)+1)
    + sizeof(uint32_t)  // thread_id
    + 8  // scramble1
    + 1  // 0x00
    //+ sizeof(glovars.server_capabilities)
    //+ sizeof(glovars.server_language)
    //+ sizeof(glovars.server_status)
    + sizeof(mysql_thread___server_capabilities)
    + sizeof(mysql_thread___default_charset)
    + sizeof(server_status)
    + 3 // unknown stuff
    + 10 // filler
    + 12 // scramble2
    + 1  // 0x00
    + (strlen("mysql_native_password")+1);

  unsigned int size=myhdr.pkt_length+sizeof(mysql_hdr);
  unsigned char *_ptr=(unsigned char *)malloc(size);
	memset(_ptr,0,size);
  memcpy(_ptr, &myhdr, sizeof(mysql_hdr));
  int l;
  l=sizeof(mysql_hdr);
  uint32_t thread_id=__sync_fetch_and_add(&glovars.thread_id,1);
	if (thread_id==0) {
		thread_id=__sync_fetch_and_add(&glovars.thread_id,1); // again!
	}
	*_thread_id=thread_id;

  rand_struct rand_st;
  //randominit(&rand_st,rand(),rand());
  rand_st.max_value= 0x3FFFFFFFL;
  rand_st.max_value_dbl=0x3FFFFFFFL;
  rand_st.seed1=rand()%rand_st.max_value;
  rand_st.seed2=rand()%rand_st.max_value;

  memcpy(_ptr+l, &protocol_version, sizeof(protocol_version)); l+=sizeof(protocol_version);
  memcpy(_ptr+l, mysql_thread___server_version, strlen(mysql_thread___server_version)); l+=strlen(mysql_thread___server_version)+1;
  memcpy(_ptr+l, &thread_id, sizeof(uint32_t)); l+=sizeof(uint32_t);
//#ifdef MARIADB_BASE_VERSION
//  proxy_create_random_string(myds->myconn->myconn.scramble_buff+0,8,(struct my_rnd_struct *)&rand_st);
//#else
  proxy_create_random_string((*myds)->myconn->scramble_buff+0,8,(struct rand_struct *)&rand_st);
//#endif

  int i;

//  for (i=0;i<8;i++) {
//    if ((*myds)->myconn->scramble_buff[i]==0) {
//      (*myds)->myconn->scramble_buff[i]='a';
//    }
//  }

	memcpy(_ptr+l, (*myds)->myconn->scramble_buff+0, 8); l+=8;
	_ptr[l]=0x00; l+=1; //0x00
	if (mysql_thread___have_compress) {
		mysql_thread___server_capabilities |= CLIENT_COMPRESS;
	} else {
		mysql_thread___server_capabilities &= ~CLIENT_COMPRESS;
	}
	if (mysql_thread___have_ssl) {
		mysql_thread___server_capabilities |= CLIENT_SSL;
	} else {
		mysql_thread___server_capabilities &= ~CLIENT_SSL;
	}
	mysql_thread___server_capabilities |= CLIENT_LONG_FLAG;
	(*myds)->myconn->options.server_capabilities=mysql_thread___server_capabilities;
  memcpy(_ptr+l,&mysql_thread___server_capabilities, sizeof(mysql_thread___server_capabilities)); l+=sizeof(mysql_thread___server_capabilities);
  memcpy(_ptr+l,&mysql_thread___default_charset, sizeof(mysql_thread___default_charset)); l+=sizeof(mysql_thread___default_charset);
  memcpy(_ptr+l,&server_status, sizeof(server_status)); l+=sizeof(server_status);
  memcpy(_ptr+l,"\x0f\x80\x15",3); l+=3;
  for (i=0;i<10; i++) { _ptr[l]=0x00; l++; } //filler
  //create_random_string(mypkt->data+l,12,(struct my_rnd_struct *)&rand_st); l+=12;
//#ifdef MARIADB_BASE_VERSION
//  proxy_create_random_string(myds->myconn->myconn.scramble_buff+8,12,(struct my_rnd_struct *)&rand_st);
//#else
  proxy_create_random_string((*myds)->myconn->scramble_buff+8,12,(struct rand_struct *)&rand_st);
//#endif
  //create_random_string(scramble_buf+8,12,&rand_st);

//  for (i=8;i<20;i++) {
//    if ((*myds)->myconn->scramble_buff[i]==0) {
//      (*myds)->myconn->scramble_buff[i]='a';
//    }
//  }

  memcpy(_ptr+l, (*myds)->myconn->scramble_buff+8, 12); l+=12;
  l+=1; //0x00
  memcpy(_ptr+l,"mysql_native_password",strlen("mysql_native_password"));

	if (send==true) {
		(*myds)->PSarrayOUT->add((void *)_ptr,size);
		(*myds)->DSS=STATE_SERVER_HANDSHAKE;
		(*myds)->sess->status=CONNECTING_CLIENT;
	}
	if (len) { *len=size; }
	if (ptr) { *ptr=(void *)_ptr; }
#ifdef DEBUG
	if (dump_pkt) { __dump_pkt(__func__,_ptr,size); }
#endif
	return true;
}

bool MySQL_Protocol::process_pkt_OK(unsigned char *pkt, unsigned int len) {

  if (len < 11) return false;

  mysql_hdr hdr;
  memcpy(&hdr,pkt,sizeof(mysql_hdr));
  pkt     += sizeof(mysql_hdr);

	if (*pkt) return false;
	if (len!=hdr.pkt_length+sizeof(mysql_hdr)) return false;

	uint64_t affected_rows;
	uint64_t  insert_id;
#ifdef DEBUG
	uint16_t  warns;
#endif /* DEBUG */
	unsigned char msg[len];

	unsigned int p=0;
	int rc;

	pkt++; p++;
	rc=mysql_decode_length(pkt,&affected_rows);
	pkt += rc; p+=rc;
	rc=mysql_decode_length(pkt,&insert_id);
	pkt += rc; p+=rc;
	prot_status=CPY2(pkt);
	pkt+=sizeof(uint16_t);
	p+=sizeof(uint16_t);
#ifdef DEBUG
	warns=CPY2(pkt);
#endif /* DEBUG */
	pkt+=sizeof(uint16_t);
	p+=sizeof(uint16_t);
	pkt++;
	p++;
	if (len>p) {
		memcpy(msg,pkt,len-p);
		msg[len-p]=0;
	} else {
		msg[0]=0;
	}

	proxy_debug(PROXY_DEBUG_MYSQL_PROTOCOL,1,"OK Packet <affected_rows:%u insert_id:%u status:%u warns:%u msg:%s>\n", (uint32_t)affected_rows, (uint32_t)insert_id, (uint16_t)prot_status, (uint16_t)warns, msg);
	
	return true;
}

bool MySQL_Protocol::process_pkt_EOF(unsigned char *pkt, unsigned int len) {
	int ret;
	mysql_hdr hdr;
	unsigned char *payload;
	memcpy(&hdr,pkt,sizeof(mysql_hdr));
	payload=pkt+sizeof(mysql_hdr);
	ret=pkt_end(payload, hdr.pkt_length, this);
	return ( ret==PKT_PARSED ? true : false );
}

bool MySQL_Protocol::process_pkt_COM_QUERY(unsigned char *pkt, unsigned int len) {
	bool ret=false;

	unsigned int _len=len-sizeof(mysql_hdr)-1;
	unsigned char *query=(unsigned char *)l_alloc(_len+1);
	memcpy(query,pkt+1+sizeof(mysql_hdr),_len);
	query[_len]=0x00;

	//printf("%s\n",query);

	l_free(_len+1,query);

	ret=true;
	return ret;
}


bool MySQL_Protocol::process_pkt_auth_swich_response(unsigned char *pkt, unsigned int len) {
	bool ret=false;
	char *password=NULL;

	if (len!=sizeof(mysql_hdr)+20) {
		return ret;
	}
	mysql_hdr hdr;
	memcpy(&hdr,pkt,sizeof(mysql_hdr));
	int default_hostgroup=-1;
	bool transaction_persistent;
	bool _ret_use_ssl=false;
	unsigned char pass[128];
	memset(pass,0,128);
	pkt+=sizeof(mysql_hdr);
	memcpy(pass, pkt, 20);
	char reply[SHA_DIGEST_LENGTH+1];
	reply[SHA_DIGEST_LENGTH]='\0';
	void *sha1_pass=NULL;
	enum proxysql_session_type session_type = (*myds)->sess->session_type;
	if (session_type == PROXYSQL_SESSION_CLICKHOUSE) {
#ifdef PROXYSQLCLICKHOUSE
		password=GloClickHouseAuth->lookup((char *)userinfo->username, USERNAME_FRONTEND, &_ret_use_ssl, &default_hostgroup, NULL, NULL, &transaction_persistent, NULL, NULL, &sha1_pass);
#endif /* PROXYSQLCLICKHOUSE */
	} else {
		password=GloMyAuth->lookup((char *)userinfo->username, USERNAME_FRONTEND, &_ret_use_ssl, &default_hostgroup, NULL, NULL, &transaction_persistent, NULL, NULL, &sha1_pass);
	}
	// FIXME: add support for default schema and fast forward , issues #255 and #256
	if (password==NULL) {
		ret=false;
	} else {
			if (password[0]!='*') { // clear text password
				proxy_scramble(reply, (*myds)->myconn->scramble_buff, password);
				if (memcmp(reply, pass, SHA_DIGEST_LENGTH)==0) {
					ret=true;
				}
			} else {
				ret=proxy_scramble_sha1((char *)pass,(*myds)->myconn->scramble_buff,password+1, reply);
				if (ret) {
					if (sha1_pass==NULL) {
						// currently proxysql doesn't know any sha1_pass for that specific user, let's set it!
						GloMyAuth->set_SHA1((char *)userinfo->username, USERNAME_FRONTEND,reply);
					}
					if (userinfo->sha1_pass) free(userinfo->sha1_pass);
					userinfo->sha1_pass=sha1_pass_hex(reply);
				}
			}
	}
	if (sha1_pass) {
		free(sha1_pass);
		sha1_pass=NULL;
	}
	return ret;
}


bool MySQL_Protocol::process_pkt_COM_CHANGE_USER(unsigned char *pkt, unsigned int len) {
	bool ret=false;
	int cur=sizeof(mysql_hdr);
	unsigned char *user=NULL;
	char *password=NULL;
	char *db=NULL;
	mysql_hdr hdr;
	memcpy(&hdr,pkt,sizeof(mysql_hdr));
	int default_hostgroup=-1;
	bool transaction_persistent;
	bool _ret_use_ssl=false;
	cur++;
	user=pkt+cur;
	cur+=strlen((const char *)user);
	cur++;
	unsigned char pass_len=pkt[cur];
	cur++;
	unsigned char pass[128];
	memset(pass,0,128);
	//pkt+=sizeof(mysql_hdr);
	memcpy(pass, pkt+cur, pass_len);
	char reply[SHA_DIGEST_LENGTH+1];
	reply[SHA_DIGEST_LENGTH]='\0';
	cur+=pass_len;
	db=(char *)pkt+cur;
	void *sha1_pass=NULL;
	enum proxysql_session_type session_type = (*myds)->sess->session_type;
	if (session_type == PROXYSQL_SESSION_CLICKHOUSE) {
#ifdef PROXYSQLCLICKHOUSE
		password=GloClickHouseAuth->lookup((char *)user, USERNAME_FRONTEND, &_ret_use_ssl, &default_hostgroup, NULL, NULL, &transaction_persistent, NULL, NULL, &sha1_pass);
#endif /* PROXYSQLCLICKHOUSE */
	} else {
		password=GloMyAuth->lookup((char *)user, USERNAME_FRONTEND, &_ret_use_ssl, &default_hostgroup, NULL, NULL, &transaction_persistent, NULL, NULL, &sha1_pass);
	}
	// FIXME: add support for default schema and fast forward, see issue #255 and #256
	(*myds)->sess->default_hostgroup=default_hostgroup;
	(*myds)->sess->transaction_persistent=transaction_persistent;
	if (password==NULL) {
		ret=false;
	} else {
		if (pass_len==0 && strlen(password)==0) {
			ret=true;
		} else {
			if (password[0]!='*') { // clear text password
				proxy_scramble(reply, (*myds)->myconn->scramble_buff, password);
				if (memcmp(reply, pass, SHA_DIGEST_LENGTH)==0) {
					ret=true;
				}
			} else {
				if (session_type == PROXYSQL_SESSION_MYSQL || session_type == PROXYSQL_SESSION_SQLITE) {
					ret=proxy_scramble_sha1((char *)pass,(*myds)->myconn->scramble_buff,password+1, reply);
					if (ret) {
						if (sha1_pass==NULL) {
							// currently proxysql doesn't know any sha1_pass for that specific user, let's set it!
							GloMyAuth->set_SHA1((char *)user, USERNAME_FRONTEND,reply);
						}
						if (userinfo->sha1_pass) free(userinfo->sha1_pass);
						userinfo->sha1_pass=sha1_pass_hex(reply);
					}
				}
			}
		}
		//if (_ret_use_ssl==true) {
			// if we reached here, use_ssl is false , but _ret_use_ssl is true
			// it means that a client is required to use SSL , but it is not
		//	ret=false;
		//}
	}
	if (userinfo->username) free(userinfo->username);
	if (userinfo->password) free(userinfo->password);
	if (ret==true) {
		(*myds)->DSS=STATE_CLIENT_HANDSHAKE;

		userinfo->username=strdup((const char *)user);
		userinfo->password=strdup((const char *)password);
		if (db) userinfo->set_schemaname(db,strlen(db));
	} else {
		// we always duplicate username and password, or crashes happen
		userinfo->username=strdup((const char *)user);
		/*if (pass_len) */ userinfo->password=strdup((const char *)"");
	}
	if (password) {
		free(password);
		password=NULL;
	}
	if (sha1_pass) {
		free(sha1_pass);
		sha1_pass=NULL;
	}
	userinfo->set(NULL,NULL,NULL,NULL); // just to call compute_hash()
	return ret;
}

bool MySQL_Protocol::process_pkt_handshake_response(unsigned char *pkt, unsigned int len) {
	bool ret=false;
	uint8_t charset;
	uint32_t  capabilities;
	uint32_t  max_pkt;
	uint32_t  pass_len;
	unsigned char *user=NULL;
	char *db=NULL;
	char *db_tmp = NULL;
	unsigned char *pass = NULL;
	MySQL_Connection *myconn = NULL;
	char *password=NULL;
	bool use_ssl=false;
	bool _ret_use_ssl=false;
	unsigned char *auth_plugin = NULL;
	int auth_plugin_id = 0;

	char reply[SHA_DIGEST_LENGTH+1];
	reply[SHA_DIGEST_LENGTH]='\0';
	int default_hostgroup=-1;
	char *default_schema=NULL;
	bool schema_locked;
	bool transaction_persistent;
	bool fast_forward;
	int max_connections;
	enum proxysql_session_type session_type = (*myds)->sess->session_type;

	void *sha1_pass=NULL;
//#ifdef DEBUG
	unsigned char *_ptr=pkt;
//#endif
	mysql_hdr hdr;
	memcpy(&hdr,pkt,sizeof(mysql_hdr));
	//Copy4B(&hdr,pkt);
	pkt     += sizeof(mysql_hdr);
	capabilities     = CPY4(pkt);
	(*myds)->myconn->options.client_flag = capabilities;
	pkt     += sizeof(uint32_t);
	max_pkt  = CPY4(pkt);
	pkt     += sizeof(uint32_t);
	charset  = *(uint8_t *)pkt;
	// see bug #810
	if ( (*myds)->encrypted == false ) { // client wants to use SSL
		if (len == sizeof(mysql_hdr)+32) {
			(*myds)->encrypted = true;
			use_ssl = true;
			return false;
		}
	}
	if (charset==0) {
		charset=mysql_thread___default_charset;
	}
	pkt     += 24;
//	if (len==sizeof(mysql_hdr)+32) {
//		(*myds)->encrypted=true;
//		use_ssl=true;
//	} else {
	user     = pkt;
	pkt     += strlen((char *)user) + 1;

	pass_len = (capabilities & CLIENT_SECURE_CONNECTION ? *pkt++ : strlen((char *)pkt));
	if (pass_len > (len - (pkt - _ptr))) {
		ret = false;
		goto __exit_process_pkt_handshake_response;
	}
	pass = (unsigned char *)malloc(pass_len+1);
	memcpy(pass, pkt, pass_len);
	pass[pass_len] = 0;

	pkt += pass_len;
	if (capabilities & CLIENT_CONNECT_WITH_DB) {
		unsigned int remaining = len - (pkt - _ptr);
		db_tmp = strndup((const char *)pkt, remaining);
		if (db_tmp) {
			db = db_tmp;
		}
		pkt++;
		if (db) {
			pkt+=strlen(db);
		}
	} else {
		db = NULL;
	}
	if (pass[pass_len-1] == 0) {
		pass_len--; // remove the extra 0 if present
	}
	if (_ptr+len > pkt) {
		if (capabilities & CLIENT_PLUGIN_AUTH) {
			auth_plugin = pkt;
		}
	}
	if (auth_plugin == NULL) {
		auth_plugin = (unsigned char *)"mysql_native_password"; // default
		auth_plugin_id = 1;
	}

<<<<<<< HEAD
=======
	if (auth_plugin_id == 0) {
		if (strncmp((char *)auth_plugin,(char *)"mysql_native_password",strlen((char *)"mysql_native_password"))==0) {
			auth_plugin_id = 1;
		}
	}
	if (auth_plugin_id == 0) {
		if (strncmp((char *)auth_plugin,(char *)"mysql_clear_password",strlen((char *)"mysql_clear_password"))==0) {
			auth_plugin_id = 2;
		}
	}
	if (auth_plugin_id == 0) { // unknown plugin
		return false;
	}
	char reply[SHA_DIGEST_LENGTH+1];
	reply[SHA_DIGEST_LENGTH]='\0';
	int default_hostgroup=-1;
	char *default_schema=NULL;
	bool schema_locked;
	bool transaction_persistent = true;
	bool fast_forward = false;
	int max_connections;
	enum proxysql_session_type session_type = (*myds)->sess->session_type;
>>>>>>> 0a1d5d95
	if (session_type == PROXYSQL_SESSION_CLICKHOUSE) {
#ifdef PROXYSQLCLICKHOUSE
		password=GloClickHouseAuth->lookup((char *)user, USERNAME_FRONTEND, &_ret_use_ssl, &default_hostgroup, &default_schema, &schema_locked, &transaction_persistent, &fast_forward, &max_connections, &sha1_pass);
#endif /* PROXYSQLCLICKHOUSE */
	} else {
		password=GloMyAuth->lookup((char *)user, USERNAME_FRONTEND, &_ret_use_ssl, &default_hostgroup, &default_schema, &schema_locked, &transaction_persistent, &fast_forward, &max_connections, &sha1_pass);
	}
	//assert(default_hostgroup>=0);
	if (password) {
		(*myds)->sess->default_hostgroup=default_hostgroup;
		(*myds)->sess->default_schema=default_schema; // just the pointer is passed
		(*myds)->sess->schema_locked=schema_locked;
		(*myds)->sess->transaction_persistent=transaction_persistent;
		(*myds)->sess->session_fast_forward=fast_forward;
		(*myds)->sess->user_max_connections=max_connections;
	}
	if (password==NULL) {
		// this is a workaround for bug #603
		if (
			((*myds)->sess->session_type == PROXYSQL_SESSION_ADMIN)
		|| 
			((*myds)->sess->session_type == PROXYSQL_SESSION_STATS) 
		) {
			if (strcmp((const char *)user,mysql_thread___monitor_username)==0) {
				proxy_scramble(reply, (*myds)->myconn->scramble_buff, mysql_thread___monitor_password);
				if (memcmp(reply, pass, SHA_DIGEST_LENGTH)==0) {
					(*myds)->sess->default_hostgroup=STATS_HOSTGROUP;
					(*myds)->sess->default_schema=strdup((char *)"main"); // just the pointer is passed
					(*myds)->sess->schema_locked=false;
					(*myds)->sess->transaction_persistent=false;
					(*myds)->sess->session_fast_forward=false;
					(*myds)->sess->user_max_connections=0;
					password=l_strdup(mysql_thread___monitor_password);
				ret=true;
				}
			} else {
				ret=false;
			}
		} else {
			ret=false; // by default, assume this will fail
			// try LDAP
			if (auth_plugin_id==2) {
				if (GloMyLdapAuth) {
					char *backend_username = NULL;
					(*myds)->sess->ldap_ctx = GloMyLdapAuth->ldap_ctx_init();
					password = GloMyLdapAuth->lookup((*myds)->sess->ldap_ctx, (char *)user, (char *)pass, USERNAME_FRONTEND, &_ret_use_ssl, &default_hostgroup, &default_schema, &schema_locked, &transaction_persistent, &fast_forward, &max_connections, &sha1_pass, &backend_username);
					if (password) {
						(*myds)->sess->default_hostgroup=default_hostgroup;
						(*myds)->sess->default_schema=default_schema; // just the pointer is passed
						(*myds)->sess->schema_locked=schema_locked;
						(*myds)->sess->transaction_persistent=transaction_persistent;
						(*myds)->sess->session_fast_forward=fast_forward;
						(*myds)->sess->user_max_connections=max_connections;
						if (strncmp(password,(char *)pass,strlen(password))==0) {
							if (backend_username) {
								free(password);
								password=NULL;
								password=GloMyAuth->lookup(backend_username, USERNAME_BACKEND, &_ret_use_ssl, &default_hostgroup, &default_schema, &schema_locked, &transaction_persistent, &fast_forward, &max_connections, &sha1_pass);
								if (password) {
									(*myds)->sess->default_hostgroup=default_hostgroup;
									(*myds)->sess->default_schema=default_schema; // just the pointer is passed
									(*myds)->sess->schema_locked=schema_locked;
									(*myds)->sess->transaction_persistent=transaction_persistent;
									(*myds)->sess->session_fast_forward=fast_forward;
									(*myds)->sess->user_max_connections=max_connections;
									userinfo->set(backend_username, NULL, NULL, NULL);
									if (sha1_pass==NULL) {
										// currently proxysql doesn't know any sha1_pass for that specific user, let's set it!
										GloMyAuth->set_SHA1((char *)userinfo->username, USERNAME_FRONTEND,reply);
									}
									if (userinfo->sha1_pass) free(userinfo->sha1_pass);
									userinfo->sha1_pass=sha1_pass_hex(reply);
									userinfo->fe_username=strdup((const char *)user);
									ret=true;
								}
							} else {
								ret=true;
							}
						}
					}
				}
			}
		}
	} else {
		if (pass_len==0 && strlen(password)==0) {
			ret=true;
		} else {
			if (password[0]!='*') { // clear text password
				if (auth_plugin_id == 1) { // mysql_native_password
					proxy_scramble(reply, (*myds)->myconn->scramble_buff, password);
					if (memcmp(reply, pass, SHA_DIGEST_LENGTH)==0) {
						ret=true;
					}
				} else { // mysql_clear_password
					if (strncmp(password,(char *)pass,strlen(password))==0) {
						ret=true;
					}
				}
			} else {
				if (auth_plugin_id == 1) {
					if (session_type == PROXYSQL_SESSION_MYSQL || session_type == PROXYSQL_SESSION_SQLITE || PROXYSQL_SESSION_ADMIN || PROXYSQL_SESSION_STATS) {
						ret=proxy_scramble_sha1((char *)pass,(*myds)->myconn->scramble_buff,password+1, reply);
						if (ret) {
							if (sha1_pass==NULL) {
								// currently proxysql doesn't know any sha1_pass for that specific user, let's set it!
								GloMyAuth->set_SHA1((char *)user, USERNAME_FRONTEND,reply);
							}
							if (userinfo->sha1_pass)
								free(userinfo->sha1_pass);
							userinfo->sha1_pass=sha1_pass_hex(reply);
						}
					}
				} else { // mysql_clear_password
					if (session_type == PROXYSQL_SESSION_MYSQL || session_type == PROXYSQL_SESSION_SQLITE || PROXYSQL_SESSION_ADMIN || PROXYSQL_SESSION_STATS) {
/*
						char sha1_2[SHA_DIGEST_LENGTH+1];
						sha1_2[SHA_DIGEST_LENGTH]='\0';
						proxy_compute_sha1_hash((unsigned char *)reply,(char *)pass,pass_len);
						proxy_compute_sha1_hash((unsigned char *)sha1_2,reply,strlen(reply));
						uint8 hash_stage2[SHA_DIGEST_LENGTH];
						unhex_pass(hash_stage2,sha1_2);
*/
						uint8 hash_stage1[SHA_DIGEST_LENGTH];
						uint8 hash_stage2[SHA_DIGEST_LENGTH];
						SHA_CTX sha1_context;
						SHA1_Init(&sha1_context);
						SHA1_Update(&sha1_context, pass, pass_len);
						SHA1_Final(hash_stage1, &sha1_context);
						SHA1_Init(&sha1_context);
						SHA1_Update(&sha1_context,hash_stage1,SHA_DIGEST_LENGTH);
						SHA1_Final(hash_stage2, &sha1_context);
						char *double_hashed_password = sha1_pass_hex((char *)hash_stage2); // note that sha1_pass_hex() returns a new buffer

						if (strcasecmp(double_hashed_password,password)==0) {
							ret = true;
							if (sha1_pass==NULL) {
								// currently proxysql doesn't know any sha1_pass for that specific user, let's set it!
								GloMyAuth->set_SHA1((char *)user, USERNAME_FRONTEND,hash_stage1);
							}
							if (userinfo->sha1_pass)
								free(userinfo->sha1_pass);
							userinfo->sha1_pass=sha1_pass_hex((char *)hash_stage1);
						} else {
							ret = false;
						}
						free(double_hashed_password);
					}
				}
			}
		}
	}

	if (_ret_use_ssl==true) {
		(*myds)->sess->use_ssl = true;
	}

//	if (_ret_use_ssl==true) {
//		// if we reached here, use_ssl is false , but _ret_use_ssl is true
//		// it means that a client is required to use SSL , but it is not
//		ret=false;
//	}
//	}
	proxy_debug(PROXY_DEBUG_MYSQL_PROTOCOL,1,"Handshake (%s auth) <user:\"%s\" pass:\"%s\" scramble:\"%s\" db:\"%s\" max_pkt:%u>, capabilities:%u char:%u, use_ssl:%s\n",
            (capabilities & CLIENT_SECURE_CONNECTION ? "new" : "old"), user, password, pass, db, max_pkt, capabilities, charset, ((*myds)->encrypted ? "yes" : "no"));
	assert(sess);
	assert(sess->client_myds);
	myconn=sess->client_myds->myconn;
	assert(myconn);
	myconn->set_charset(charset);
	// enable compression
	if (capabilities & CLIENT_COMPRESS) {
		if (myconn->options.server_capabilities & CLIENT_COMPRESS) {
			myconn->options.compression_min_length=50;
			//myconn->set_status_compression(true);  // don't enable this here. It needs to be enabled after the OK is sent
		}
	}
#ifdef DEBUG
	if (dump_pkt) { __dump_pkt(__func__,_ptr,len); }
#endif

	if (use_ssl) {
		ret=true;
		goto __exit_process_pkt_handshake_response;
	}

	if (ret==true) {

		(*myds)->myconn->options.max_allowed_pkt=max_pkt;
		(*myds)->DSS=STATE_CLIENT_HANDSHAKE;

		if (!userinfo->username) // if set already, ignore
			userinfo->username=strdup((const char *)user);
		userinfo->password=strdup((const char *)password);
		if (db) userinfo->set_schemaname(db,strlen(db));
	} else {
		// we always duplicate username and password, or crashes happen
		if (!userinfo->username) // if set already, ignore
			userinfo->username=strdup((const char *)user);
		if (pass_len) userinfo->password=strdup((const char *)"");
	}
	userinfo->set(NULL,NULL,NULL,NULL); // just to call compute_hash()

__exit_process_pkt_handshake_response:
	free(pass);
	if (password) {
		free(password);
		password=NULL;
	}
	if (sha1_pass) {
		free(sha1_pass);
		sha1_pass=NULL;
	}
	if (db_tmp) {
		free(db_tmp);
		db_tmp=NULL;
	}
	return ret;
}

void * MySQL_Protocol::Query_String_to_packet(uint8_t sid, std::string *s, unsigned int *l) {
	mysql_hdr hdr;
	hdr.pkt_id=sid;
	hdr.pkt_length=1+s->length();
	*l=hdr.pkt_length+sizeof(mysql_hdr);
	void *pkt=malloc(*l);
	memcpy(pkt,&hdr,sizeof(mysql_hdr));
	uint8_t c=_MYSQL_COM_QUERY;
	memcpy((char *)pkt+4,&c,1);
	memcpy((char *)pkt+5,s->c_str(),s->length());
	return pkt;
}



// get_binds_from_pkt() process an STMT_EXECUTE packet, and extract binds value
// and optionally metadata
// if stmt_meta is NULL, it means it is the first time that the client run
// STMT_EXECUTE and therefore stmt_meta needs to be build
//
// returns stmt_meta, or a new one
// See https://dev.mysql.com/doc/internals/en/com-stmt-execute.html for reference
stmt_execute_metadata_t * MySQL_Protocol::get_binds_from_pkt(void *ptr, unsigned int size, MySQL_STMT_Global_info *stmt_info, stmt_execute_metadata_t **stmt_meta) {
	stmt_execute_metadata_t *ret=NULL; //return NULL in case of failure
	if (size<14) {
		// some error!
		return ret;
	}
	uint16_t num_params=stmt_info->num_params;
	if (num_params==2) {
		PROXY_TRACE();
	}
	char *p=(char *)ptr+5;
	if (*stmt_meta) { // this PS was executed at least once, and we already have metadata
		ret=*stmt_meta;
	} else { // this is the first time that this PS is executed
		ret= new stmt_execute_metadata_t();
	}
	if (*stmt_meta==NULL) {
		memcpy(&ret->stmt_id,p,4); // stmt-id
	}
	p+=4; // stmt-id
	memcpy(&ret->flags,p,1); p+=1; // flags
	p+=4; // iteration-count
	ret->num_params=num_params;
	// we keep a pointer to the packet
	// this is extremely important because:
	// * binds[X].buffer does NOT point to a new allocated buffer
	// * binds[X].buffer points to offset inside the original packet
	// FIXME: there is still no free for pkt, so that will be a memory leak that needs to be fixed
	ret->pkt=ptr;
	uint8_t new_params_bound_flag;
	if (num_params) {
		uint16_t i;
		size_t null_bitmap_length=(num_params+7)/8;
		if (size < (14+1+null_bitmap_length)) {
			// some data missing?
			delete ret;
			return NULL;
		}
		memcpy(&new_params_bound_flag,p+null_bitmap_length,1);
		uint8_t *null_bitmap=NULL;
		null_bitmap=(uint8_t *)malloc(null_bitmap_length);
		memcpy(null_bitmap,p,null_bitmap_length);
		p+=null_bitmap_length;
		p+=1; // new_params_bound_flag

		MYSQL_BIND *binds=NULL;
		my_bool *is_nulls=NULL;
		unsigned long *lengths=NULL;
		// now we create bind structures only if needed
		if (*stmt_meta==NULL) {
			binds=(MYSQL_BIND *)malloc(sizeof(MYSQL_BIND)*num_params);
			memset(binds,0,sizeof(MYSQL_BIND)*num_params);
			ret->binds=binds;
			is_nulls=(my_bool *)malloc(sizeof(my_bool)*num_params);
			ret->is_nulls=is_nulls;
			lengths=(unsigned long *)malloc(sizeof(unsigned long)*num_params);
			ret->lengths=lengths;
		} else { // if STMT_EXECUTE was already executed once
			binds=ret->binds;
			is_nulls=ret->is_nulls;
			lengths=ret->lengths;
		}

		// process packet and set NULLs
		for (i=0;i<num_params;i++) {
			uint8_t null_byte=null_bitmap[i/8];
			uint8_t idx=i%8;
			my_bool is_null = (null_byte & ( 1 << idx )) >> idx;
			is_nulls[i]=is_null;
			binds[i].is_null=&is_nulls[i];
		}
		free(null_bitmap); // we are done with it

		if (new_params_bound_flag) {
			// the client is rebinding the parameters
			// the client is sending again the type of each parameter
			for (i=0;i<num_params;i++) {
				// set buffer_type and is_unsigned
				uint16_t buffer_type=0;
				memcpy(&buffer_type,p,2);
				binds[i].is_unsigned=0;
				if (buffer_type >= 32768) { // is_unsigned bit
					buffer_type-=32768;
					binds[i].is_unsigned=1;
				}
				binds[i].buffer_type=(enum enum_field_types)buffer_type;
				p+=2;

				// set length, defaults to 0
				// for parameters with not fixed length, that will be assigned later
				lengths[i]=0;
				binds[i].length=&lengths[i];
			}
		}

		for (i=0;i<num_params;i++) {
			unsigned long *_l = 0;
			my_bool * _is_null;
			void *_data = (*myds)->sess->SLDH->get(ret->stmt_id, i, &_l, &_is_null);
			if (_data) {
				// Data was sent via STMT_SEND_LONG_DATA so no data in the packet.
				binds[i].length = _l;
				binds[i].buffer = _data;
				binds[i].is_null = _is_null;
				continue;
			} else if (is_nulls[i]==true) {
				// the parameter is NULL, no need to read any data from the packet
				continue;
			}

			enum enum_field_types buffer_type=binds[i].buffer_type;
			switch (buffer_type) {
				case MYSQL_TYPE_TINY:
					binds[i].buffer=p;
					p+=1;
					break;
				case MYSQL_TYPE_SHORT:
				case MYSQL_TYPE_YEAR:
					binds[i].buffer=p;
					p+=2;
					break;
				case MYSQL_TYPE_FLOAT:
				case MYSQL_TYPE_LONG:
				case MYSQL_TYPE_INT24:
					binds[i].buffer=p;
					p+=4;
					break;
				case MYSQL_TYPE_DOUBLE:
				case MYSQL_TYPE_LONGLONG:
					binds[i].buffer=p;
					p+=8;
					break;
				case MYSQL_TYPE_TIME:
					{
						binds[i].buffer=malloc(sizeof(MYSQL_TIME)); // NOTE: remember to free() this
						uint8_t l;
						memcpy(&l,p,1);
						p++;
						MYSQL_TIME ts;
						memset(&ts,0,sizeof(MYSQL_TIME));
						memcpy(&ts.neg,p,1);
						memcpy(&ts.day,p+1,4);
						memcpy(&ts.hour,p+5,1);
						memcpy(&ts.minute,p+6,1);
						memcpy(&ts.second,p+7,1);
						if (l>8) {
							memcpy(&ts.second_part,p+8,4);
						}
						p+=l;
						memcpy(binds[i].buffer,&ts,sizeof(MYSQL_TIME));
					}
					break;
				case MYSQL_TYPE_DATE:
				case MYSQL_TYPE_TIMESTAMP:
				case MYSQL_TYPE_DATETIME:
					{
						binds[i].buffer=malloc(sizeof(MYSQL_TIME)); // NOTE: remember to free() this
						uint8_t l;
						memcpy(&l,p,1);
						p++;
						MYSQL_TIME ts;
						memset(&ts,0,sizeof(MYSQL_TIME));
						memcpy(&ts.year,p,2);
						memcpy(&ts.month,p+2,1);
						memcpy(&ts.day,p+3,1);
						if (l>4) {
							memcpy(&ts.hour,p+4,1);
							memcpy(&ts.minute,p+5,1);
							memcpy(&ts.second,p+6,1);
						}
						if (l>7) {
							memcpy(&ts.second_part,p+7,4);
						}
						p+=l;
						memcpy(binds[i].buffer,&ts,sizeof(MYSQL_TIME));
					}
					break;
				case MYSQL_TYPE_TINY_BLOB:
				case MYSQL_TYPE_MEDIUM_BLOB:
				case MYSQL_TYPE_LONG_BLOB:
				case MYSQL_TYPE_BLOB:
				case MYSQL_TYPE_VARCHAR:
				case MYSQL_TYPE_VAR_STRING:
				case MYSQL_TYPE_STRING:
				case MYSQL_TYPE_DECIMAL:
				case MYSQL_TYPE_NEWDECIMAL:
					{
						uint8_t l=0;
						uint64_t len;
						l=mysql_decode_length((unsigned char *)p, &len);
						if (l>1) {
							PROXY_TRACE();
						}
						p+=l;
						binds[i].buffer=p;
						p+=len;
						lengths[i]=len;
					}
					break;
				default:
					assert(0);
					break;
			}
		}
	}
/*
#ifdef DEBUG
	// debug
	fprintf(stderr,"STMT_EXEC: %d\n",ret->stmt_id);
	if (num_params==2) {
		PROXY_TRACE();
	}
	for (int i=0;i<num_params;i++) {
		fprintf(stderr,"  Param %d, is_null=%d, type=%d\n", i, *(ret->binds[i].is_null), ret->binds[i].buffer_type);
	}
#endif
*/
	if (ret)
		ret->size=size;
	return ret;
}

MySQL_ResultSet::MySQL_ResultSet() {
	buffer = NULL;
}
void MySQL_ResultSet::init(MySQL_Protocol *_myprot, MYSQL_RES *_res, MYSQL *_my, MYSQL_STMT *_stmt) {
	transfer_started=false;
	resultset_completed=false;
	myprot=_myprot;
	mysql=_my;
	if (buffer==NULL) {
	//if (_stmt==NULL) { // we allocate this buffer only for not prepared statements
	// removing the previous assumption. We allocate this buffer also for prepared statements
		buffer=(unsigned char *)malloc(RESULTSET_BUFLEN);
	//}
	}
	buffer_used=0;
	myds=NULL;
	sid=0;
	//PSarrayOUT = NULL;
	if (myprot) { // if myprot = NULL , this is a mirror
		myds=myprot->get_myds();
		sid=myds->pkt_sid+1;
		//PSarrayOUT = new PtrSizeArray(8);
	}
	result=_res;
	resultset_size=0;
	num_rows=0;
	num_fields=mysql_field_count(mysql);
	PtrSize_t pkt;
	// immediately generate the first set of packets
	// columns count
	if (myprot==NULL) {
		return; // this is a mirror
	}
	myprot->generate_pkt_column_count(false,&pkt.ptr,&pkt.size,sid,num_fields,this);
	sid++;
	//PSarrayOUT->add(pkt.ptr,pkt.size);
	resultset_size+=pkt.size;
	// columns description
	for (unsigned int i=0; i<num_fields; i++) {
		MYSQL_FIELD *field=mysql_fetch_field(result);
		myprot->generate_pkt_field(false,&pkt.ptr,&pkt.size,sid,field->db,field->table,field->org_table,field->name,field->org_name,field->charsetnr,field->length,field->type,field->flags,field->decimals,false,0,NULL,this);
		//PSarrayOUT->add(pkt.ptr,pkt.size);
		resultset_size+=pkt.size;
		sid++;
	}
	// first EOF
	unsigned int nTrx=myds->sess->NumActiveTransactions();
	uint16_t setStatus = (nTrx ? SERVER_STATUS_IN_TRANS : 0 );
	if (myds->sess->autocommit) setStatus += SERVER_STATUS_AUTOCOMMIT;
	setStatus |= ( mysql->server_status & ~SERVER_STATUS_AUTOCOMMIT ); // get flags from server_status but ignore autocommit
	setStatus = setStatus & ~SERVER_STATUS_CURSOR_EXISTS; // Do not send cursor #1128
//	if (_stmt) { // binary protocol , we also assume we have ALL the resultset
//		myprot->generate_pkt_EOF(false,&pkt.ptr,&pkt.size,sid,0,mysql->server_status|setStatus);
//		sid++;
//		PSarrayOUT.add(pkt.ptr,pkt.size);
//		resultset_size+=pkt.size;
	//} else {
		if (RESULTSET_BUFLEN <= (buffer_used + 9)) {
			buffer_to_PSarrayOut();
		}
		myprot->generate_pkt_EOF(false, NULL, NULL, sid, 0, setStatus, this);
		sid++;
		resultset_size += 9;
	//}
	if (_stmt) { // binary protocol , we also assume we have ALL the resultset
		buffer_to_PSarrayOut();
		unsigned long long total_size=0;
		MYSQL_ROWS *r=_stmt->result.data;
		if (r) {
		total_size+=r->length;
		if (r->length > 0xFFFFFF) {
			total_size+=(r->length / 0xFFFFFF) * sizeof(mysql_hdr);
		}
		total_size+=sizeof(mysql_hdr);
		while(r->next) {
			r=r->next;
			total_size+=r->length;
			if (r->length > 0xFFFFFF) {
				total_size+=(r->length / 0xFFFFFF) * sizeof(mysql_hdr);
			}
			total_size+=sizeof(mysql_hdr);
		}
		PtrSize_t pkt;
		pkt.size=total_size;
		pkt.ptr=malloc(pkt.size);
		total_size=0;
		r=_stmt->result.data;
		add_row2(r,(unsigned char *)pkt.ptr);
		total_size+=r->length;
		if (r->length > 0xFFFFFF) {
			total_size+=(r->length / 0xFFFFFF) * sizeof(mysql_hdr);
		}
		total_size+=sizeof(mysql_hdr);
		while(r->next) {
			r=r->next;
			add_row2(r,(unsigned char *)pkt.ptr+total_size);
			total_size+=r->length;
			if (r->length > 0xFFFFFF) {
				total_size+=(r->length / 0xFFFFFF) * sizeof(mysql_hdr);
			}
			total_size+=sizeof(mysql_hdr);
		}
		PSarrayOUT.add(pkt.ptr,pkt.size);
		resultset_size+=pkt.size;
		}
		add_eof();
	}
}

MySQL_ResultSet::~MySQL_ResultSet() {
	PtrSize_t pkt;
	//if (PSarrayOUT) {
		while (PSarrayOUT.len) {
			PSarrayOUT.remove_index_fast(0,&pkt);
			l_free(pkt.size, pkt.ptr);
		}
		//delete PSarrayOUT;
	//}
	if (buffer) {
		free(buffer);
		buffer=NULL;
	}
	if (myds) myds->pkt_sid=sid-1;
}

unsigned int MySQL_ResultSet::add_row(MYSQL_ROW row) {
	unsigned long *lengths=mysql_fetch_lengths(result);
	unsigned int pkt_length=0;
	if (myprot) {
		sid=myprot->generate_pkt_row3(this, &pkt_length, sid, num_fields, lengths, row);
	} else {
		unsigned int col=0;
		for (col=0; col<num_fields; col++) {
			pkt_length+=( row[col] ? lengths[col]+mysql_encode_length(lengths[col],NULL) : 1 );
		}
	}
	sid++;
	resultset_size+=pkt_length;
	num_rows++;
	return pkt_length;
}

// add_row2 is perhaps a faster implementation of add_row()
// still experimentatl
// so far, used only for prepared statements
// it assumes that the MYSQL_ROW is an format ready to be sent to the client
unsigned int MySQL_ResultSet::add_row2(MYSQL_ROWS *row, unsigned char *offset) {
	unsigned long length=row->length;

	uint8_t pkt_sid=sid;
	if (length < (0xFFFFFF+sizeof(mysql_hdr))) {
		mysql_hdr myhdr;
		myhdr.pkt_length=length;
		myhdr.pkt_id=pkt_sid;
		memcpy(offset, &myhdr, sizeof(mysql_hdr));
		memcpy(offset+sizeof(mysql_hdr), row->data, row->length);
		pkt_sid++;
	} else {
		unsigned int left=length;
		unsigned int copied=0;
		while (left>=0xFFFFFF) {
			mysql_hdr myhdr;
			myhdr.pkt_length=0xFFFFFF;
			myhdr.pkt_id=pkt_sid;
			pkt_sid++;
			memcpy(offset, &myhdr, sizeof(mysql_hdr));
			offset+=sizeof(mysql_hdr);
			memcpy(offset, row->data+copied, myhdr.pkt_length);
			offset+=0xFFFFFF;
			// we are writing a large packet (over 16MB), we assume we are always outside the buffer
			copied+=0xFFFFFF;
			left-=0xFFFFFF;
		}
		mysql_hdr myhdr;
		myhdr.pkt_length=left;
		myhdr.pkt_id=pkt_sid;
		pkt_sid++;
		memcpy(offset, &myhdr, sizeof(mysql_hdr));
		offset+=sizeof(mysql_hdr);
		memcpy(offset, row->data+copied, myhdr.pkt_length);
		// we are writing a large packet (over 16MB), we assume we are always outside the buffer
	}
	sid=pkt_sid;
	return length;
}

void MySQL_ResultSet::add_eof() {
	PtrSize_t pkt;
	if (myprot) {
		unsigned int nTrx=myds->sess->NumActiveTransactions();
		uint16_t setStatus = (nTrx ? SERVER_STATUS_IN_TRANS : 0 );
		if (myds->sess->autocommit) setStatus += SERVER_STATUS_AUTOCOMMIT;
		setStatus |= ( mysql->server_status & ~SERVER_STATUS_AUTOCOMMIT ); // get flags from server_status but ignore autocommit
		setStatus = setStatus & ~SERVER_STATUS_CURSOR_EXISTS; // Do not send cursor #1128
		//myprot->generate_pkt_EOF(false,&pkt.ptr,&pkt.size,sid,0,mysql->server_status|setStatus);
		//PSarrayOUT->add(pkt.ptr,pkt.size);
		//sid++;
		//resultset_size+=pkt.size;
		if (RESULTSET_BUFLEN <= (buffer_used + 9)) {
			buffer_to_PSarrayOut();
		}
		myprot->generate_pkt_EOF(false, NULL, NULL, sid, 0, setStatus, this);
		sid++;
		resultset_size += 9;
		buffer_to_PSarrayOut(true);
	}
	resultset_completed=true;
}

void MySQL_ResultSet::add_err(MySQL_Data_Stream *_myds) {
	PtrSize_t pkt;
	if (myprot) {
		MYSQL *_mysql=_myds->myconn->mysql;
		buffer_to_PSarrayOut();
		char sqlstate[10];
		sprintf(sqlstate,"%s",mysql_sqlstate(_mysql));
		if (_myds && _myds->killed_at) { // see case #750
			if (_myds->kill_type == 0) {
				myprot->generate_pkt_ERR(false,&pkt.ptr,&pkt.size,sid,1907,sqlstate,(char *)"Query execution was interrupted, query_timeout exceeded");
			} else {
				myprot->generate_pkt_ERR(false,&pkt.ptr,&pkt.size,sid,1317,sqlstate,(char *)"Query execution was interrupted");
			}
		} else {
			myprot->generate_pkt_ERR(false,&pkt.ptr,&pkt.size,sid,mysql_errno(_mysql),sqlstate,mysql_error(_mysql));
		}
		PSarrayOUT.add(pkt.ptr,pkt.size);
		sid++;
		resultset_size+=pkt.size;
	}
	resultset_completed=true;
}

bool MySQL_ResultSet::get_resultset(PtrSizeArray *PSarrayFinal) {
	transfer_started=true;
	if (myprot) {
		PSarrayFinal->copy_add(&PSarrayOUT,0,PSarrayOUT.len);
		while (PSarrayOUT.len)
			PSarrayOUT.remove_index(PSarrayOUT.len-1,NULL);
	}
	return resultset_completed;
}

void MySQL_ResultSet::buffer_to_PSarrayOut(bool _last) {
	if (buffer_used==0)
		return;	// exit immediately if the buffer is empty
	if (buffer_used < RESULTSET_BUFLEN/2) {
		if (_last == false) {
			buffer=(unsigned char *)realloc(buffer,buffer_used);
		}
	}
	PSarrayOUT.add(buffer,buffer_used);
	if (_last) {
		buffer = NULL;
	} else {
		buffer=(unsigned char *)malloc(RESULTSET_BUFLEN);
	}
	buffer_used=0;
}

unsigned long long MySQL_ResultSet::current_size() {
	unsigned long long intsize=0;
	intsize+=sizeof(MySQL_ResultSet);
	intsize+=RESULTSET_BUFLEN; // size of buffer
	if (PSarrayOUT.len==0)	// see bug #699
		return intsize;
	intsize+=sizeof(PtrSizeArray);
	intsize+=(PSarrayOUT.size*sizeof(PtrSize_t *));
	unsigned int i;
	for (i=0; i<PSarrayOUT.len; i++) {
		PtrSize_t *pkt=PSarrayOUT.index(i);
		if (pkt->size>RESULTSET_BUFLEN) {
			intsize+=pkt->size;
		} else {
			intsize+=RESULTSET_BUFLEN;
		}
	}
	return intsize;
}<|MERGE_RESOLUTION|>--- conflicted
+++ resolved
@@ -1379,8 +1379,8 @@
 	int default_hostgroup=-1;
 	char *default_schema=NULL;
 	bool schema_locked;
-	bool transaction_persistent;
-	bool fast_forward;
+	bool transaction_persistent = true;
+	bool fast_forward = false;
 	int max_connections;
 	enum proxysql_session_type session_type = (*myds)->sess->session_type;
 
@@ -1453,8 +1453,6 @@
 		auth_plugin_id = 1;
 	}
 
-<<<<<<< HEAD
-=======
 	if (auth_plugin_id == 0) {
 		if (strncmp((char *)auth_plugin,(char *)"mysql_native_password",strlen((char *)"mysql_native_password"))==0) {
 			auth_plugin_id = 1;
@@ -1468,16 +1466,15 @@
 	if (auth_plugin_id == 0) { // unknown plugin
 		return false;
 	}
-	char reply[SHA_DIGEST_LENGTH+1];
-	reply[SHA_DIGEST_LENGTH]='\0';
-	int default_hostgroup=-1;
-	char *default_schema=NULL;
-	bool schema_locked;
-	bool transaction_persistent = true;
-	bool fast_forward = false;
-	int max_connections;
-	enum proxysql_session_type session_type = (*myds)->sess->session_type;
->>>>>>> 0a1d5d95
+	//char reply[SHA_DIGEST_LENGTH+1];
+	//reply[SHA_DIGEST_LENGTH]='\0';
+	//int default_hostgroup=-1;
+	//char *default_schema=NULL;
+	//bool schema_locked;
+	//bool transaction_persistent = true;
+	//bool fast_forward = false;
+	//int max_connections;
+	//enum proxysql_session_type session_type = (*myds)->sess->session_type;
 	if (session_type == PROXYSQL_SESSION_CLICKHOUSE) {
 #ifdef PROXYSQLCLICKHOUSE
 		password=GloClickHouseAuth->lookup((char *)user, USERNAME_FRONTEND, &_ret_use_ssl, &default_hostgroup, &default_schema, &schema_locked, &transaction_persistent, &fast_forward, &max_connections, &sha1_pass);
