#include "ezOptionParser.hpp"
#include "proxysql.h"
#include "cpp.h"
#include <string>
#include <sys/utsname.h>
#include <prometheus/registry.h>
#ifndef SPOOKYV2
#include "SpookyV2.h"
#define SPOOKYV2
#endif

#include <cxxabi.h>
#include <uuid/uuid.h>

#include "MySQL_LDAP_Authentication.hpp"

extern MySQL_LDAP_Authentication* GloMyLdapAuth;

static void term_handler(int sig) {
  proxy_warning("Received TERM signal: shutdown in progress...\n");
#ifdef DEBUG
#endif
  __sync_bool_compare_and_swap(&glovars.shutdown,0,1);
}

void crash_handler(int sig) {
#ifdef DEBUG
//	malloc_stats_print(NULL, NULL, "");
#endif
#ifdef __GLIBC__
#define DEBUG_MSG_MAXSIZE	1024
	char debugbuff[DEBUG_MSG_MAXSIZE];
	void *arr[20];
	size_t s;

	s = backtrace(arr, 20);

	fprintf(stderr, "Error: signal %d:\n", sig);
	backtrace_symbols_fd(arr, s, STDERR_FILENO);

	char **strings;
	strings=backtrace_symbols(arr,s);
	if (strings == NULL) {
		perror("backtrace_symbols failed!");
	} else {
		for (unsigned int i=0; i<s; i++) {
			debugbuff[0]=0;
			sscanf(strings[i], "%*[^(](%100[^+]", debugbuff);
			int status;
			char *realname=NULL;
			realname=abi::__cxa_demangle(debugbuff, 0, 0, &status);
			if (realname) {
				fprintf(stderr," ---- %s : %s\n", strings[i], realname);
			}
		}
		//free(strings); // we don't free, we are crashing anyway
	}
	fprintf(stderr, "To report a crashing bug visit: https://github.com/sysown/proxysql/issues\n");
	fprintf(stderr, "For support visit: https://proxysql.com/services/support/\n");


#endif /* __GLIBC__ */
	// try to generate a core dump signaling again the thread
	signal(sig, SIG_DFL);
	pthread_kill(pthread_self(), sig);
}

ProxySQL_GlobalVariables::~ProxySQL_GlobalVariables() {
	opt->reset();
	delete opt;
	delete confFile;
	if (execute_on_exit_failure) {
		free(execute_on_exit_failure);
		execute_on_exit_failure = NULL;
	}
	if (ldap_auth_plugin) {
		free(ldap_auth_plugin);
		ldap_auth_plugin = NULL;
	}
	/**
	 * @brief set in_shutdown flag just the member 'checksums_values'.
	 * @details This is performed to prevent the free() inside the 'ProxySQL_Checksum_Value' destructor for
	 *  'checksums_values' members. These checksums memory is never freed during ProxySQL execution
	 *  lifetime (only reused during update operations), and they are concurrently access by multiple threads,
	 *  including during shutdown phase. Since 'GloVars' (unique instance of this class) is declared global,
	 *  it's impossible to control de destruction order with respect to the other modules. To avoid invalid
	 *  memory accesses during shutdown, we avoid calling free() inside the destructor of the members.
	 */
	checksums_values.admin_variables.in_shutdown = true;
	checksums_values.mysql_query_rules.in_shutdown = true;
	checksums_values.mysql_servers.in_shutdown = true;
	checksums_values.mysql_users.in_shutdown = true;
	checksums_values.mysql_variables.in_shutdown = true;
	checksums_values.ldap_variables.in_shutdown = true;
	checksums_values.proxysql_servers.in_shutdown = true;
	if (global.gr_bootstrap_uri) {
		free(global.gr_bootstrap_uri);
		global.gr_bootstrap_uri = nullptr;
	}
	if (global.gr_bootstrap_account) {
		free(global.gr_bootstrap_account);
		global.gr_bootstrap_account = nullptr;
	}
	if (global.gr_bootstrap_account_create) {
		free(global.gr_bootstrap_account_create);
		global.gr_bootstrap_account_create = nullptr;
	}
	if (global.gr_bootstrap_account_host) {
		free(global.gr_bootstrap_account_host);
		global.gr_bootstrap_account_host = nullptr;
	}
	if (global.gr_bootstrap_conf_bind_address) {
		free(global.gr_bootstrap_conf_bind_address);
		global.gr_bootstrap_conf_bind_address = nullptr;
	}
	if (global.gr_bootstrap_ssl_ca) {
		free(global.gr_bootstrap_ssl_ca);
		global.gr_bootstrap_ssl_ca = nullptr;
	}
	if (global.gr_bootstrap_ssl_capath) {
		free(global.gr_bootstrap_ssl_capath);
		global.gr_bootstrap_ssl_capath = nullptr;
	}
	if (global.gr_bootstrap_ssl_cert) {
		free(global.gr_bootstrap_ssl_cert);
		global.gr_bootstrap_ssl_cert = nullptr;
	}
	if (global.gr_bootstrap_ssl_cipher) {
		free(global.gr_bootstrap_ssl_cipher);
		global.gr_bootstrap_ssl_cipher = nullptr;
	}
	if (global.gr_bootstrap_ssl_crl) {
		free(global.gr_bootstrap_ssl_crl);
		global.gr_bootstrap_ssl_crl = nullptr;
	}
	if (global.gr_bootstrap_ssl_crlpath) {
		free(global.gr_bootstrap_ssl_crlpath);
		global.gr_bootstrap_ssl_crlpath = nullptr;
	}
	if (global.gr_bootstrap_ssl_key) {
		free(global.gr_bootstrap_ssl_key);
		global.gr_bootstrap_ssl_key = nullptr;
	}
	if (global.gr_bootstrap_ssl_mode) {
		free(global.gr_bootstrap_ssl_mode);
		global.gr_bootstrap_ssl_mode = nullptr;
	}
};

ProxySQL_GlobalVariables::ProxySQL_GlobalVariables() :
	prometheus_registry(std::make_shared<prometheus::Registry>())
{
	confFile=NULL;
	__cmd_proxysql_config_file=NULL;
	__cmd_proxysql_datadir=NULL;
	__cmd_proxysql_uuid=NULL;

	config_file=NULL;
	datadir=NULL;
	uuid=NULL;
	configfile_open=false;

	__cmd_proxysql_initial=false;
	__cmd_proxysql_reload=false;
	cluster_sync_interfaces=false;

	statuses.stack_memory_mysql_threads = 0;
	statuses.stack_memory_admin_threads = 0;
	statuses.stack_memory_cluster_threads = 0;

	global.version_check = true;
	global.gdbg=false;
	global.nostart=false;
	global.foreground=false;
	global.monitor=true;
#ifdef IDLE_THREADS
	global.idle_threads=false;
#endif /* IDLE_THREADS */
#ifdef SO_REUSEPORT
	global.reuseport=false;
#endif /* SO_REUSEPORT */
//	global.use_proxysql_mem=false;
	pthread_mutex_init(&global.start_mutex,NULL);
	pthread_mutex_init(&checksum_mutex,NULL);
	pthread_mutex_init(&global.ext_glomth_mutex,NULL);
	epoch_version = 0;
	checksums_values.updates_cnt = 0;
	checksums_values.dumped_at = 0;
	checksums_values.global_checksum = 0;
	execute_on_exit_failure = NULL;
	ldap_auth_plugin = NULL;
	web_interface_plugin = NULL;
	sqlite3_plugin = NULL;
#ifdef DEBUG
	global.gdb=0;
#endif

	global.sqlite3_server=false;
	global.data_packets_history_size=0;
#ifdef PROXYSQLCLICKHOUSE
	global.clickhouse_server=false;
#endif /* PROXYSQLCLICKHOUSE */
<<<<<<< HEAD
	global.gr_bootstrap_mode = 0;
	global.gr_bootstrap_uri = nullptr;
	global.gr_bootstrap_account = nullptr;
	global.gr_bootstrap_account_create = nullptr;
	global.gr_bootstrap_account_host = nullptr;
	global.gr_bootstrap_password_retries = 20;
	global.gr_bootstrap_conf_bind_address = nullptr;
	global.gr_bootstrap_conf_base_port = 0;
	global.gr_bootstrap_conf_use_sockets = false;
	global.gr_bootstrap_conf_skip_tcp = false;
	global.gr_bootstrap_ssl_ca = nullptr;
	global.gr_bootstrap_ssl_capath = nullptr;
	global.gr_bootstrap_ssl_cert = nullptr;
	global.gr_bootstrap_ssl_cipher = nullptr;
	global.gr_bootstrap_ssl_crl = nullptr;
	global.gr_bootstrap_ssl_crlpath = nullptr;
	global.gr_bootstrap_ssl_key = nullptr;
	global.gr_bootstrap_ssl_mode = nullptr;
=======
	global.ssl_keylog_enabled = false;
>>>>>>> 299c833e
	opt=new ez::ezOptionParser();
	opt->overview="High Performance Advanced Proxy for MySQL";
	opt->syntax="proxysql [OPTIONS]";
	std::string s = "\n\nProxySQL " ;
	s = s + "rev. " + PROXYSQL_VERSION + " -- " + __TIMESTAMP__ + "\nCopyright (C) 2013-2022 ProxySQL LLC\nThis program is free and without warranty\n";
	opt->footer =s.c_str();

	opt->add((const char *)"",0,0,0,(const char *)"Display usage instructions.",(const char *)"-h",(const char *)"-help",(const char *)"--help",(const char *)"--usage");
	opt->add((const char *)"",0,0,0,(const char *)"Print version",(const char *)"-V",(const char *)"--version");
#ifdef DEBUG
	// NOTE: Temporal change for full 'bootstrap' compatibility, only '--debug' is allowed, '-d' is an alias for '-D'
	opt->add((const char *)"",0,1,0,(const char *)"Enable debugging messages with specific verbosity",(const char *)"--debug");
#endif /* DEBUG */
	opt->add((const char *)"",0,0,0,(const char *)"Starts only the admin service",(const char *)"-n",(const char *)"--no-start");
	opt->add((const char *)"",0,0,0,(const char *)"Do not start Monitor Module",(const char *)"-M",(const char *)"--no-monitor");
	opt->add((const char *)"",0,0,0,(const char *)"Run in foreground",(const char *)"-f",(const char *)"--foreground");
#ifdef SO_REUSEPORT
	opt->add((const char *)"",0,0,0,(const char *)"Use SO_REUSEPORT",(const char *)"-r",(const char *)"--reuseport");
#endif /* SO_REUSEPORT */
	opt->add((const char *)"",0,0,0,(const char *)"Do not restart ProxySQL if crashes",(const char *)"-e",(const char *)"--exit-on-error");
	opt->add((const char *)"~/proxysql.cnf",0,1,0,(const char *)"Configuration file",(const char *)"-c",(const char *)"--config");
	opt->add((const char *)"",0,1,0,(const char *)"Datadir",(const char *)"-D",(const char *)"--datadir");
	// NOTE: Duplicated option for 'bootstrap' compatibility
	opt->add((const char *)"",0,1,0,(const char *)"Datadir",(const char *)"-d",(const char *)"--directory");
	opt->add((const char *)"",0,1,0,(const char *)"UUID",(const char *)"-U",(const char *)"--uuid");
	opt->add((const char *)"",0,0,0,(const char *)"Rename/empty database file",(const char *)"--initial");
	opt->add((const char *)"",0,0,0,(const char *)"Merge config file into database file",(const char *)"--reload");
#ifdef IDLE_THREADS
	opt->add((const char *)"",0,0,0,(const char *)"Create auxiliary threads to handle idle connections",(const char *)"--idle-threads");
#endif /* IDLE_THREADS */
	opt->add((const char *)"",0,0,0,(const char *)"Do not check for the latest version of ProxySQL",(const char *)"--no-version-check");
	opt->add((const char *)"",0,1,0,(const char *)"Administration Unix Socket",(const char *)"-S",(const char *)"--admin-socket");

	opt->add((const char *)"",0,0,0,(const char *)"Enable SQLite3 Server",(const char *)"--sqlite3-server");
	// Bootstrap General options
	opt->add((const char *)"",0,1,0,(const char *)"Start ProxySQL in Group Replication bootstrap mode."
		" An URI needs to be specified for creating a connection to the bootstrap server, if no URI is provided,"
		" a connection to the default local socket will be attempted.",(const char *)"-B", (const char *)"--bootstrap");
	opt->add((const char *)"",0,1,0, (const char *)"Account to use by monitoring after bootstrap, either reuses a specify account or creates a new one;"
		" this behavior is controlled by related option '--acount-create'. When used, a password must be provided." ,(const char *)"--account");
	opt->add((const char *)"",0,1,0,(const char *)"Account creation policy for bootstrap. Possible values are:\n"
		"- if-not-exists (default): If the account doesn't exist, create it, otherwise reuse it.\n"
		"- always: Only bootstrap if the account isn't present and can be created.\n"
		"- never: Only bootstrap if the account is already present.",(const char *)"--account-create");
	opt->add((const char *)"",0,1,0,(const char *)"Host pattern to be used for accounts created during bootstrap",(const char *)"--account-host");
	opt->add((const char *)"",0,1,0,(const char *)"Number of attempts for generating a password when creating an account during bootstrap",(const char *)"--password-retries");
	opt->add((const char *)"",0,1,0,(const char *)"Sets the default base port ('mysql-interfaces') for the default R/W split port based configuration",(const char *)"--conf-base-port");
	opt->add((const char *)"",0,1,0,(const char *)"Sets the default bind address ('mysql-interfaces'). Used in combination with '--conf-bind-port'",(const char *)"--conf-bind-address");
	// TODO: We should make query rules compatible with Unix socket domain addresses for routing
	opt->add((const char *)"",0,1,0,(const char *)"bootstrap option, configures two Unix sockets with names 'mysql.sock' and 'mysqlro.sock'",(const char *)"--conf-use-sockets");
	opt->add((const char *)"",0,1,0,(const char *)"Sets the default base port for the default R/W split port based configuration",(const char *)"--conf-skip-tcp");
	// Bootstrap SSL options
	opt->add((const char *)"",0,1,0,(const char *)"The path name of the Certificate Authority (CA) certificate file. Must specify the same certificate used by the server",(const char *)"--ssl-ca");
	opt->add((const char *)"",0,1,0,(const char *)"The path name of the directory that contains trusted SSL CA certificate files",(const char *)"--ssl-capath");
	opt->add((const char *)"",0,1,0,(const char *)"The path name of the client public key certificate file",(const char *)"--ssl-cert");
	opt->add((const char *)"",0,1,0,(const char *)"The list of permissible ciphers for SSL encryption",(const char *)"--ssl-cipher");
	opt->add((const char *)"",0,1,0,(const char *)"The path name of the file containing certificate revocation lists",(const char *)"--ssl-crl");
	opt->add((const char *)"",0,1,0,(const char *)"The path name of the directory that contains certificate revocation list files",(const char *)"--ssl-crlpath");
	opt->add((const char *)"",0,1,0,(const char *)"The path name of the client private key file",(const char *)"--ssl-key");
	// TODO: Complete information about this mode and it's relation with 'ssl-ca'. E.g: For 'VERIFY_CA' mode,
	// MariaDB connector related options. Not direct option 'MYSQL_OPT_SSL_MODE'.
	opt->add((const char *)"",0,1,0,(const char *)"SSL connection mode for using during bootstrap during normal operation with the backend servers. Only PREFERRED, and DISABLED are supported.",(const char *)"--ssl-mode");
#ifdef PROXYSQLCLICKHOUSE
	opt->add((const char *)"",0,0,0,(const char *)"Enable ClickHouse Server",(const char *)"--clickhouse-server");
#endif /* PROXYSQLCLICKHOUSE */

	confFile=new ProxySQL_ConfigFile();
};

void ProxySQL_GlobalVariables::install_signal_handler() {
	signal(SIGTERM, term_handler);
	signal(SIGSEGV, crash_handler);
	signal(SIGABRT, crash_handler);
	signal(SIGFPE, crash_handler);
	signal(SIGPIPE, SIG_IGN);
}

void ProxySQL_GlobalVariables::parse(int argc, const char * argv[]) {
	opt->parse(argc, argv);
};

void update_string_var_if_set(char** cur_val, ez::ezOptionParser* opt, const char* cmd_opt) {
	if (opt->isSet(cmd_opt)) {
		std::string val {};
		opt->get(cmd_opt)->getString(val);
		if (*cur_val) { free(*cur_val); }
		*cur_val = strdup(val.c_str());
	}
}

void update_ulong_var_if_set(uint64_t& cur_val, ez::ezOptionParser* opt, const char* cmd_opt) {
	if (opt->isSet(cmd_opt)) {
		opt->get(cmd_opt)->getULong(cur_val);
	}
}

void ProxySQL_GlobalVariables::process_opts_pre() {
	if (opt->isSet("-h")) {
		std::string usage;
		opt->getUsage(usage);
		std::cout << usage;
		exit(EXIT_SUCCESS);
	}

	if (opt->isSet("-V")) {
		fprintf(stdout,"ProxySQL version %s, codename %s\n", PROXYSQL_VERSION, PROXYSQL_CODENAME);
		exit(EXIT_SUCCESS);
	}

	if (opt->isSet("--debug")) {
		opt->get("--debug")->getInt(GloVars.__cmd_proxysql_gdbg);
		global.gdbg=true;
	}

	if (opt->isSet("-e")) {
		glovars.proxy_restart_on_error=false;
	} else {
		glovars.proxy_restart_on_error=true;
		glovars.proxy_restart_delay=1;
	}

	if (opt->isSet("-c")) {
		std::string configfile;
		opt->get("-c")->getString(configfile);
		GloVars.__cmd_proxysql_config_file=strdup(configfile.c_str());
	}

	if (opt->isSet("-D")) {
		std::string datadir;
		opt->get("-D")->getString(datadir);
		if (GloVars.__cmd_proxysql_datadir) free(GloVars.__cmd_proxysql_datadir);
		GloVars.__cmd_proxysql_datadir=strdup(datadir.c_str());
	}

	update_string_var_if_set(&GloVars.__cmd_proxysql_datadir, opt, "-d");

	if (opt->isSet("-U")) {
		std::string uuid;
		opt->get("-U")->getString(uuid);
		uuid_t uu;
		if (uuid_parse(uuid.c_str(), uu)==0) {
			// we successfully parsed an UUID
			if (GloVars.__cmd_proxysql_uuid) free(GloVars.__cmd_proxysql_uuid);
			GloVars.__cmd_proxysql_uuid=strdup(uuid.c_str());
		} else {
			fprintf(stderr,"The UUID specified in the command line is invalid, ignoring it: %s\n", uuid.c_str());
		}
	}

	if (opt->isSet("--initial")) {
		__cmd_proxysql_initial=true;
	}

	if (opt->isSet("--reload")) {
		__cmd_proxysql_reload=true;
	}

#ifdef IDLE_THREADS
	if (opt->isSet("--idle-threads")) {
		global.idle_threads=true;
		glovars.idle_threads=true;
	}
#endif /* IDLE_THREADS */

	if (opt->isSet("--no-version-check")) {
		global.version_check=false;
		glovars.version_check=false;
	}
	if (opt->isSet("--sqlite3-server")) {
		global.sqlite3_server=true;
	}
#ifdef PROXYSQLCLICKHOUSE
	if (opt->isSet("--clickhouse-server")) {
		global.clickhouse_server=true;
	}
#endif /* PROXYSQLCLICKHOUSE */
	update_string_var_if_set(&global.gr_bootstrap_uri, opt, "--bootstrap");
	global.gr_bootstrap_mode = opt->isSet("--bootstrap");
	update_ulong_var_if_set(global.gr_bootstrap_conf_base_port, opt, "--conf-base-port");
	update_string_var_if_set(&global.gr_bootstrap_conf_bind_address, opt, "--conf-bind-address");
	global.gr_bootstrap_conf_use_sockets = opt->isSet("--conf-use-sockets");
	global.gr_bootstrap_conf_skip_tcp = opt->isSet("--conf-skip-tcp");
	update_string_var_if_set(&global.gr_bootstrap_account, opt, "--account");
	update_string_var_if_set(&global.gr_bootstrap_account_create, opt, "--account-create");
	update_string_var_if_set(&global.gr_bootstrap_account_host, opt, "--account-host");
	update_ulong_var_if_set(global.gr_bootstrap_password_retries, opt, "--password-retries");
	update_string_var_if_set(&global.gr_bootstrap_ssl_ca, opt, "--ssl-ca");
	update_string_var_if_set(&global.gr_bootstrap_ssl_capath, opt, "--ssl-capath");
	update_string_var_if_set(&global.gr_bootstrap_ssl_cert, opt, "--ssl-cert");
	update_string_var_if_set(&global.gr_bootstrap_ssl_cipher, opt, "--ssl-cipher");
	update_string_var_if_set(&global.gr_bootstrap_ssl_crl, opt, "--ssl-crl");
	update_string_var_if_set(&global.gr_bootstrap_ssl_crlpath, opt, "--ssl-crlpath");
	update_string_var_if_set(&global.gr_bootstrap_ssl_key, opt, "--ssl-key");
	update_string_var_if_set(&global.gr_bootstrap_ssl_mode, opt, "--ssl-mode");

	config_file=GloVars.__cmd_proxysql_config_file;

	if (config_file==NULL) {
		config_file=(char *)"proxysql.cnf";
		if (Proxy_file_regular(config_file)==false) {
			config_file=(char *)"proxysql.cfg";
			if (Proxy_file_regular(config_file)==false) {
				config_file=(char *)"/etc/proxysql.cnf";
				if (Proxy_file_regular(config_file)==false) {
					config_file=(char *)"/etc/proxysql.cfg";
				}
			}
		}
	}
#ifdef DEBUG
	init_debug_struct();
#endif
	init_coredump_struct();

	proxysql_keylog_init();
};

void ProxySQL_GlobalVariables::process_opts_post() {

	if (opt->isSet("-n")) {
		//global.nostart=true;
		GloVars.global.nostart=true;
		GloVars.__cmd_proxysql_nostart=1;
	}

	if (opt->isSet("-f")) {
		global.foreground=true;
#ifdef __APPLE__
	} else {
		proxy_warning("ProxySQL does not support daemonize in Darwin: running in foreground\n");
		global.foreground=true;
#endif
	}

	if (opt->isSet("-M")) {
		global.monitor=false;
	}

#ifdef SO_REUSEPORT
	{
		struct utsname unameData;
		int rc;
		rc=uname(&unameData);
		if (rc==0) {
			if (strcmp(unameData.sysname,"Linux")==0) {
				int major=0, minor=0, revision=0;
				sscanf(unameData.release, "%d.%d.%d", &major, &minor, &revision);
				//fprintf(stderr,"%d %d %d\n",major,minor,revision);
				if (
					(major > 3)
					||
					(major == 3 && minor >= 9)
				) {
					global.reuseport=true;
				}
			}
		}
	}
#endif /* SO_REUSEPORT */
#ifdef SO_REUSEPORT
	if (opt->isSet("-r")) {
		global.reuseport=true;
	}
#endif /* SO_REUSEPORT */

	if (opt->isSet("-S")) {
		std::string admin_socket;
		opt->get("-S")->getString(admin_socket);
		if (GloVars.__cmd_proxysql_admin_socket) free(GloVars.__cmd_proxysql_admin_socket);
		GloVars.__cmd_proxysql_admin_socket=strdup(admin_socket.c_str());
	}

	proxy_debug(PROXY_DEBUG_GENERIC, 4, "processing opts\n");

  // apply settings from cmdline, that have priority over config file
#ifdef DEBUG
	init_debug_struct_from_cmdline();
#endif

	if (GloVars.__cmd_proxysql_nostart>=0) { glovars.nostart=GloVars.__cmd_proxysql_nostart; }
	if (GloVars.__cmd_proxysql_datadir) {
		free(glovars.proxy_datadir);
		glovars.proxy_datadir=strdup(GloVars.__cmd_proxysql_datadir);
	}
	if (GloVars.__cmd_proxysql_uuid) {
		free(GloVars.uuid);
		GloVars.uuid=strdup(GloVars.__cmd_proxysql_uuid);
	}
	if (GloVars.__cmd_proxysql_admin_socket) {
		free(glovars.proxy_admin_socket);
		glovars.proxy_admin_socket=strdup(GloVars.__cmd_proxysql_admin_socket);
	}

#ifdef DEBUG
	if (GloVars.global.gdbg) {
		fprintf(stderr,"ProxySQL version %s, codename %s\n", PROXYSQL_VERSION, PROXYSQL_CODENAME);
		fprintf(stderr,"Options:\n  gdbg:         %d\n  foreground:   %d\n  no-start:     %d\n  config:       %s\n  datadir:      %s\n  admin_pathdb: %s\n  admin_socket: %s\n", GloVars.global.gdbg, GloVars.global.foreground, glovars.nostart, glovars.proxy_configfile, glovars.proxy_datadir, glovars.proxy_admin_pathdb, glovars.proxy_admin_socket);
  }
#endif
};


uint64_t ProxySQL_GlobalVariables::generate_global_checksum() {
	SpookyHash myhash;
	myhash.Init(9,5);
	ProxySQL_Checksum_Value *v = NULL;
	v = &checksums_values.admin_variables;
	if (v->version) {
		myhash.Update(v->checksum,strlen(v->checksum));
		myhash.Update(&v->version,sizeof(v->version));
	}
	v = &checksums_values.mysql_query_rules;
	if (v->version) {
		myhash.Update(v->checksum,strlen(v->checksum));
		myhash.Update(&v->version,sizeof(v->version));
	}
	v = &checksums_values.mysql_servers;
	if (v->version) {
		myhash.Update(v->checksum,strlen(v->checksum));
		myhash.Update(&v->version,sizeof(v->version));
	}
	v = &checksums_values.mysql_users;
	if (v->version) {
		myhash.Update(v->checksum,strlen(v->checksum));
		myhash.Update(&v->version,sizeof(v->version));
	}
	v = &checksums_values.mysql_variables;
	if (v->version) {
		myhash.Update(v->checksum,strlen(v->checksum));
		myhash.Update(&v->version,sizeof(v->version));
	}
	v = &checksums_values.proxysql_servers;
	if (v->version) {
		myhash.Update(v->checksum,strlen(v->checksum));
		myhash.Update(&v->version,sizeof(v->version));
	}
	if (GloMyLdapAuth) {
		v = &checksums_values.ldap_variables;
		if (v->version) {
			myhash.Update(v->checksum,strlen(v->checksum));
			myhash.Update(&v->version,sizeof(v->version));
		}
	}
	uint64_t h1, h2;
	myhash.Final(&h1, &h2);
	h1 = h1/2; // ugly way to make it signed within LLONG_MAX
	checksums_values.global_checksum = h1;
	return h1;
}<|MERGE_RESOLUTION|>--- conflicted
+++ resolved
@@ -200,7 +200,6 @@
 #ifdef PROXYSQLCLICKHOUSE
 	global.clickhouse_server=false;
 #endif /* PROXYSQLCLICKHOUSE */
-<<<<<<< HEAD
 	global.gr_bootstrap_mode = 0;
 	global.gr_bootstrap_uri = nullptr;
 	global.gr_bootstrap_account = nullptr;
@@ -219,9 +218,7 @@
 	global.gr_bootstrap_ssl_crlpath = nullptr;
 	global.gr_bootstrap_ssl_key = nullptr;
 	global.gr_bootstrap_ssl_mode = nullptr;
-=======
 	global.ssl_keylog_enabled = false;
->>>>>>> 299c833e
 	opt=new ez::ezOptionParser();
 	opt->overview="High Performance Advanced Proxy for MySQL";
 	opt->syntax="proxysql [OPTIONS]";
